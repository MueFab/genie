#include <cmath>
#include <ios>
#include "genie/StreamSaver.h"

#include "ureads-encoder/logger.h"

namespace dsg {

    void StreamSaver::run_gabac(const std::string &name, gabac::DataBlock *data, bool decompression) {
        gabac::EncodingConfiguration enConf = configs.at(getConfigName(name));
        uint64_t insize = data->getRawSize();

        gabac::IBufferStream istream(data, 0);
        gabac::DataBlock out(0, 1);
        gabac::OBufferStream ostream(&out);

        // Configure gabac streams
        gabac::IOConfiguration
                ioconf = {&istream, &ostream, insize, &std::cout,
                          gabac::IOConfiguration::LogLevel::TRACE};

        gabac::run(ioconf, enConf, decompression);

        ostream.flush(data);

        unsigned thread_num = 0;

#ifdef GENIE_USE_OPENMP
        thread_num = omp_get_thread_num();
#endif

        genie::Logger::instance().out("COMPRESSED:" + name + " with CONFIG: " + getConfigName(name) +
                                      " from " + std::to_string(insize) + " to " + std::to_string(data->getRawSize()) + " in thread " + std::to_string(thread_num));
    }

    void StreamSaver::analyze(const std::string &name, gabac::DataBlock *data) {
        std::string configname = getConfigName(name);
        uint64_t insize = data->getRawSize();

        gabac::IBufferStream istream(data, 0);
        gabac::DataBlock out(0, 1);
        std::ofstream outfile(this->configPath + configname + ".json");
        outfile.exceptions(std::ios::badbit | std::ios::failbit);

        // Configure gabac streams
        gabac::IOConfiguration
                ioconf = {&istream, &outfile, std::min(insize, uint64_t(10000000)), &std::cout,
                          gabac::IOConfiguration::LogLevel::TRACE};

        auto aconf = gabac::getCandidateConfig();
        const auto& params = getParams();
        aconf.maxValue = params.at(configname).maxval;
        aconf.wordSize = params.at(configname).wordsize;

        genie::Logger::instance().out("ANALYZING: " + this->configPath + configname + ".json");
        gabac::analyze(ioconf, aconf);
    }

    void StreamSaver::compress(const std::string &name, gabac::DataBlock *data) {
        run_gabac(name, data, false);
    }

    void StreamSaver::decompress(const std::string &name, gabac::DataBlock *data) {
        run_gabac(name, data, true);
    }

    std::string StreamSaver::getConfigName(const std::string &stream) {
        std::regex subseq("^subseq\\.[0-9]+\\.[0-9]+\\.[0-9]+$");
        std::regex id("^id_1\\.[0-9]+\\.[0-9]+\\.[0-9]+$");
        std::regex qual("^quality_1\\.[0-9]+$");

        if (std::regex_match(stream, qual)) {
            return "quality_1";
        }
        if (std::regex_match(stream, id)) {
            return stream.substr(0, stream.find_first_of('.')) +
                   stream.substr(stream.find_last_of('.'), std::string::npos);
        }
        if (std::regex_match(stream, subseq)) {
            return stream.substr(0, stream.find_first_of('.')) +
                   stream.substr(stream.find_last_of('.', stream.find_last_of('.') - 1), std::string::npos);
        }

        return stream;
    }

    void StreamSaver::pack(const gabac::DataBlock &data, const std::string &stream_name) {
        // Write name of input file
        uint64_t size = stream_name.size();

        genie::Logger::instance().out("PACKING: " + stream_name + " with size " + std::to_string(data.getRawSize()));

        fout->write(reinterpret_cast<char *>(&size), sizeof(uint64_t));
        fout->write(stream_name.c_str(), size);

        // Get and write size of input file
        size = data.getRawSize();
        fout->write(reinterpret_cast<char *>(&size), sizeof(uint64_t));

        if (size) {
            fout->write(reinterpret_cast<const char *>(data.getData()), data.getRawSize());
        }
    }

    void StreamSaver::unpack(const std::string &stream_name, gabac::DataBlock *data) {
        auto position = file_index.find(stream_name);
        if(position == file_index.end()){
            data->clear();
            return;
        }
        data->resize(size_t(std::ceil(position->second.size / float(data->getWordSize()))));

        fin->seekg(position->second.position);
        fin->read(reinterpret_cast<char*>(data->getData()), position->second.size);

        genie::Logger::instance().out("UNPACKING: " + stream_name + " with size " + std::to_string(data->getRawSize()));

    }

    const std::map<std::string, StreamSaver::gabac_stream_params> &StreamSaver::getParams() {
        static const std::map<std::string, gabac_stream_params> mapping = {
                {"subseq.0.0",  {1022,                                 8}},
                {"subseq.1.0",  {1,                                    8}},
                {"subseq.3.0",  {1,                                    8}},
                {"subseq.3.1",  {511,                                  8}},
                {"subseq.4.0",  {1,                                    8}},
                {"subseq.4.1",  {4,                                    8}},
                {"subseq.6.0",  {4,                                    8}},
                {"subseq.7.0",  {std::numeric_limits<uint32_t>::max(), 8}},
                {"subseq.8.0",  {8,                                    8}},
                {"subseq.8.1",  {65535,                                8}},
                {"subseq.8.2",  {512000,                               8}},
                {"subseq.8.3",  {512000,                               8}},
                {"subseq.8.4",  {std::numeric_limits<uint32_t>::max(), 8}},
                {"subseq.8.5",  {std::numeric_limits<uint32_t>::max(), 8}},
                {"subseq.8.6",  {512000,                               8}},
                {"subseq.8.7",  {512000,                               8}},
                {"subseq.12.0", {5,                                    8}},
                {"quality_1",   {127,                                  1}},
                {"id_1.0",      {9,                                    8}},
                {"id_1.1",      {1,                                    8}},
                {"id_1.2",      {127,                                  8}},
                {"id_1.3",      {127,                                  8}},
                {"id_1.4",      {std::numeric_limits<uint32_t>::max(), 8}},
                {"id_1.5",      {255,                                  8}},
                {"cp.bin",      {255,                                  1}}

        };
        return mapping;
    }

    StreamSaver::StreamSaver(const std::string &configp, std::ostream *f, std::istream *ifi) : fout(f), fin(ifi),
                                                                                               configPath(configp) {
        if(fin) {
            buildIndex();
        }
        reloadConfigSet();
    }

    void StreamSaver::buildIndex() {
        fin->seekg(0, std::ios::beg);

        while (true) {
            uint64_t size;
            if (!fin->read(reinterpret_cast<char *>(&size), sizeof(uint64_t))) {
                break;
            }

            std::string name(size, '\0');
            fin->read(const_cast<char *>(name.data()), size);

            fin->read(reinterpret_cast<char *>(&size), sizeof(uint64_t));

            std::streampos pos = fin->tellg();

            file_index[name] = {pos, size};

            std::cout << "NAME: " << name << " POSITION: " << file_index[name].position << " SIZE: "
                      << file_index[name].size << std::endl;
<<<<<<< HEAD
=======

>>>>>>> 3fc31964
            fin->seekg(size, std::ios::cur);
        }
        fin->clear();

    }

    void StreamSaver::loadConfig(const std::string &name) {
        if(!this->fin) {
            // Load config from file
            std::ifstream t(configPath + name + ".json");
            std::string configstring;
            if (t) {
                genie::Logger::instance().out("LOADING: " + configPath + name + ".json " + "to " + name);
                configstring = std::string((std::istreambuf_iterator<char>(t)),
                                           std::istreambuf_iterator<char>());
            } else {
                genie::Logger::instance().out("WARNING: Could not load config: " + name + " ; Falling back to default");
                configstring = getDefaultConf();
            }

            gabac::EncodingConfiguration enconf(configstring);

            configs.emplace(name, enconf);
        } else{
            gabac::DataBlock block(0,1);
            unpack("conf_" + name + ".json", &block);
            std::string json(block.getRawSize(), ' ');
            std::memcpy(&json[0], block.getData(), block.getRawSize());
            gabac::EncodingConfiguration enconf(json);
            configs.emplace(name, enconf);
        }
    }

    void StreamSaver::reloadConfigSet() {
        configs.clear();
        for (const auto &e : getParams()) {
            loadConfig(e.first);
        }
    }

    void StreamSaver::finish () {
        for (const auto &e : getParams()) {
            std::string params = configs.at(e.first).toJsonString();
            gabac::DataBlock block(&params);
            pack(block, "conf_" + e.first + ".json");
        }
    }

    StreamSaver::~StreamSaver() {
    }

    const std::string &StreamSaver::getDefaultConf() {
        static const std::string defaultGabacConf = "{\"word_size\":1,\"sequence_transformation_id\":0,\""
                                                    "sequence_transformation_parameter\":0,\"transformed_sequences\""
                                                    ":[{\"lut_transformation_enabled\":false,\"diff_coding_enabled\":"
                                                    "false,\"binarization_id\":0,\"binarization_parameters\":[8],\""
                                                    "context_selection_id\":1}]}";
        return defaultGabacConf;
    }
}<|MERGE_RESOLUTION|>--- conflicted
+++ resolved
@@ -177,10 +177,7 @@
 
             std::cout << "NAME: " << name << " POSITION: " << file_index[name].position << " SIZE: "
                       << file_index[name].size << std::endl;
-<<<<<<< HEAD
-=======
-
->>>>>>> 3fc31964
+
             fin->seekg(size, std::ios::cur);
         }
         fin->clear();
