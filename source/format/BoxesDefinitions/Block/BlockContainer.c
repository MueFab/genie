--- conflicted
+++ resolved
@@ -1,9 +1,8 @@
 //
 // Created by bscuser on 7/02/18.
 //
-#include <Boxes.h>
-#include <utils.h>
 #include "Boxes.h"
+#include "utils.h"
 
 void freeBlock(Block* block){
     if(block->blockHeader != NULL){
@@ -25,6 +24,8 @@
         return NULL;
     }
     block->blockHeader = NULL;
+    block->payloadInMemory = NULL;
+    block->payloadInMemorySize = 0;
     block->payload = fromFile;
     block->datasetContainer = datasetContainer;
 
@@ -48,8 +49,6 @@
     block->blockHeader->datasetContainer = NULL;
 
     block->payload = payload;
-<<<<<<< HEAD
-=======
     block->payloadInMemory = NULL;
     block->payloadInMemorySize = 0;
     block->datasetContainer = NULL;
@@ -82,7 +81,6 @@
     block->payload = NULL;
     block->payloadInMemory = payloadInMemory;
     block->payloadInMemorySize = payloadInMemorySize;
->>>>>>> 51c51bfa
     block->datasetContainer = NULL;
 
     return block;
@@ -109,9 +107,13 @@
         }
     }
     if(block->payload != NULL) {
-        if (!writeFromFile(block->payload, outputFile)) {
-            fprintf(stderr, "Block's payload: error writing.\n");
-            return false;
+        if(block->payload != NULL) {
+            if (!writeFromFile(block->payload, outputFile)) {
+                fprintf(stderr, "Block's payload: error writing.\n");
+                return false;
+            }
+        }else{
+            fwrite(block->payloadInMemory, sizeof(char), block->payloadInMemorySize, outputFile);
         }
     }
     return true;
@@ -168,6 +170,8 @@
     }
     if(block->payload != NULL) {
         blockSize += getFromFileSize(block->payload);
+    }else{
+        blockSize += block->payloadInMemorySize;
     }
 
     return blockSize;
