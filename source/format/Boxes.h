//
// Created by gencom on 24/07/17.
//

#ifndef MPEGG_CAPSULATOR_BOXES_H
#define MPEGG_CAPSULATOR_BOXES_H

#include <stdint.h>
#include <stdio.h>
#include "DataStructures/FromFile.h"
#include "DataStructures/Signatures/Signatures.h"
#include "vector.h"
#include "ClassesSet.h"
#include "vectorUint64.h"
#include "treeUint64.h"
#include "DataStructures/EncodingParameters.h"

#define MAJOR_BRAND_SIZE 6
#define MINOR_VERSION_SIZE 4
#define BRAND_SIZE 4
#define BOX_SIZE 8
#define BOX_HEADER_SIZE (BRAND_SIZE+BOX_SIZE)
typedef uint8_t DatasetGroupId;
typedef uint16_t DatasetId;
typedef uint8_t ReferenceId;
typedef uint16_t ReferenceMajorVersion ;
typedef uint16_t ReferenceMinorVersion ;
typedef uint16_t ReferencePatchVersion ;

extern const char fileHeaderBoxName[];
extern const char datasetsGroupBoxName[];
extern const char datasetsGroupHeaderName[];
extern const char datasetsGroupMetadataName[];
extern const char datasetsGroupProtectionName[];
extern const char datasetsGroupReferencesName[];
extern const char datasetsGroupReferenceMetadataName[];
extern const char datasetsGroupLabelName[];
extern const char datasetsGroupLabelsListName[];

extern const char datasetContainerName[];
extern const char datasetMasterIndexTableName[];
extern const char datasetLabelsListName[];
extern const char datasetHeaderName[];
extern const char datasetMetadataName[];
extern const char datasetParametersName[];
extern const char datasetProtectionName[];

extern const char streamContainerName[];
extern const char streamHeaderName[];
extern const char streamMetadataName[];
extern const char streamProtectionName[];

extern const char accessUnitContainerName[];
extern const char accessUnitHeaderName[];
extern const char accessUnitInformationName[];
extern const char accessUnitProtectionName[];

typedef unsigned char Byte;


typedef uint8_t DatasetType;
typedef uint32_t AUs_count;
typedef uint8_t Classes_count;
typedef uint16_t Descriptors_count;

typedef struct{
    uint64_t allocated_size;
    uint64_t size;
    Byte* byte_array;
} ByteArray;

typedef enum{
    CLASS_TYPE_CLASS_P = 1,
    CLASS_TYPE_CLASS_N = 2,
    CLASS_TYPE_CLASS_M = 3,
    CLASS_TYPE_CLASS_I = 4,
    CLASS_TYPE_CLASS_HM = 5,
    CLASS_TYPE_CLASS_U = 6
} ClassTypeEnum;

typedef struct{
    ClassTypeEnum classType;
} ClassType;


typedef struct DatasetsGroupHeader_ DatasetsGroupHeader;
typedef struct DatasetsGroupMetadata_ DatasetsGroupMetadata;
typedef struct DatasetsGroupProtection_ DatasetsGroupProtection;
typedef struct DatasetsGroupReferenceGenome_ DatasetsGroupReferenceGenome;
typedef struct DatasetsGroupReferenceMetadata_ DatasetsGroupReferenceMetadata;
typedef struct DatasetContainer_ DatasetContainer;
typedef struct DatasetsGroupLabelsList_ DatasetsGroupLabelsList;
typedef struct Label_ Label;


typedef struct{
    DatasetsGroupHeader* datasetsGroupHeader;
    Vector* datasetsGroupReferenceGenomes;
    Vector* datasetsGroupReferenceMetadatas;
    DatasetsGroupMetadata* datasetsGroupMetadata;
    DatasetsGroupProtection* datasetsGroupProtection;
    DatasetsGroupLabelsList* datasetsGroupLabelsList;
    Vector* datasetsContainer;
    size_t seekPosition;
} DatasetsGroupContainer;

typedef enum{
    REFERENCE_TYPE_MPEGG_REF = 0,
    REFERENCE_TYPE_RAW_REF = 1,
    REFERENCE_TYPE_FASTA_REF = 2
} ReferenceTypeEnum;

struct DatasetsGroupHeader_ {
    DatasetGroupId datasetGroupId;
    uint8_t versionNumber;
    VectorUint64* datasetsId;
    size_t seekPosition;
    bool hasSeek;
};

struct DatasetsGroupMetadata_{
    ByteArray* metadata;
    size_t seekPosition;
    bool hasSeek;
} ;

struct DatasetsGroupReferenceMetadata_{
    ByteArray* metadata;
    long seekPosition;
} ;

struct DatasetsGroupProtection_ {
    ByteArray* protection;
    size_t seekPosition;
    bool hasSeek;
};

typedef struct{
    char* ref_uri;
    uint8_t reference_type;
    DatasetGroupId externalDatasetGroupId;
    DatasetId externalDatasetId;
    Vector* checksums;
    uint8_t checksumAlgorithm;
} ExternalReference;

typedef struct {
    ReferenceId referenceId;
    size_t referenceNameBufferLength;
    char* referenceName;
    ReferenceMajorVersion referenceMajorVersion;
    ReferenceMinorVersion referenceMinorVersion;
    ReferencePatchVersion referencePatchVersion;
} ReferenceInformation;

struct DatasetsGroupLabelsList_{
    DatasetGroupId datasetsGroupId;
    Vector* labels;
    long seekPosition;
};
DatasetsGroupLabelsList *initDatasetsGroupLabelsList(DatasetGroupId datasetGroupId);
void freeDatasetsGroupLabelsList(DatasetsGroupLabelsList* datasetsGroupLabelsList);
void addLabel(DatasetsGroupLabelsList *datasetsGroupLabelsList, Label *label);
uint64_t getSizeContentDatasetsGroupLabelsList(DatasetsGroupLabelsList* datasetsGroupLabelsList);
uint64_t getSizeDatasetsGroupLabelsList(DatasetsGroupLabelsList* datasetsGroupLabelsList);
bool writeContentDatasetsGroupLabelsList(DatasetsGroupLabelsList* datasetsGroupLabelsList, FILE* outputFile);
bool writeDatasetsGroupLabelsList(DatasetsGroupLabelsList* datasetsGroupLabelsList, FILE* outputFile);
DatasetsGroupLabelsList *parseDatasetsGroupLabelsList(FILE *inputFile);
long
getDatasetsGroupLabelsListSeekPosition(DatasetsGroupLabelsList* datasetsGroupLabelsList);

ReferenceInformation initReferenceInformation();
bool readReferenceInformation(ReferenceInformation *referenceInformation, FILE *inputFile);
size_t getDatasetGroupReferenceGenomeSeekPosition(DatasetsGroupReferenceGenome *datasetsGroupReferenceGenome);
bool resizeSequences(DatasetsGroupReferenceGenome* datasetsGroupReferenceGenome, size_t newSize);
bool setSequenceName(DatasetsGroupReferenceGenome* datasetsGroupReferenceGenome, size_t sequence_i, char* name);

bool setSequenceNamesVector(DatasetsGroupReferenceGenome *datasetsGroupReferenceGenome, Vector *namesToCopy);

struct DatasetsGroupReferenceGenome_ {
    uint8_t dataset_group_id;
    bool isExternal;
    ExternalReference externalReference;
    DatasetGroupId internalRefDatasetGroupId;
    DatasetId internalRefDatasetId;
    ReferenceId referenceId;
    char* referenceName;
    ReferenceMajorVersion referenceMajorVersion;
    ReferenceMinorVersion referenceMinorVersion;
    ReferencePatchVersion referencePatchVersion;
    size_t seekPosition;
    Vector* sequences;
    bool hasSeek;
};

DatasetsGroupProtection *initDatasetsGroupProtection();
void freeDatasetsGroupProtection(DatasetsGroupProtection* datasetsGroupProtection);
bool defineDatasetsGroupProtectionContent(DatasetsGroupProtection* datasetsGroupProtection, char* filename);
bool writeDatasetsGroupProtectionContent(DatasetsGroupProtection* datasetsGroupProtection, FILE *outputFile);
bool writeDatasetsGroupProtection(DatasetsGroupProtection* datasetsGroupProtection, FILE *outputFile);
DatasetsGroupProtection *parseDatasetsGroupProtection(uint64_t boxContentSize, FILE *inputFile);
bool copyContentDatasetsGroupProtection(
        DatasetsGroupProtection* datasetsGroupProtection, char *content, uint64_t contentSize
);
uint64_t getDatasetsGroupProtectionContentSize(DatasetsGroupProtection* datasetsGroupProtection);
uint64_t getDatasetsGroupProtectionSize(DatasetsGroupProtection* datasetsGroupProtection);
size_t getDatasetGroupProtectionSeekPosition(DatasetsGroupProtection* datasetsGroupProtection);

DatasetsGroupReferenceGenome *initDatasetsGroupReferenceGenomeExternal(
        uint8_t dataset_group_id, char *ref_uri, uint8_t referenceType,DatasetGroupId externalDatasetGroupId,
        DatasetId externalDatasetId, uint8_t checksumAlg, Vector* checksums,
        ReferenceId referenceId, char *referenceName,
        ReferenceMajorVersion majorVersion, ReferenceMinorVersion minorVersion,
        ReferencePatchVersion referencePathVersion
);

DatasetsGroupReferenceGenome *
initDatasetsGroupReferenceGenome(uint8_t dataset_group_id, DatasetGroupId internalDatasetGroupId,
        DatasetId internalDatasetId, ReferenceId referenceId, char *referenceName, ReferenceMajorVersion majorVersion,
        ReferenceMinorVersion minorVersion, ReferencePatchVersion referencePathVersion
);
void freeDatasetsGroupReferenceGenome(DatasetsGroupReferenceGenome* datasetsGroupReferenceGenome);
bool writeDatasetsGroupReferenceGenome(DatasetsGroupReferenceGenome* datasetsGroupReferenceGenome, FILE *outputFile);
uint64_t getDatasetsGroupReferenceGenomeContentSize(DatasetsGroupReferenceGenome* datasetsGroupReferenceGenome);
uint64_t getDatasetsGroupReferenceGenomeSize(DatasetsGroupReferenceGenome* datasetsGroupReferenceGenome);
DatasetsGroupReferenceGenome *parseDatasetsGroupReferenceGenome(FILE *inputFile);


typedef struct{
    char majorBrand[MAJOR_BRAND_SIZE];
    char minorVersion[4];
    Vector* compatibleBrands;
} FileHeader;

typedef struct{
    FileHeader* fileHeader;
    Vector* datasetsGroups;
} MPEGGFile;


typedef struct DatasetHeader_ DatasetHeader;
typedef struct StreamContainer_ StreamContainer ;
typedef struct AccessUnitContainer_ AccessUnitContainer;
typedef struct DatasetMasterIndexTable_ DatasetMasterIndexTable;
typedef struct DatasetParameters_ DatasetParameters;
typedef struct DatasetProtection_ DatasetProtection;
typedef struct DatasetMetadata_ DatasetMetadata;
typedef struct AccessUnitHeader_ AccessUnitHeader;

struct DatasetContainer_{
    DatasetHeader* datasetHeader;
    DatasetMasterIndexTable* datasetMasterIndexTable;
    Vector* datasetParameters;
    DatasetMetadata* datasetMetadata;
    DatasetProtection* datasetProtection;
    size_t seekPosition;
    Vector* streamContainers;
    Vector *accessUnitContainers;
    uint64_t*** accessUnitsOffsets;
    AccessUnitContainer**** accessUnitsContainers;
    bool accessUnitsOffsetsInitiatedWithValues;
    bool hasSeekPosition;
};

MPEGGFile* initFile();
void freeFile(MPEGGFile* file);
void setFileHeaderToFile(MPEGGFile* file, FileHeader* fileHeader);
void addDatasetsGroupToFile(MPEGGFile *file, DatasetsGroupContainer *datasetsGroupContainer);
bool writeFile(MPEGGFile *file, FILE *outputFile);
bool isFileValid(MPEGGFile* file);
MPEGGFile* parseFile(FILE *inputFile, char *filename);

bool generateFileSeekPoints(MPEGGFile *file);

FileHeader* getFileHeader(MPEGGFile* file);
DatasetsGroupContainer * getDatasetGroupContainerByIndex(MPEGGFile *file, size_t index);
DatasetsGroupContainer * getDatasetGroupContainerById(MPEGGFile *file, DatasetGroupId datasetGroupId);
unsigned long getDatasetsGroupContainersSize(MPEGGFile *file);

ByteArray* initByteArray();
ByteArray* initByteArrayCopying(ByteArray* byteArray);
ByteArray* initByteArrayWithSize(uint64_t size);
ByteArray* initByteArrayPassData(uint64_t size, Byte* data);
void freeByteArray(ByteArray* byteArray);
bool writeByteArray(ByteArray* byteArray, FILE* outputFile);
uint64_t getSizeByteArray(ByteArray* byteArray);
bool copyBytesSource(ByteArray* byteArray, Byte* source, uint64_t source_size);
ByteArray* cloneByteArray(ByteArray* sourceByteArray);

FileHeader *initFileHeader(char *minorVersion);
void freeFileHeader(FileHeader* fileHeader);
void addCompatibleBrandToFileHeader(FileHeader* fileHeader, char* brand);
bool writeFileHeader(FileHeader* fileHeader, FILE* outputFile);
bool writeFileHeaderContent(FileHeader* fileHeader, FILE* outputFile);
FileHeader* parseFileHeader(uint64_t boxContentSize, FILE* inputFile);
uint64_t getSizeFileHeader(FileHeader* fileHeader);


DatasetsGroupHeader *initDatasetsGroupHeader(DatasetGroupId datasetGroupId, uint8_t versionNumber);
void freeDatasetsGroupHeader(DatasetsGroupHeader* datasetsGroupHeader);
void addDatasetId(DatasetsGroupHeader* datasetsGroupHeader, DatasetId datasetId);
bool writeDatasetsGroupHeader(DatasetsGroupHeader* datasetsGroupHeader, FILE *outputFile);
bool writeDatasetsGroupHeaderContent(DatasetsGroupHeader* datasetsGroupHeader, FILE *outputFile);
DatasetsGroupHeader *parseDatasetsGroupHeader(uint64_t boxContentSize, FILE *inputFile);
uint64_t getSizeContentDatasetsGroupHeader(DatasetsGroupHeader* datasetsGroupHeader);
uint64_t getSizeDatasetsGroupHeader(DatasetsGroupHeader* datasetsGroupHeader);
size_t getDatasetGroupHeaderSeekPosition(DatasetsGroupHeader *datasetsGroupHeader);


DatasetsGroupMetadata *initDatasetsGroupMetadata();
void freeDatasetsGroupMetadata(DatasetsGroupMetadata* datasetsGroupMetadata);
bool copyContentDatasetsGroupMetadata(DatasetsGroupMetadata* datasetsGroupMetadata, char* content, uint64_t contentSize);
bool defineContentDatasetsGroupMetadata(DatasetsGroupMetadata* datasetsGroupMetadata, char* filename);
bool writeDatasetsGroupMetadata(DatasetsGroupMetadata* datasetsGroupMetadata, FILE *outputFile);
bool writeContentDatasetsGroupMetadata(DatasetsGroupMetadata* datasetsGroupMetadata, FILE *outputFile);
DatasetsGroupMetadata *parseDatasetsGroupMetadata(uint64_t boxContentSize, FILE *inputFile);
uint64_t getSizeDatasetsGroupMetadata(DatasetsGroupMetadata* datasetsGroupMetadata);
uint64_t getSizeContentDatasetsGroupMetadata(DatasetsGroupMetadata* datasetsGroupMetadata);
size_t getDatasetGroupMetadataSeekPosition(DatasetsGroupMetadata *datasetsGroupMetadata);

DatasetsGroupContainer* initDatasetsGroupContainer();
uint64_t getSizeContentDatasetsGroupContainer(DatasetsGroupContainer *datasetsGroupContainer);
uint64_t getSizeDatasetsGroupContainer(DatasetsGroupContainer *datasetsGroupContainer);
bool writeDatasetsGroupContainer(DatasetsGroupContainer* datasetsGroupContainer, FILE* outputFile);
bool writeContentDatasetsGroupContainer(DatasetsGroupContainer* datasetsGroupContainer, FILE* outputFile);
void setDatasetsGroupHeader(DatasetsGroupContainer* datasetsGroupContainer, DatasetsGroupHeader *datasetsGroupHeader);
void setDatasetsGroupReferenceGenomes(DatasetsGroupContainer* datasetsGroupContainer, Vector* datasetsGroupReferenceGenome);
void setDatasetsGroupReferenceMetadata(DatasetsGroupContainer* datasetsGroupContainer, Vector* datasetsGroupReferenceMetadatas);
void setDatasetsGroupMetadata(DatasetsGroupContainer* datasetsGroupContainer, DatasetsGroupMetadata *datasetsGroupMetadata);
void setDatasetsGroupProtection(DatasetsGroupContainer* datasetsGroupContainer, DatasetsGroupProtection *datasetsGroupProtection);
void setDatasetsGroupLabelsList(DatasetsGroupContainer* datasetsGroupContainer, DatasetsGroupLabelsList *datasetsGroupLabelsList);
void addDatasetsContainer(DatasetsGroupContainer* datasetsGroupContainer, DatasetContainer *datasetContainer);
void freeDatasetsGroupContainer(DatasetsGroupContainer* datasetsGroupContainer);
bool isDatasetsGroupContainerValid(DatasetsGroupContainer* datasetsGroupContainer);
DatasetsGroupContainer *parseDatasetsGroupContainer(FILE *inputFile, uint64_t boxContentSize, char *filename);
size_t getNumberDatasets(DatasetsGroupContainer* datasetsGroupContainer);
DatasetContainer * getDatasetContainerByIndex(DatasetsGroupContainer *datasetsGroupContainer, size_t index);
DatasetContainer * getDatasetContainerById(DatasetsGroupContainer *datasetsGroupContainer, DatasetId datasetId);
size_t getDatasetGroupContainerSeekPosition(DatasetsGroupContainer* datasetsGroupContainer);
bool generateDatasetsGroupSeekPoints(DatasetsGroupContainer* datasetsGroupContainer);

DatasetsGroupReferenceMetadata *initDatasetsGroupReferenceMetadata();
void freeDatasetsGroupReferenceMetadata(DatasetsGroupReferenceMetadata* datasetsGroupReferenceMetadata);
bool copyContentDatasetsGroupReferenceMetadata(DatasetsGroupReferenceMetadata* datasetsGroupReferenceMetadata, char* content, uint64_t contentSize);
bool defineContentDatasetsGroupReferenceMetadata(DatasetsGroupReferenceMetadata* datasetsGroupReferenceMetadata, char* filename);
bool writeDatasetsGroupReferenceMetadata(DatasetsGroupReferenceMetadata* datasetsGroupReferenceMetadata, FILE *outputFile);
bool writeContentDatasetsGroupReferenceMetadata(DatasetsGroupReferenceMetadata* datasetsGroupReferenceMetadata, FILE *outputFile);
DatasetsGroupReferenceMetadata *parseDatasetsGroupReferenceMetadata(uint64_t boxContentSize, FILE *inputFile);
uint64_t getSizeDatasetsGroupReferenceMetadata(DatasetsGroupReferenceMetadata* datasetsGroupReferenceMetadata);
uint64_t getSizeContentDatasetsGroupReferenceMetadata(DatasetsGroupReferenceMetadata* datasetsGroupReferenceMetadata);
long getDatasetGroupReferenceMetadataSeekPosition(DatasetsGroupReferenceMetadata *datasetsGroupReferenceMetadata);


//typedef struct DataUnitAccessUnit_ DataUnitAccessUnit;
DatasetContainer *initDatasetContainer();
void freeDatasetContainer(DatasetContainer *datasetContainer);
void addAccessUnitToDataset(DatasetContainer* datasetContainer, AccessUnitContainer* accessUnitContainer);
void addStreamContainerToDataset(DatasetContainer* datasetContainer, StreamContainer* streamContainer);
size_t getNumberStreamContainer(DatasetContainer* datasetContainer);
uint64_t getSizeContentDatasetContainer(DatasetContainer* datasetContainer);
uint64_t getSizeDatasetContainer(DatasetContainer* datasetContainer);
bool writeDatasetContainer(DatasetContainer *datasetContainer, FILE *outputFile);
bool writeContentDatasetContainer(DatasetContainer* datasetContainer, FILE *outputFile);
bool isDatasetContainerValid(DatasetContainer *datasetContainer);
StreamContainer* getStreamContainer(DatasetContainer *datasetContainer, size_t index);
void setDatasetHeader(DatasetContainer* datasetContainer, DatasetHeader *datasetHeader);
DatasetHeader* getDatasetHeader(DatasetContainer* datasetContainer);
void setDatasetMasterIndexTable(DatasetContainer* datasetContainer, DatasetMasterIndexTable *datasetMasterIndexTable);
void setDatasetParameters(DatasetContainer* datasetContainer, Vector *datasetParameters);
void setDatasetMetadata(DatasetContainer* datasetContainer, DatasetMetadata *datasetMetadata);
void setDatasetProtection(DatasetContainer* datasetContainer, DatasetProtection *datasetProtection);
DatasetContainer *parseDatasetContainer(uint64_t boxContentSize, FILE *inputFile, char *fileName);
size_t getDatasetContainerSeekPosition(DatasetContainer *datasetContainer);
bool generateDatasetSeekPoints(DatasetContainer* datasetContainer);
Vector* getDataUnitAccessUnits(DatasetContainer* datasetContainer);
int getNumberParameters(DatasetContainer* datasetContainer, size_t* value);
int getDatasetParameters(DatasetContainer* datasetContainer, size_t index, DatasetParameters** datasetParameters);
int getDatasetParametersById(DatasetContainer *datasetContainer, uint16_t id, DatasetParameters **datasetParameters);

struct DatasetMetadata_ {
    ByteArray *metadata;
    size_t seekPosition;
    bool hasSeek;
};

DatasetMetadata *initDatasetMetadata();
void freeDatasetMetadata(DatasetMetadata* datasetMetadata);
bool defineContentDatasetMetadata(DatasetMetadata* datasetMetadata, char* filename);
bool writeDatasetMetadata(DatasetMetadata* datasetMetadata, FILE *outputFile);
bool writeContentDatasetMetadata(DatasetMetadata* datasetMetadata, FILE *outputFile);
DatasetMetadata *
parseDatasetMetadata(uint64_t boxContentSize, FILE *inputFile);
uint64_t getSizeContentDatasetMetadata(DatasetMetadata* datasetMetadata);
uint64_t getSizeDatasetMetadata(DatasetMetadata* datasetMetadata);
bool copyContentDatasetMetadata(DatasetMetadata* datasetMetadata, char *content, uint64_t contentSize);
size_t getDatasetMetadataSeekPosition(DatasetMetadata *datasetMetadata);

struct DatasetProtection_ {
    ByteArray* protection;
    bool hasSeek;
    size_t seekPosition;
};

DatasetProtection *initDatasetProtection();
void freeDatasetProtection(DatasetProtection* datasetProtection);
bool defineContentDatasetProtection(DatasetProtection* datasetProtection, char* filename);
bool writeContentDatasetProtection(DatasetProtection* datasetProtection, FILE *outputFile);
bool writeDatasetProtection(DatasetProtection* datasetProtection, FILE *outputFile);
uint64_t getSizeContentDatasetProtection(DatasetProtection* datasetProtection);
uint64_t getSizeDatasetProtection(DatasetProtection* datasetProtection);
DatasetProtection *parseDatasetProtection(uint64_t boxContentSize, FILE *inputFile);
bool copyContentDatasetProtection(DatasetProtection *datasetProtection, char *content, uint64_t contentSize);
size_t getDatasetProtectionSeekPosition(DatasetProtection *datasetProtection);

typedef struct{
    uint64_t* block_byte_offset;
    Descriptors_count descriptors_number;
} Block_offsets;
typedef struct {
    Tree** offsetsPerStream;
    uint64_t* sizeTrees;
    uint32_t numberStreams;
} OffsetsPerStream;

typedef struct {
    OffsetsPerStream* offsetsPerClass;
    int numberClasses;
} OffsetsPerClass;
typedef struct{
    uint64_t AU_byte_offset;
    uint64_t au_start_position;
    uint64_t au_end_position;
    uint16_t ref_sequence_id;
    uint64_t ref_start_position;
    uint64_t ref_end_position;
    uint64_t extended_au_start_position;
    uint64_t extended_au_end_position;
    Block_offsets block_byte_offset;
} AU_indexing;
typedef struct {
    AU_indexing *au_indexings;
    AUs_count number_AUs;
} AUs_index;
typedef struct {
    AUs_index* classIndex;
    uint16_t number_of_classes;
} Sequence_indexation;
typedef struct{
    Sequence_indexation* sequence_indexes;
    uint16_t number_sequences;
} Sequences_indexations;
typedef struct{
    uint16_t sequenceID;
} SequenceID;
typedef struct {
    uint32_t numberUAccessUnits;
    uint64_t* AU_byte_offset;
    uint16_t* ref_sequence_id;
    uint64_t* ref_start_position;
    uint64_t* ref_end_position;
    Signatures** signatures;
    uint32_t* uAccessUnitSizes;
    uint64_t** byteOffset;
} UAccessUnitsIndex;


struct DatasetMasterIndexTable_ {
    Sequences_indexations sequence_indexes;
    UAccessUnitsIndex uAccessUnitsIndex;
    DatasetContainer* datasetContainer;
    size_t seekPosition;
    OffsetsPerClass* offsetsPerClass;
    bool hasSeek;
};

DatasetMasterIndexTable* initDatasetMasterIndexTable(DatasetContainer *datasetContainer);
void freeDatasetMasterIndexTable(DatasetMasterIndexTable* datasetMasterIndexTable);
bool writeContentDatasetMasterIndexTable(DatasetMasterIndexTable* datasetMasterIndexTable, FILE *outputFile);
bool writeDatasetMasterIndexTable(DatasetMasterIndexTable* datasetMasterIndexTable, FILE *outputFile);
uint64_t getSizeContentDatasetMasterIndexTable(DatasetMasterIndexTable* datasetMasterIndexTable);
uint64_t getSizeDatasetMasterIndexTable(DatasetMasterIndexTable* datasetMasterIndexTable);
void setAUOffset(DatasetMasterIndexTable *datasetMasterIndexTable,
                 SequenceID sequenceId, ClassType classType, uint64_t AU_id, uint64_t offset);
void setStartAndEnd(DatasetMasterIndexTable *datasetMasterIndexTable,
                    SequenceID sequenceId, ClassType classType, uint64_t AU_id, uint64_t start, uint64_t end);
void setExtendedStartAndEnd(DatasetMasterIndexTable* datasetMasterIndexTable,
                            uint16_t sequenceId, uint16_t classId, uint32_t AU_id, uint32_t extended_start,
                            uint32_t extended_end);
void setOffset(DatasetMasterIndexTable *datasetMasterIndexTable,
               SequenceID sequenceId, ClassType classType, uint32_t AU_i, uint16_t descriptor_i, uint64_t offset);
void insertFinalOffset(
        DatasetMasterIndexTable *datasetMasterIndexTable,
        uint16_t classId,
        uint16_t descriptorId,
        uint64_t offset
);
void setUnalignedOffset(DatasetMasterIndexTable* datasetMasterIndexTable, uint32_t uAU_id, uint32_t uDescriptorId,
                        uint64_t offset);
Signatures * getSignatures(DatasetMasterIndexTable* datasetMasterIndexTable, int uAccessUnit_i);
DatasetMasterIndexTable *parseDatasetMasterIndexTable(DatasetContainer *datasetContainer, FILE *inputFile);
size_t getDatasetMasterIndexTableSeekPosition(DatasetMasterIndexTable *datasetMasterIndexTable);

bool getAccessUnitByteOffset(DatasetMasterIndexTable *datasetMasterIndexTable, uint16_t sequenceId, uint16_t classId,
                             uint32_t auId, uint64_t *byteOffset);
bool getBlockByteOffset(DatasetMasterIndexTable *datasetMasterIndexTable, SequenceID sequenceId, ClassTypeEnum classId,
                        uint32_t auId, uint32_t descriptorId, uint64_t *byteOffset);
bool getNextBlockByteOffset(DatasetMasterIndexTable *datasetMasterIndexTable, SequenceID sequenceId, uint16_t classId,
                            uint32_t auId, uint32_t descriptorId, uint64_t *nextByteOffset);
uint64_t getAUStartPosition(
        DatasetMasterIndexTable *datasetMasterIndexTable,
        SequenceID sequenceId,
        uint16_t classId,
        uint32_t AU_id
);
uint64_t getAUEndPosition(
        DatasetMasterIndexTable *datasetMasterIndexTable,
        SequenceID sequenceId,
        uint16_t classId,
        uint32_t AU_id
);
uint16_t getRefSequenceId(
        DatasetMasterIndexTable* datasetMasterIndexTable,
        uint16_t sequenceId,
        uint16_t classId,
        uint32_t AU_id
);
uint64_t getRefStartPosition(
        DatasetMasterIndexTable* datasetMasterIndexTable,
        uint16_t sequenceId,
        uint16_t classId,
        uint32_t AU_id
);
uint64_t getRefEndPosition(
        DatasetMasterIndexTable* datasetMasterIndexTable,
        uint16_t sequenceId,
        uint16_t classId,
        uint32_t AU_id
);
uint64_t getAUExtendedStartPosition(
        DatasetMasterIndexTable *datasetMasterIndexTable,
        SequenceID sequenceId,
        uint16_t classId,
        uint32_t AU_id
);
uint64_t getAUExtendedEndPosition(
        DatasetMasterIndexTable *datasetMasterIndexTable,
        SequenceID sequenceId,
        uint16_t classId,
        uint32_t AU_id
);

struct DatasetParameters_ {
    uint8_t dataset_group_ID;
    uint16_t dataset_ID;
    uint8_t parent_parameter_set_ID;
    uint8_t parameter_set_ID;
    Encoding_ParametersType* encoding_parameters;
    size_t seekPosition;
    bool hasSeek;
};

DatasetParameters *initDatasetParameters(
    uint8_t dataset_group_ID,
    uint16_t dataset_ID,
    uint16_t parent_parameter_set_ID,
    uint16_t parameter_set_ID
);
DatasetParameters *initDatasetParametersWithParameters(
        uint8_t dataset_group_ID,
        uint16_t dataset_ID,
        uint16_t parent_parameter_set_ID,
        uint16_t parameter_set_ID,
        Encoding_ParametersType* encoding_parameters
);
void freeDatasetParameters(DatasetParameters* datasetParameters);
bool defineContentDatasetParameters(DatasetParameters* datasetParameters, char* filename);
bool writeDatasetParameters(DatasetParameters* datasetParameters, FILE *outputFile);
bool writeContentDatasetParameters(DatasetParameters* datasetParameters, FILE *outputFile);
uint64_t getSizeContentDatasetParameters(DatasetParameters* datasetParameters);
uint64_t getSizeDatasetParameters(DatasetParameters* datasetParameters);
DatasetParameters *
parseDatasetParameters(uint64_t boxContentSize, FILE *inputFile);
bool copyContentDatasetParameters(DatasetParameters* datasetParameters, char *content, uint64_t contentSize);
size_t getDatasetParametersSeekPosition(DatasetParameters *datasetParameters);


typedef struct {
    DatasetId datasetId;
    ReferenceId referenceId;
    Vector* regions;
} RegionsForDataset;

typedef struct {
    uint16_t sequence_Id;
    ClassesSet classes;
    uint32_t start_pos;
    uint32_t end_pos;
} Region;

RegionsForDataset* initRegionsForDataset(DatasetId datasetId, ReferenceId referenceId);
void freeRegionsForDataset(RegionsForDataset *regionsForDataset);
bool writeRegionsForDataset(RegionsForDataset* regionsForDataset, FILE* outputFile);
RegionsForDataset* parseRegionsForDataset(FILE *inputFile);
uint64_t getRegionsForDatasetSize(RegionsForDataset* regionsForDataset);
void addRegion(RegionsForDataset* regionsForDataset, Region* region);

Region* initRegion(uint16_t sequence_Id, uint32_t start_pos, uint32_t end_pos);
void freeRegion(Region* region);
void addClass(Region* region, uint8_t classId);
unsigned long getNumberClasses(Region* region);
bool writeRegion(Region* region, FILE* outputFile);
uint64_t getContentSizeRegion(Region *region);
Region * parseRegion(FILE *inputFile);


struct Label_{
    char* labelId;
    Vector* regionsForDataset;
};


Label *initLabel(char *labelId);
void freeLabel(Label* label);
void addRegionsForDataset(Label* label, RegionsForDataset *regionsForDataset);
unsigned long getNumberRegionsForDataset(Label *label);
uint64_t getContentSizeLabel(Label* label);
uint64_t getSizeLabel(Label* label);
bool writeLabel(Label* label, FILE *outputFile);
bool writeContentLabel(Label *label, FILE *outputFile);
Label* parseLabel(FILE* inputFile);

struct DatasetHeader_ {
    DatasetGroupId datasetGroupId;
    DatasetId datasetId;
    char version[4];
    bool multipleAlignmentFlag;
    bool byteOffsetSizeFlag;
    bool posOffsetIsUint40;
    bool nonOverlappingAURange_flag;
    bool blockHeaderFlag;
    //if blockHeaderFlag
        bool mitFlag;
        bool classContiguosModeFlag;
    //else
        bool orderedBlocksFlag;
    uint16_t sequencesCount;
    ReferenceId referenceId;
    SequenceID* seqIds;
    uint32_t* seqBlocks;
    DatasetType datasetType;
    Classes_count numClasses;
    ClassType* classId;
    uint8_t* numDescriptors;
    uint8_t** descriptorId;
    uint8_t alphabetId;
    uint32_t numUClusters;
    bool uSignatureConstantLength;
    uint8_t uSignatureSize;
        uint8_t uSignatureLength;
    uint32_t numberUAccessUnits;
    uint32_t multipleSignatureBase;
    uint32_t threshold_0; //use to store threshold 0 when seq_count = 0
    uint32_t* thresholds;
    size_t seekPosition;
    bool hasSeek;
};


DatasetHeader *initDatasetHeaderNoMIT(DatasetGroupId datasetGroupId, DatasetId datasetId,
                                      char *version, bool multipleAlignmentFlag, bool byteOffsetSizeFlag,
                                      bool posOffsetIsUint40, bool nonOverlappingAURange, bool blockHeaderFlag,
                                      uint16_t sequencesCount, ReferenceId referenceId, uint8_t datasetType,
                                      uint8_t numClasses, uint8_t alphabetId, uint32_t numUClusters,
                                      uint8_t uSignatureSize, uint8_t uSignatureLength,
                                      uint32_t numberUAccessUnits, uint32_t multipleSignatureBase);
DatasetHeader *initDatasetHeader_MIT_AUC(DatasetGroupId datasetGroupId, DatasetId datasetId, char *version, bool multipleAlignmentFlag,
                                         bool byteOffsetSizeFlag, bool posOffsetIsUint40, bool nonOverlappingAURange,
                                         uint16_t sequencesCount, ReferenceId referenceId, uint8_t datasetType, uint8_t numClasses,
                                         uint8_t alphabetId, uint32_t numUClusters, bool uSignatureConstantLength,
                                         uint8_t uSignatureSize, uint8_t uSignatureLength, uint32_t numberUAccessUnits,
                                         uint32_t multipleSignatureBase, bool classContiguous);
DatasetHeader *initDatasetHeader_DSC(DatasetGroupId datasetGroupId, DatasetId datasetId, char *version, bool multipleAlignmentFlag,
                                     bool byteOffsetSizeFlag, bool posOffsetIsUint40, bool nonOverlappingAURange,
                                     uint16_t sequencesCount, ReferenceId referenceId, uint8_t datasetType, uint8_t numClasses,
                                     uint8_t alphabetId, uint32_t numUClusters, bool uSignatureConstantLength,
                                     uint8_t uSignatureSize, uint8_t uSignatureLength, uint32_t numberUAccessUnits,
                                     uint32_t multipleSignatureBase, bool orderedBlocksFlag);


void freeDatasetHeader(DatasetHeader* datasetHeader);
void setMITFlag(DatasetHeader* datasetHeader, bool value);
int setClassContiguousModeFlag(DatasetHeader* datasetHeader, bool classContiguousMode);
bool setSequenceId(DatasetHeader *datasetHeader, uint16_t sequenceIndex, SequenceID sequenceId);
bool setBlocksInSequence(DatasetHeader* datasetHeader, uint16_t sequenceIndex, uint32_t blocks);
bool setThresholdForSequence(DatasetHeader* datasetHeader, uint16_t sequenceIndex, uint32_t threshold);
bool getThresholdForSequence(DatasetHeader *datasetHeader, uint16_t sequenceIndex, uint32_t *threshold);
bool isMultipleAlignment(DatasetHeader* datasetHeader);
bool isPosOffsetUint40(DatasetHeader *datasetHeader);
bool isByteOffsetUint64(DatasetHeader *datasetHeader);
bool isBlockHeaderFlagSet(DatasetHeader* datasetHeader);
bool isUnmappedIndexingFlagSet(DatasetHeader* datasetHeader);
uint8_t getDatasetType(DatasetHeader* datasetHeader);
bool isOrderedByStartPosition(DatasetHeader* datasetHeader);
bool isNonOverlappingAURange(DatasetHeader* datasetHeader);
void setDatasetType(DatasetHeader* datasetHeader, uint8_t datasetType);
uint64_t getSizeContentDatasetHeader(DatasetHeader* datasetHeader );
uint64_t getSizeDatasetHeader(DatasetHeader* datasetHeader );
bool writeContentDatasetHeader(DatasetHeader* datasetHeader, FILE* outputFile);
bool writeDatasetHeader(DatasetHeader* datasetHeader, FILE* outputFile);
DatasetHeader *parseDatasetHeader(FILE *inputFile);
bool setNumberDescriptorsInClass(DatasetHeader* datasetHeader, unsigned int classId, uint8_t numberDescriptors);
void setClassType(DatasetHeader* datasetHeader, uint8_t classIt, ClassType classType);
void setDescriptorIdInClass(DatasetHeader* datasetHeader, uint8_t classIndex, uint8_t descriptorIndex, uint8_t descriptorId);
uint8_t getNumberDescriptorsInClass(DatasetHeader* datasetHeader, uint8_t class_index) ;
uint8_t getDescriptorIdInClass(DatasetHeader* datasetHeader, uint8_t classId, uint8_t descriptorIndex);
void setConstantSignatureLength(DatasetHeader *datasetHeader, uint8_t uSignatureLength);
uint32_t getNumberUAccessUnits(DatasetHeader* datasetHeader );
uint16_t getSequencesCount(DatasetHeader* datasetHeader );
SequenceID getSequenceId(DatasetHeader *datasetHeader, uint16_t sequence_index);
bool getSequenceIndex(DatasetHeader *datasetHeader, SequenceID sequence_id, uint16_t *sequence_index);
uint8_t getClassesCount(DatasetHeader *datasetHeader);
bool hasClassType(DatasetHeader *datasetHeader, ClassType classType);
ClassType getClassType(DatasetHeader *datasetHeader, uint16_t class_i);
bool getClassIndexForType(DatasetHeader *datasetHeader, ClassType classType, uint8_t *class_i);
bool getDescriptorIndexForType(
        DatasetHeader *datasetHeader,
        ClassType classType,
        uint8_t descriptorId,
        uint8_t *descriptorIndex
);
uint32_t getUSignatureSize(DatasetHeader* datasetHeader );
uint32_t getBlocksInSequence(DatasetHeader* datasetHeader, uint16_t sequenceIndex);
uint32_t getMultipleSignatureBase(DatasetHeader* datasetHeader);
void setMultipleSignatureBase(DatasetHeader* datasetHeader, uint32_t newMultipleSignatureBase);
uint32_t getSignatureLength(DatasetHeader* datasetHeader);
size_t getDatasetHeaderSeekPosition(DatasetHeader *datasetHeader);
bool isMITFlagSet(DatasetHeader* datasetHeader);

typedef struct {
    ByteArray* protection;
    StreamContainer* streamContainer;
    size_t seekPosition;
    bool hasSeek;
} StreamProtection;

StreamProtection* initStreamProtection(StreamContainer* streamContainer);
void freeStreamProtection(StreamProtection* streamProtection);
bool defineContentStreamProtection(StreamProtection* streamProtection, char* filename);
bool writeContentStreamProtection(StreamProtection* streamProtection, FILE *outputFile);
bool writeStreamProtection(StreamProtection* streamProtection, FILE *outputFile);
uint64_t getSizeContentStreamProtection(StreamProtection* streamProtection);
uint64_t getSizeStreamProtection(StreamProtection* streamProtection);
bool copyContentStreamProtection(StreamProtection* streamProtection, char *content, uint64_t contentSize);
StreamProtection *parseStreamProtection(StreamContainer* streamContainer, uint64_t boxContentSize, FILE *inputFile);
size_t getStreamProtectionSeekPosition(StreamProtection* streamProtection);

typedef struct{
    StreamContainer* streamContainer;
    uint8_t descriptorId;
    ClassType classId;
    uint16_t parametersSetId;
    uint32_t numberOfBlocks;
    uint8_t protectionFlag;
    size_t seekPosition;
    bool hasSeek;
}  StreamHeader;

StreamHeader* initStreamHeader(StreamContainer *streamContainer,
                               uint8_t descriptorId,
                               ClassType classId,
                               uint32_t numberOfBlocks
);
ClassType getStreamClass(StreamHeader *streamHeader);
uint8_t getStreamDescriptorId(StreamHeader* streamHeader);
bool writeContentStreamHeader(StreamHeader* streamHeader, FILE *outputFile);
bool writeStreamHeader(StreamHeader* streamHeader, FILE *outputFile);
uint64_t getSizeContentStreamHeader();
uint64_t getSizeStreamHeader();
StreamHeader *parseStreamHeader(StreamContainer* streamContainer, FILE *inputFile);
void freeStreamHeader(StreamHeader* streamHeader);
size_t getStreamHeaderSeekPosition(StreamHeader* streamHeader);

struct StreamContainer_ {
    StreamHeader* streamHeader;
    StreamProtection* streamProtection;
    Vector* datasFromFile;
    uint64_t seekPosition;
    bool hasSeek;
};

StreamContainer *initStreamContainer();

void freeStreamContainer(StreamContainer* streamContainer);
uint64_t getSizeContentStreamContainer(StreamContainer* streamContainer);
uint64_t getSizeStreamContainer(StreamContainer* streamContainer);
bool writeContentStreamContainer(StreamContainer* streamContainer, FILE *outputFile);
bool writeStreamContainer(StreamContainer* streamContainer, FILE *outputFile);
bool isStreamContainerValid(StreamContainer* streamContainer);
void setStreamHeader(StreamContainer* streamContainer, StreamHeader *streamHeader);
void setStreamProtection(StreamContainer* streamContainer, StreamProtection *streamProtection);
void setDataFromFilename(StreamContainer *streamContainer, char *filename);
void setDataFromFilenameWithBoundaries(StreamContainer *streamContainer, char *filename, uint64_t startPos, uint64_t endPos);
StreamContainer *parseStreamContainer(uint64_t boxContentSize, FILE *inputFile, char *fileName, DatasetContainer* datasetContainer);
Vector * getDataFromStreamContainer(StreamContainer *streamContainer);
uint64_t getStreamContainerSeekPosition(StreamContainer *streamContainer);
bool generateStreamSeekPoints(StreamContainer* streamContainer);
bool addBlockToStream(StreamContainer* streamContainer, FromFile* block);


typedef struct AccessUnitProtection_ AccessUnitProtection;
typedef struct AccessUnitInformation_ AccessUnitInformation;
typedef struct Block_ Block;
struct AccessUnitContainer_{
    AccessUnitHeader* accessUnitHeader;
    AccessUnitInformation* accessUnitInformation;
    AccessUnitProtection* accessUnitProtection;
    long seekPosition;
    Vector* blocks;
    DatasetContainer *datasetContainer;
};
AccessUnitContainer* initAccessUnitContainer(DatasetContainer* datasetContainer);
void freeAccessUnitContainer(AccessUnitContainer* accessUnitContainer);
bool isAccessUnitContainerValid(AccessUnitContainer* accessUnitContainer);
uint64_t getAccessUnitContainerContentSize(AccessUnitContainer* accessUnitContainer);
uint64_t getAccessUnitContainerSize(AccessUnitContainer* accessUnitContainer);
bool writeAccessUnitContainer(FILE *outputFile, AccessUnitContainer *accessUnitContainer);
AccessUnitHeader* getAccessUnitHeader(AccessUnitContainer* accessUnitContainer);
void setAccessUnitContainerHeader(AccessUnitContainer* accessUnitContainer, AccessUnitHeader* accessUnitHeader);
void setAccessUnitContainerProtection(AccessUnitContainer* accessUnitContainer, AccessUnitProtection* accessUnitProtection);
void setAccessUnitContainerInformation(
        AccessUnitContainer* accessUnitContainer,
        AccessUnitInformation* accessUnitInformation
);
AccessUnitContainer *
parseAccessUnitContainer(uint64_t boxContentSize, FILE *inputFile, char *fileName, DatasetContainer *datasetContainer);
long getAccessUnitContainerSeekPoint(AccessUnitContainer* accessUnitContainer);
void addBlock(AccessUnitContainer* accessUnitContainer, Block* block);
Vector* getBlocks(AccessUnitContainer* accessUnitContainer);

struct AccessUnitHeader_ {
    DatasetContainer* datasetContainer;
    uint32_t access_unit_ID;
    uint8_t num_blocks;
    uint8_t parameter_set_ID;
    ClassType au_type;
    uint32_t reads_count;
    uint16_t mm_threshold;
    uint32_t mm_count;
    long seekPosition;

    //if dataset_type == 2
        SequenceID  ref_sequence_id;
        uint64_t ref_start_position;
        uint64_t ref_end_position;

    //if MIT_flag == 0
        //if AU_type != U_TYPE_AU || dataset_type == 2
            SequenceID sequence_ID;
            uint64_t AU_start_position;
            uint64_t AU_end_position;
            //if multiple_alignment_flag
                uint64_t extended_AU_start_position;
                uint64_t extended_AU_end_position;
        //else
            Signatures* signatures;
};
AccessUnitHeader* initAccessUnitHeader();
AccessUnitHeader* initAccessUnitHeaderWithValues(
        DatasetContainer *datasetContainer,
        uint32_t access_unit_ID,
        uint8_t num_blocks,
        uint8_t parameter_set_ID,
        ClassType au_type,
        uint32_t reads_count,
        uint16_t mm_threshold,
        uint32_t mm_count
);
void freeAccessUnitHeader(AccessUnitHeader* accessUnitHeader);
uint64_t getAccessUnitHeaderContentSize(AccessUnitHeader *accessUnitHeader);
uint64_t getAccessUnitHeaderSize(AccessUnitHeader *accessUnitHeader);
bool writeAccessUnitHeaderContent(FILE* outputFile, AccessUnitHeader* accessUnitHeader);
bool writeAccessUnitHeader(FILE* outputFile, AccessUnitHeader* accessUnitHeader);
AccessUnitHeader* parseAccessUnitHeader(FILE* inputFile, DatasetContainer* datasetContainer);
long getAccessUnitHeaderSeekPosition(AccessUnitHeader* accessUnitHeader);
uint8_t getNumBlocks(AccessUnitHeader* accessUnitHeader);
uint32_t getAccessUnitId(AccessUnitHeader* accessUnitHeader);
uint16_t getParametersSetId(AccessUnitHeader* accessUnitHeader);
uint32_t getReadsCount(AccessUnitHeader* accessUnitHeader);
SequenceID getReferenceSequence(AccessUnitHeader *accessUnitHeader);
uint64_t getReferenceStart(AccessUnitHeader* accessUnitHeader);
uint64_t getReferenceEnd(AccessUnitHeader* accessUnitHeader);
uint16_t getMMThreshold(AccessUnitHeader* accessUnitHeader);
uint32_t getMMCount(AccessUnitHeader* accessUnitHeader);
ClassType getAccessUnitType(AccessUnitHeader *accessUnitHeader);
SequenceID getAccessUnitSequenceID(AccessUnitHeader *accessUnitHeader);
uint64_t getAccessUnitStart(AccessUnitHeader* accessUnitHeader);
uint64_t getAccessUnitEnd(AccessUnitHeader* accessUnitHeader);
uint64_t getExtendedAccessUnitStart(AccessUnitHeader* accessUnitHeader);
uint64_t getExtendedAccessUnitEnd(AccessUnitHeader* accessUnitHeader);
int setAccessUnitHeaderSequence_ID(AccessUnitHeader *accessUnitHeader, SequenceID sequenceId);
int setAccessUnitHeaderAuStartPosition(AccessUnitHeader* accessUnitHeader, uint64_t auStartPosition);
int setAccessUnitHeaderAuEndPosition(AccessUnitHeader* accessUnitHeader, uint64_t auEndPosition);
int setAccessUnitHeaderAuExtendedStartPosition(AccessUnitHeader* accessUnitHeader, uint64_t auExtendedStartPosition);
int setAccessUnitHeaderAuExtendedEndPosition(AccessUnitHeader* accessUnitHeader, uint64_t auExtendedEndPosition);
int setAccessUnitHeaderReferenceSequence_ID(AccessUnitHeader *accessUnitHeader, SequenceID referenceSequenceId);
int setAccessUnitHeaderReferenceStartPosition(AccessUnitHeader *accessUnitHeader, uint64_t referenceStartPosition);
int setAccessUnitHeaderReferenceEndPosition(AccessUnitHeader *accessUnitHeader, uint64_t referenceEndPosition);

struct AccessUnitProtection_ {
    ByteArray* protection;
    long seekPosition;
};
AccessUnitProtection *initAccessUnitProtection();
void freeAccessUnitProtection(AccessUnitProtection* accessUnitProtection);
bool defineContentAccessUnitProtection(AccessUnitProtection* accessUnitProtection, char* filename);
bool writeContentAccessUnitProtection(AccessUnitProtection* accessUnitProtection, FILE *outputFile);
bool writeAccessUnitProtection(AccessUnitProtection* accessUnitProtection, FILE *outputFile);
uint64_t getSizeContentAccessUnitProtection(AccessUnitProtection* accessUnitProtection);
uint64_t getSizeAccessUnitProtection(AccessUnitProtection* accessUnitProtection);
AccessUnitProtection *parseAccessUnitProtection(uint64_t boxContentSize, FILE *inputFile);
bool copyContentAccessUnitProtection(AccessUnitProtection *accessUnitProtection, char *content, uint64_t contentSize);
long getAccessUnitProtectionSeekPosition(AccessUnitProtection* accessUnitInformation);

struct AccessUnitInformation_ {
    ByteArray* information;
    long seekPosition;
};
AccessUnitInformation *initAccessUnitInformation();
void freeAccessUnitInformation(AccessUnitInformation* accessUnitInformation);
bool defineContentAccessUnitInformation(AccessUnitInformation* accessUnitInformation, char* filename);
bool writeContentAccessUnitInformation(AccessUnitInformation* accessUnitInformation, FILE *outputFile);

bool writeAccessUnitInformation(FILE *outputFile, AccessUnitInformation *accessUnitInformation);
uint64_t getSizeContentAccessUnitInformation(AccessUnitInformation* accessUnitInformation);
uint64_t getSizeAccessUnitInformation(AccessUnitInformation* accessUnitInformation);
AccessUnitInformation *parseAccessUnitInformation(uint64_t boxContentSize, FILE *inputFile);
bool copyContentAccessUnitInformation(AccessUnitInformation *accessUnitInformation, char *content, uint64_t contentSize);
long getAccessUnitInformationSeekPosition(AccessUnitInformation* accessUnitInformation);

typedef struct {
    DatasetContainer* datasetContainer;
    uint8_t descriptorId;
    uint32_t payloadSize;
}BlockHeader;

BlockHeader* initBlockHeader(DatasetContainer* datasetContainer, uint8_t descriptorId, uint32_t payloadSize);
uint8_t getBlocksDescriptorId(BlockHeader* blockHeader);
uint32_t getPayloadSize(BlockHeader* blockHeader);
BlockHeader* parseBlockHeader(DatasetContainer* datasetContainer, FILE* inputFile);
bool writeBlockHeader(BlockHeader* blockHeader, FILE* outputFile);
bool writeBlockHeaderDataUnit(BlockHeader* blockHeader, FILE* outputFile);
void freeBlockHeader(BlockHeader* blockHeader);
uint64_t getBlockHeaderSize(BlockHeader* blockHeader);


struct Block_{
    BlockHeader* blockHeader;
    FromFile* payload;
    uint32_t padding_size;
    DatasetContainer *datasetContainer;
};

void freeBlock(Block* block);
Block* initBlock(DatasetContainer* datasetContainer, FromFile* fromFile);
Block* initBlockWithHeader(uint8_t descriptorId, uint32_t payloadSize, FromFile* payload);
<<<<<<< HEAD
=======
Block* initBlockWithHeaderPayloadInMemory(uint8_t descriptorId, uint32_t payloadSize, const char* payloadInMemory, size_t payloadInMemorySize);
>>>>>>> 51c51bfa
void setBlockHeader(Block* block, BlockHeader* blockHeader);
void setPaddingSize(Block* block, uint32_t paddingSize);
bool writeBlock(Block* block, FILE* outputFile);
Block* parseBlockContainerAUCmode(DatasetContainer *datasetContainer, FILE *inputFile, char *fileName);
uint64_t getBlockSize(Block* block);

typedef struct {
    uint16_t parent_parameter_setId;
    uint16_t parameter_setId;

    Encoding_ParametersType* encodingParameters;
} DataUnitParametersSet;
bool parseDataUnitsParametersSet(DataUnitParametersSet **parametersSet, FILE *inputFile, uint32_t sizeContent);
bool writeParametersSet(DataUnitParametersSet *parametersSet, FILE* outputFile);



#endif //MPEGG_CAPSULATOR_BOXES_H<|MERGE_RESOLUTION|>--- conflicted
+++ resolved
@@ -956,6 +956,8 @@
 struct Block_{
     BlockHeader* blockHeader;
     FromFile* payload;
+    size_t payloadInMemorySize;
+    char* payloadInMemory;
     uint32_t padding_size;
     DatasetContainer *datasetContainer;
 };
@@ -963,10 +965,7 @@
 void freeBlock(Block* block);
 Block* initBlock(DatasetContainer* datasetContainer, FromFile* fromFile);
 Block* initBlockWithHeader(uint8_t descriptorId, uint32_t payloadSize, FromFile* payload);
-<<<<<<< HEAD
-=======
 Block* initBlockWithHeaderPayloadInMemory(uint8_t descriptorId, uint32_t payloadSize, const char* payloadInMemory, size_t payloadInMemorySize);
->>>>>>> 51c51bfa
 void setBlockHeader(Block* block, BlockHeader* blockHeader);
 void setPaddingSize(Block* block, uint32_t paddingSize);
 bool writeBlock(Block* block, FILE* outputFile);
