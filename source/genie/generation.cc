--- conflicted
+++ resolved
@@ -30,12 +30,9 @@
 #include "fileio/sam_file_reader.h"
 #include "fileio/sam_record.h"
 #include "coding/spring/spring.h"
-<<<<<<< HEAD
 #include "genie/genie_gabac_output_stream.h"
-=======
 #include "genie/genie_file_format.h"
 #include "genie/gabac_integration.h"
->>>>>>> 1765ec3e
 
 namespace spring {
 void decompress(const std::string& temp_dir,
@@ -90,6 +87,7 @@
 }
 
 
+
 static void generationFromFastq(
         const ProgramOptions& programOptions
 ){
@@ -100,11 +98,10 @@
     // Initialize a FASTQ file reader.
     input::fastq::FastqFileReader fastqFileReader(programOptions.inputFilePath);
 
-    // Second pass for HARC.
-
-
     // Read FASTQ records in blocks of 10 records.
     size_t blockSize = 10;
+
+    std::string ureads = "";
 
     while (true) {
         std::vector<input::fastq::FastqRecord> fastqRecords;
@@ -117,6 +114,7 @@
         for (const auto& fastqRecord : fastqRecords) {
             std::cout << fastqRecord.title << "\t";
             std::cout << fastqRecord.sequence << "\t";
+            ureads += fastqRecord.sequence;
             std::cout << fastqRecord.optional << "\t";
             std::cout << fastqRecord.qualityScores << std::endl;
         }
@@ -125,22 +123,7 @@
             break;
         }
     }
-    if (!programOptions.inputFilePairPath.empty()) {
-        std::cout << "Paired file:\n";
-        // Initialize a FASTQ file reader.
-        input::fastq::FastqFileReader fastqFileReader1(programOptions.inputFilePairPath);
-
-        // Read FASTQ records in blocks of 10 records.
-        size_t blockSize = 10;
-
-        while (true) {
-            std::vector<input::fastq::FastqRecord> fastqRecords;
-            size_t numRecords = fastqFileReader1.readRecords(blockSize, &fastqRecords);
-            if (numRecords != blockSize) {
-                std::cout << "Read only " << numRecords << " records (" << blockSize << " requested)." << std::endl;
-            }
-
-<<<<<<< HEAD
+
     std::cout << "ureads: " << ureads << std::endl;
 
     std::string defaultGabacConf = "{\"word_size\":\"1\",\"sequence_transformation_id\":\"0\",\""
@@ -185,21 +168,36 @@
 
     for(const auto& s : outputData) {
         free(s.second);
-=======
-            // Iterate through the records.
-            for (const auto& fastqRecord : fastqRecords) {
-                std::cout << fastqRecord.title << "\t";
-                std::cout << fastqRecord.sequence << "\t";
-                std::cout << fastqRecord.optional << "\t";
-                std::cout << fastqRecord.qualityScores << std::endl;
-            }
-
-            if (numRecords != blockSize) {
-                break;
-            }
-        }
->>>>>>> 1765ec3e
-    }
+    }
+
+    // if (!programOptions.inputFilePairPath.empty()) {
+    //     std::cout << "Paired file:\n";
+    //     // Initialize a FASTQ file reader.
+    //     input::fastq::FastqFileReader fastqFileReader1(programOptions.inputFilePairPath);
+    //
+    //     // Read FASTQ records in blocks of 10 records.
+    //     size_t blockSize = 10;
+    //
+    //     while (true) {
+    //         std::vector<input::fastq::FastqRecord> fastqRecords;
+    //         size_t numRecords = fastqFileReader1.readRecords(blockSize, &fastqRecords);
+    //         if (numRecords != blockSize) {
+    //             std::cout << "Read only " << numRecords << " records (" << blockSize << " requested)." << std::endl;
+    //         }
+    //
+    //         // Iterate through the records.
+    //         for (const auto& fastqRecord : fastqRecords) {
+    //             std::cout << fastqRecord.title << "\t";
+    //             std::cout << fastqRecord.sequence << "\t";
+    //             std::cout << fastqRecord.optional << "\t";
+    //             std::cout << fastqRecord.qualityScores << std::endl;
+    //         }
+    //
+    //         if (numRecords != blockSize) {
+    //             break;
+    //         }
+    //     }
+    // }
 }
 
 static generated_aus generationFromFastq_SPRING(
@@ -344,6 +342,9 @@
 void generation(
         const ProgramOptions& programOptions
 ){
+    generationFromFastq(programOptions);
+    return;
+    
     if (programOptions.inputFileType == "FASTA") {
         generationFromFasta(programOptions);
     } else if (programOptions.inputFileType == "FASTQ") {
