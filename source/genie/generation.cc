// Copyright 2018 The genie authors


/**
 *  @file generation.c
 *  @brief Main entry point for descriptor stream generation algorithms
 *  @author Jan Voges
 *  @bug No known bugs
 */


#include "genie/generation.h"

#include <iostream>
#include <string>
#include <vector>
#include <utils/MPEGGFileCreation/MPEGGFileCreator.h>
#include <fileio/gabac_file.h>
#include <thread>
#include <mutex>
#include <condition_variable>
#include <queue>

#include <filesystem/filesystem.hpp>

#include "genie/exceptions.h"
#include "fileio/fasta_file_reader.h"
#include "fileio/fasta_record.h"
#include "fileio/fastq_file_reader.h"
#include "fileio/fastq_record.h"
#include "fileio/sam_file_reader.h"
#include "fileio/sam_record.h"
#include "coding/spring/spring.h"
#include "genie/genie_file_format.h"
#include "genie/gabac_integration.h"

#include "coding/alico/include/main.h"

namespace spring {
void decompress(const std::string& temp_dir);
}

namespace dsg {

bool copyDir(
        ghc::filesystem::path const& source,
        ghc::filesystem::path const& destination
){
    namespace fs = ghc::filesystem;
    try {
        // Check whether the function call is valid
        if (
                !fs::exists(source) ||
                !fs::is_directory(source)
                ) {
            std::cerr << "Source directory " << source.string()
                      << " does not exist or is not a directory." << '\n';
            return false;
        }
        if (fs::exists(destination)) {
            std::cerr << "Destination directory " << destination.string()
                      << " already exists." << '\n';
            return false;
        }
        // Create the destination directory
        if (!fs::create_directory(destination)) {
            std::cerr << "Unable to create destination directory"
                      << destination.string() << '\n';
            return false;
        }
    }
    catch (fs::filesystem_error const& e) {
        std::cerr << e.what() << '\n';
        return false;
    }
    // Iterate through the source directory
    for (
            fs::directory_iterator file(source);
            file != fs::directory_iterator(); ++file
            ) {
        try {
            fs::path current(file->path());
            if (fs::is_directory(current)) {
                // Found directory: Recursion
                if (
                        !copyDir(
                                current,
                                destination / current.filename()
                        )
                        ) {
                    return false;
                }
            } else {
                // Found file: Copy
                fs::copy_file(
                        current,
                        destination / current.filename()
                );
            }
        }
        catch (fs::filesystem_error const& e) {
            std::cerr << e.what() << '\n';
        }
    }
    return true;
}

static generated_aus generationFromFastq_SPRING(
        const ProgramOptions& programOptions
){
    std::cout << std::string(80, '-') << std::endl;
    std::cout << "Descriptor stream generation from FASTQ file" << std::endl;
    std::cout << std::string(80, '-') << std::endl;

    bool paired_end = false;
    // Initialize a FASTQ file reader.
    input::fastq::FastqFileReader fastqFileReader1(programOptions.inputFilePath);
    std::cout << "Calling SPRING" << std::endl;
    if (programOptions.inputFilePairPath.empty()) {
        return spring::generate_streams_SPRING(
                &fastqFileReader1,
                &fastqFileReader1,
                programOptions.numThreads,
                paired_end,
                programOptions.workingDirectory
        );
    } else {
        paired_end = true;
        input::fastq::FastqFileReader fastqFileReader2(programOptions.inputFilePairPath);
        return spring::generate_streams_SPRING(
                &fastqFileReader1,
                &fastqFileReader2,
                programOptions.numThreads,
                paired_end,
                programOptions.workingDirectory
        );
    }
}

static void generationFromFastq(
        const ProgramOptions& programOptions
){
    auto generated_aus = generationFromFastq_SPRING(programOptions);
    /*
    // Open output directory of spring
    std::vector<std::string> filelist;
    std::string path = generated_aus.getGeneratedAusRef().getRefAus().front().begin()->second.begin()->second;
    path = path.substr(0, path.find_last_of('/') + 1);
    ghc::filesystem::path p(path);
    ghc::filesystem::directory_iterator end_itr;

    // Remove temporary files
    std::remove((path + "read_order.bin").c_str());
    std::remove((path + "read_seq.txt").c_str());

    // Create list of all files
    for (ghc::filesystem::directory_iterator itr(p); itr != end_itr; ++itr) {
        if (is_regular_file(itr->path())) {
            std::string current_file = itr->path().string();
            filelist.push_back(current_file);
        }
    }

    // copyDir(path,path + "/../genie_orig");

    // Compress
    run_gabac(filelist, programOptions.configPath, false, programOptions.numThreads);


    // Pack
    std::string outfile =
            (programOptions.inputFilePath.substr(0, programOptions.inputFilePath.find_last_of('.')) + ".genie");
    FILE *output = fopen(
            outfile.c_str(), "wb"
    );
    if (!output) {
        throw std::runtime_error("Could not open output file");
    }
    packFiles(filelist, output);
    fclose(output);

    size_t orgSize = ghc::filesystem::file_size(programOptions.inputFilePath);
    if (!programOptions.inputFilePairPath.empty()) {
        orgSize += ghc::filesystem::file_size(programOptions.inputFilePairPath);
    }

    // Finish
    std::cout << "**** Finished ****" << std::endl;
    std::cout << "Compressed "
              << orgSize
              << " to "
              << ghc::filesystem::file_size(outfile)
              << ". Compression rate "
              << float(ghc::filesystem::file_size(outfile)) /
                      ghc::filesystem::file_size(programOptions.inputFilePath) *
                 100
              << "%"
              << std::endl;

<<<<<<< HEAD
    ghc::filesystem::remove_all(path);
=======
    boost::filesystem::remove_all(path);
    */
>>>>>>> ee10bf4b
}


static void generationFromSam(
        const ProgramOptions& programOptions
){
    std::cout << "Generating from sam " << programOptions.inputFilePath << std::endl;
    std::string temp_dir;
    while (true) {
        std::string random_str = "tmp." + spring::random_string(10);
        temp_dir = "./" + random_str + '/';
        if (!ghc::filesystem::exists(temp_dir)) {
            break;
        }
    }

    if (!ghc::filesystem::create_directory(temp_dir)) {
        throw std::runtime_error("Cannot create temporary directory.");
    }

    std::vector<std::string> args = {"genie", programOptions.inputFilePath, temp_dir, programOptions.inputFilePairPath};

    std::vector<const char *> arg_ptrs(args.size());

    for (size_t i = 0; i < args.size(); ++i) {
        arg_ptrs[i] = args[i].c_str();
        std::cout << " " << args[i];
    }
    std::cout << std::endl;

    if (alico_main(args.size(), arg_ptrs.data())) {
        std::cerr << "Error in alico" << std::endl;
        ghc::filesystem::remove_all(temp_dir);
        return;
    }

    ghc::filesystem::path p(temp_dir);
    p = ghc::filesystem::absolute(p);
    ghc::filesystem::directory_iterator end_itr;
    std::vector<std::string> filelist;

    // Create list of all files
    for (ghc::filesystem::directory_iterator itr(p); itr != end_itr; ++itr) {
        if (is_regular_file(itr->path())) {
            std::string current_file = itr->path().string();
            filelist.push_back(current_file);
        }
    }

    run_gabac(filelist, programOptions.configPath, false, programOptions.numThreads);

    std::string outfile =
            (programOptions.inputFilePath.substr(0, programOptions.inputFilePath.find_last_of('.')) + ".sgenie");
    FILE *output = fopen(
            outfile.c_str(), "wb"
    );
    if (!output) {
        throw std::runtime_error("Could not open output file");
    }
    packFiles(filelist, output);
    fclose(output);

    size_t orgSize = ghc::filesystem::file_size(programOptions.inputFilePath);
    if (!programOptions.inputFilePairPath.empty()) {
        orgSize += ghc::filesystem::file_size(programOptions.inputFilePairPath);
    }

    // Finish
    std::cout << "**** Finished ****" << std::endl;
    std::cout << "Compressed "
              << orgSize
              << " to "
              << ghc::filesystem::file_size(outfile)
              << ". Compression rate "
              << float(ghc::filesystem::file_size(outfile)) /
                      ghc::filesystem::file_size(programOptions.inputFilePath) *
                 100
              << "%"
              << std::endl;

    ghc::filesystem::remove_all(temp_dir);

}

void decompression_fastq(
        const ProgramOptions& programOptions
){
    // Open file and create tmp directory with random name
    FILE *in = fopen(programOptions.inputFilePath.c_str(), "rb");
    if (!in) {
        throw std::runtime_error("Could not open input file");
    }
    std::string temp_dir;
    while (true) {
        std::string random_str = "tmp." + spring::random_string(10);
        temp_dir = "./" + random_str + '/';
        if (!ghc::filesystem::exists(temp_dir)) {
            break;
        }
    }
    if (!ghc::filesystem::create_directory(temp_dir)) {
        throw std::runtime_error("Cannot create temporary directory.");
    }
    std::cout << "Temporary directory: " << temp_dir << "\n";

    // Unpack
    std::cout << "Starting decompression...\n";
    auto flist =
            unpackFiles(temp_dir, in);
    fclose(in);

    //copyDir(temp_dir,temp_dir + "/../genie_comp");

    // Decompress
    run_gabac(flist, programOptions.configPath, true, programOptions.numThreads);

    //copyDir(temp_dir,temp_dir + "/../genie_uncomp");

    // Extract spring parameters
    // Decode spring streams
    spring::decompress(temp_dir);

    // Finish fastq
    std::string outname = programOptions.inputFilePath;
    outname = outname.substr(0, outname.find_last_of('.'));
    outname += "_decompressed.fastq";
    std::rename((temp_dir + "decompressed.fastq").c_str(), outname.c_str());

    ghc::filesystem::remove_all(temp_dir);
}

void decompression_sam(
        const ProgramOptions& programOptions
){
    // Open file and create tmp directory with random name
    FILE *in = fopen(programOptions.inputFilePath.c_str(), "rb");
    if (!in) {
        throw std::runtime_error("Could not open input file");
    }
    std::string temp_dir;
    while (true) {
        std::string random_str = "tmp." + spring::random_string(10);
        temp_dir = "./" + random_str + '/';
        if (!ghc::filesystem::exists(temp_dir)) {
            break;
        }
    }
    if (!ghc::filesystem::create_directory(temp_dir)) {
        throw std::runtime_error("Cannot create temporary directory.");
    }
    std::cout << "Temporary directory: " << temp_dir << "\n";

    // Unpack
    std::cout << "Starting decompression...\n";
    auto flist =
            unpackFiles(temp_dir, in);
    fclose(in);

    //copyDir(temp_dir,temp_dir + "/../genie_comp");

    // Decompress
    run_gabac(flist, programOptions.configPath, true, programOptions.numThreads);

    std::vector<std::string>
            args = {"genie", "-x", temp_dir, programOptions.inputFilePath + ".sam", programOptions.inputFilePairPath};

    std::vector<const char *> arg_ptrs(args.size());

    for (size_t i = 0; i < args.size(); ++i) {
        arg_ptrs[i] = args[i].c_str();
        std::cout << " " << args[i];
    }
    std::cout << std::endl;

    alico_main(args.size(), arg_ptrs.data());

//    ghc::filesystem::remove_all(temp_dir);
}

void decompression(
        const ProgramOptions& programOptions
){
    if (programOptions.inputFileType == "GENIE") {
        decompression_fastq(programOptions);
    } else if (programOptions.inputFileType == "SGENIE") {
        decompression_sam(programOptions);
    } else {
        throwRuntimeError("wrong input file type");
    }
}

void generation(
        const ProgramOptions& programOptions
){
    if (programOptions.inputFileType == "FASTQ") {
        generationFromFastq(programOptions);
    } else if (programOptions.inputFileType == "SAM") {
        generationFromSam(programOptions);
    } else {
        throwRuntimeError("wrong input file type");
    }
}


}  // namespace dsg<|MERGE_RESOLUTION|>--- conflicted
+++ resolved
@@ -141,7 +141,7 @@
         const ProgramOptions& programOptions
 ){
     auto generated_aus = generationFromFastq_SPRING(programOptions);
-    /*
+
     // Open output directory of spring
     std::vector<std::string> filelist;
     std::string path = generated_aus.getGeneratedAusRef().getRefAus().front().begin()->second.begin()->second;
@@ -197,12 +197,7 @@
               << "%"
               << std::endl;
 
-<<<<<<< HEAD
     ghc::filesystem::remove_all(path);
-=======
-    boost::filesystem::remove_all(path);
-    */
->>>>>>> ee10bf4b
 }
 
 
