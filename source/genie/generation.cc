--- conflicted
+++ resolved
@@ -37,21 +37,11 @@
 #include "coding/alico/include/main.h"
 
 namespace spring {
-<<<<<<< HEAD
-    void decompress(const std::string& temp_dir,
-                    const std::vector<std::map<uint8_t, std::map<uint8_t, std::string>>>& ref_descriptorFilesPerAU,
-                    uint32_t num_blocks,
-                    bool eru_abs_flag,
-                    bool paired_end
-    );
-=======
-void decompress(const std::string& temp_dir);
->>>>>>> 0be1723c
+    void decompress(const std::string& temp_dir);
 }
 
 namespace dsg {
 
-<<<<<<< HEAD
     bool copyDir(
             ghc::filesystem::path const& source,
             ghc::filesystem::path const& destination
@@ -113,70 +103,8 @@
             }
         }
         return true;
-=======
-bool copyDir(
-        ghc::filesystem::path const& source,
-        ghc::filesystem::path const& destination
-){
-    namespace fs = ghc::filesystem;
-    try {
-        // Check whether the function call is valid
-        if (
-                !fs::exists(source) ||
-                !fs::is_directory(source)
-                ) {
-            std::cerr << "Source directory " << source.string()
-                      << " does not exist or is not a directory." << '\n';
-            return false;
-        }
-        if (fs::exists(destination)) {
-            std::cerr << "Destination directory " << destination.string()
-                      << " already exists." << '\n';
-            return false;
-        }
-        // Create the destination directory
-        if (!fs::create_directory(destination)) {
-            std::cerr << "Unable to create destination directory"
-                      << destination.string() << '\n';
-            return false;
-        }
-    }
-    catch (fs::filesystem_error const& e) {
-        std::cerr << e.what() << '\n';
-        return false;
-    }
-    // Iterate through the source directory
-    for (
-            fs::directory_iterator file(source);
-            file != fs::directory_iterator(); ++file
-            ) {
-        try {
-            fs::path current(file->path());
-            if (fs::is_directory(current)) {
-                // Found directory: Recursion
-                if (
-                        !copyDir(
-                                current,
-                                destination / current.filename()
-                        )
-                        ) {
-                    return false;
-                }
-            } else {
-                // Found file: Copy
-                fs::copy_file(
-                        current,
-                        destination / current.filename()
-                );
-            }
-        }
-        catch (fs::filesystem_error const& e) {
-            std::cerr << e.what() << '\n';
-        }
->>>>>>> 0be1723c
-    }
-
-<<<<<<< HEAD
+    }
+
     static generated_aus generationFromFastq_SPRING(
             const ProgramOptions& programOptions
     ){
@@ -212,18 +140,106 @@
     static void generationFromFastq(
             const ProgramOptions& programOptions
     ){
-        auto generated_aus = generationFromFastq_SPRING(programOptions);
-
-        // Open output directory of spring
+/*
+    auto generated_aus = generationFromFastq_SPRING(programOptions);
+
+    // Open output directory of spring
+    std::vector<std::string> filelist;
+    std::string path = generated_aus.getGeneratedAusRef().getRefAus().front().begin()->second.begin()->second;
+    path = path.substr(0, path.find_last_of('/') + 1);
+    ghc::filesystem::path p(path);
+    ghc::filesystem::directory_iterator end_itr;
+
+    // Remove temporary files
+    std::remove((path + "read_order.bin").c_str());
+    std::remove((path + "read_seq.txt").c_str());
+
+    // Create list of all files
+    for (ghc::filesystem::directory_iterator itr(p); itr != end_itr; ++itr) {
+        if (is_regular_file(itr->path())) {
+            std::string current_file = itr->path().string();
+            filelist.push_back(current_file);
+        }
+    }
+
+    // copyDir(path,path + "/../genie_orig");
+
+    // Compress
+    run_gabac(filelist, programOptions.configPath, false, programOptions.numThreads);
+
+
+    // Pack
+    std::string outfile =
+            (programOptions.inputFilePath.substr(0, programOptions.inputFilePath.find_last_of('.')) + ".genie");
+    FILE *output = fopen(
+            outfile.c_str(), "wb"
+    );
+    if (!output) {
+        throw std::runtime_error("Could not open output file");
+    }
+    packFiles(filelist, output);
+    fclose(output);
+
+    size_t orgSize = ghc::filesystem::file_size(programOptions.inputFilePath);
+    if (!programOptions.inputFilePairPath.empty()) {
+        orgSize += ghc::filesystem::file_size(programOptions.inputFilePairPath);
+    }
+
+    // Finish
+    std::cout << "**** Finished ****" << std::endl;
+    std::cout << "Compressed "
+              << orgSize
+              << " to "
+              << ghc::filesystem::file_size(outfile)
+              << ". Compression rate "
+              << float(ghc::filesystem::file_size(outfile)) /
+                      ghc::filesystem::file_size(programOptions.inputFilePath) *
+                 100
+              << "%"
+              << std::endl;
+
+    ghc::filesystem::remove_all(path);
+*/
+    }
+
+
+    static void generationFromSam(
+            const ProgramOptions& programOptions
+    ){
+        std::cout << "Generating from sam " << programOptions.inputFilePath << std::endl;
+        std::string temp_dir;
+        while (true) {
+            std::string random_str = "tmp." + spring::random_string(10);
+            temp_dir = "./" + random_str + '/';
+            if (!ghc::filesystem::exists(temp_dir)) {
+                break;
+            }
+        }
+
+        if (!ghc::filesystem::create_directory(temp_dir)) {
+            throw std::runtime_error("Cannot create temporary directory.");
+        }
+
+        std::vector<std::string> args = {"genie", programOptions.inputFilePath, temp_dir, programOptions.inputFilePairPath};
+
+        std::vector<const char *> arg_ptrs(args.size());
+
+        for (size_t i = 0; i < args.size(); ++i) {
+            arg_ptrs[i] = args[i].c_str();
+            std::cout << " " << args[i];
+        }
+        std::cout << std::endl;
+
+        if (alico_main(args.size(), arg_ptrs.data())) {
+            std::cerr << "Error in alico" << std::endl;
+            ghc::filesystem::remove_all(temp_dir);
+            return;
+        }
+
+        ghc::filesystem::path p(temp_dir);
+        p = ghc::filesystem::absolute(p);
+        ghc::filesystem::directory_iterator end_itr;
         std::vector<std::string> filelist;
-        std::string path = generated_aus.getGeneratedAusRef().getRefAus().front().begin()->second.begin()->second;
-        path = path.substr(0, path.find_last_of('/') + 1);
-        ghc::filesystem::path p(path);
-        ghc::filesystem::directory_iterator end_itr;
-
-        // Remove temporary files
-        std::remove((path + "read_order.bin").c_str());
-        std::remove((path + "read_seq.txt").c_str());
 
         // Create list of all files
         for (ghc::filesystem::directory_iterator itr(p); itr != end_itr; ++itr) {
@@ -233,15 +249,10 @@
             }
         }
 
-        // copyDir(path,path + "/../genie_orig");
-
-        // Compress
         run_gabac(filelist, programOptions.configPath, false, programOptions.numThreads);
 
-
-        // Pack
         std::string outfile =
-                (programOptions.inputFilePath.substr(0, programOptions.inputFilePath.find_last_of('.')) + ".genie");
+                (programOptions.inputFilePath.substr(0, programOptions.inputFilePath.find_last_of('.')) + ".sgenie");
         FILE *output = fopen(
                 outfile.c_str(), "wb"
         );
@@ -269,14 +280,18 @@
                   << "%"
                   << std::endl;
 
-        ghc::filesystem::remove_all(path);
-    }
-
-
-    static void generationFromSam(
-            const ProgramOptions& programOptions
-    ){
-        std::cout << "Generating from sam " << programOptions.inputFilePath << std::endl;
+        ghc::filesystem::remove_all(temp_dir);
+
+    }
+
+    void decompression_fastq(
+            const ProgramOptions& programOptions
+    ){
+        // Open file and create tmp directory with random name
+        FILE *in = fopen(programOptions.inputFilePath.c_str(), "rb");
+        if (!in) {
+            throw std::runtime_error("Could not open input file");
+        }
         std::string temp_dir;
         while (true) {
             std::string random_str = "tmp." + spring::random_string(10);
@@ -285,188 +300,38 @@
                 break;
             }
         }
-
         if (!ghc::filesystem::create_directory(temp_dir)) {
             throw std::runtime_error("Cannot create temporary directory.");
         }
-
-        std::vector<std::string> args = {"genie", programOptions.inputFilePath, temp_dir, programOptions.inputFilePairPath};
-
-        std::vector<const char *> arg_ptrs(args.size());
-
-        for (size_t i = 0; i < args.size(); ++i) {
-            arg_ptrs[i] = args[i].c_str();
-            std::cout << " " << args[i];
-        }
-        std::cout << std::endl;
-
-        if (true/*alico_main(args.size(), arg_ptrs.data())*/) {
-            std::cerr << "Error in alico" << std::endl;
-            ghc::filesystem::remove_all(temp_dir);
-            return;
-        }
-
-        ghc::filesystem::path p(temp_dir);
-        p = ghc::filesystem::absolute(p);
-        ghc::filesystem::directory_iterator end_itr;
-        std::vector<std::string> filelist;
-
-        // Create list of all files
-        for (ghc::filesystem::directory_iterator itr(p); itr != end_itr; ++itr) {
-            if (is_regular_file(itr->path())) {
-                std::string current_file = itr->path().string();
-                filelist.push_back(current_file);
-            }
-=======
-static generated_aus generationFromFastq_SPRING(
-        const ProgramOptions& programOptions
-){
-    std::cout << std::string(80, '-') << std::endl;
-    std::cout << "Descriptor stream generation from FASTQ file" << std::endl;
-    std::cout << std::string(80, '-') << std::endl;
-
-    bool paired_end = false;
-    // Initialize a FASTQ file reader.
-    input::fastq::FastqFileReader fastqFileReader1(programOptions.inputFilePath);
-    std::cout << "Calling SPRING" << std::endl;
-    if (programOptions.inputFilePairPath.empty()) {
-        return spring::generate_streams_SPRING(
-                &fastqFileReader1,
-                &fastqFileReader1,
-                programOptions.numThreads,
-                paired_end,
-                programOptions.workingDirectory
-        );
-    } else {
-        paired_end = true;
-        input::fastq::FastqFileReader fastqFileReader2(programOptions.inputFilePairPath);
-        return spring::generate_streams_SPRING(
-                &fastqFileReader1,
-                &fastqFileReader2,
-                programOptions.numThreads,
-                paired_end,
-                programOptions.workingDirectory
-        );
-    }
-}
-
-static void generationFromFastq(
-        const ProgramOptions& programOptions
-){
-/*
-    auto generated_aus = generationFromFastq_SPRING(programOptions);
-
-    // Open output directory of spring
-    std::vector<std::string> filelist;
-    std::string path = generated_aus.getGeneratedAusRef().getRefAus().front().begin()->second.begin()->second;
-    path = path.substr(0, path.find_last_of('/') + 1);
-    ghc::filesystem::path p(path);
-    ghc::filesystem::directory_iterator end_itr;
-
-    // Remove temporary files
-    std::remove((path + "read_order.bin").c_str());
-    std::remove((path + "read_seq.txt").c_str());
-
-    // Create list of all files
-    for (ghc::filesystem::directory_iterator itr(p); itr != end_itr; ++itr) {
-        if (is_regular_file(itr->path())) {
-            std::string current_file = itr->path().string();
-            filelist.push_back(current_file);
-        }
-    }
-
-    // copyDir(path,path + "/../genie_orig");
-
-    // Compress
-    run_gabac(filelist, programOptions.configPath, false, programOptions.numThreads);
-
-
-    // Pack
-    std::string outfile =
-            (programOptions.inputFilePath.substr(0, programOptions.inputFilePath.find_last_of('.')) + ".genie");
-    FILE *output = fopen(
-            outfile.c_str(), "wb"
-    );
-    if (!output) {
-        throw std::runtime_error("Could not open output file");
-    }
-    packFiles(filelist, output);
-    fclose(output);
-
-    size_t orgSize = ghc::filesystem::file_size(programOptions.inputFilePath);
-    if (!programOptions.inputFilePairPath.empty()) {
-        orgSize += ghc::filesystem::file_size(programOptions.inputFilePairPath);
-    }
-
-    // Finish
-    std::cout << "**** Finished ****" << std::endl;
-    std::cout << "Compressed "
-              << orgSize
-              << " to "
-              << ghc::filesystem::file_size(outfile)
-              << ". Compression rate "
-              << float(ghc::filesystem::file_size(outfile)) /
-                      ghc::filesystem::file_size(programOptions.inputFilePath) *
-                 100
-              << "%"
-              << std::endl;
-
-    ghc::filesystem::remove_all(path);
-*/
-}
-
-
-static void generationFromSam(
-        const ProgramOptions& programOptions
-){
-    std::cout << "Generating from sam " << programOptions.inputFilePath << std::endl;
-    std::string temp_dir;
-    while (true) {
-        std::string random_str = "tmp." + spring::random_string(10);
-        temp_dir = "./" + random_str + '/';
-        if (!ghc::filesystem::exists(temp_dir)) {
-            break;
->>>>>>> 0be1723c
-        }
-    }
-
-<<<<<<< HEAD
-        run_gabac(filelist, programOptions.configPath, false, programOptions.numThreads);
-
-        std::string outfile =
-                (programOptions.inputFilePath.substr(0, programOptions.inputFilePath.find_last_of('.')) + ".sgenie");
-        FILE *output = fopen(
-                outfile.c_str(), "wb"
-        );
-        if (!output) {
-            throw std::runtime_error("Could not open output file");
-        }
-        packFiles(filelist, output);
-        fclose(output);
-
-        size_t orgSize = ghc::filesystem::file_size(programOptions.inputFilePath);
-        if (!programOptions.inputFilePairPath.empty()) {
-            orgSize += ghc::filesystem::file_size(programOptions.inputFilePairPath);
-        }
-
-        // Finish
-        std::cout << "**** Finished ****" << std::endl;
-        std::cout << "Compressed "
-                  << orgSize
-                  << " to "
-                  << ghc::filesystem::file_size(outfile)
-                  << ". Compression rate "
-                  << float(ghc::filesystem::file_size(outfile)) /
-                     ghc::filesystem::file_size(programOptions.inputFilePath) *
-                     100
-                  << "%"
-                  << std::endl;
+        std::cout << "Temporary directory: " << temp_dir << "\n";
+
+        // Unpack
+        std::cout << "Starting decompression...\n";
+        auto flist =
+                unpackFiles(temp_dir, in);
+        fclose(in);
+
+        //copyDir(temp_dir,temp_dir + "/../genie_comp");
+
+        // Decompress
+        run_gabac(flist, programOptions.configPath, true, programOptions.numThreads);
+
+        //copyDir(temp_dir,temp_dir + "/../genie_uncomp");
+
+        // Extract spring parameters
+        // Decode spring streams
+        spring::decompress(temp_dir);
+
+        // Finish fastq
+        std::string outname = programOptions.inputFilePath;
+        outname = outname.substr(0, outname.find_last_of('.'));
+        outname += "_decompressed.fastq";
+        std::rename((temp_dir + "decompressed.fastq").c_str(), outname.c_str());
 
         ghc::filesystem::remove_all(temp_dir);
-
-    }
-
-    void decompression_fastq(
+    }
+
+    void decompression_sam(
             const ProgramOptions& programOptions
     ){
         // Open file and create tmp directory with random name
@@ -486,96 +351,6 @@
             throw std::runtime_error("Cannot create temporary directory.");
         }
         std::cout << "Temporary directory: " << temp_dir << "\n";
-=======
-    if (!ghc::filesystem::create_directory(temp_dir)) {
-        throw std::runtime_error("Cannot create temporary directory.");
-    }
-
-    std::vector<std::string> args = {"genie", programOptions.inputFilePath, temp_dir, programOptions.inputFilePairPath};
-
-    std::vector<const char *> arg_ptrs(args.size());
-
-    for (size_t i = 0; i < args.size(); ++i) {
-        arg_ptrs[i] = args[i].c_str();
-        std::cout << " " << args[i];
-    }
-    std::cout << std::endl;
-
-    if (alico_main(args.size(), arg_ptrs.data())) {
-        std::cerr << "Error in alico" << std::endl;
-        ghc::filesystem::remove_all(temp_dir);
-        return;
-    }
-
-    ghc::filesystem::path p(temp_dir);
-    p = ghc::filesystem::absolute(p);
-    ghc::filesystem::directory_iterator end_itr;
-    std::vector<std::string> filelist;
-
-    // Create list of all files
-    for (ghc::filesystem::directory_iterator itr(p); itr != end_itr; ++itr) {
-        if (is_regular_file(itr->path())) {
-            std::string current_file = itr->path().string();
-            filelist.push_back(current_file);
-        }
-    }
-
-    run_gabac(filelist, programOptions.configPath, false, programOptions.numThreads);
-
-    std::string outfile =
-            (programOptions.inputFilePath.substr(0, programOptions.inputFilePath.find_last_of('.')) + ".sgenie");
-    FILE *output = fopen(
-            outfile.c_str(), "wb"
-    );
-    if (!output) {
-        throw std::runtime_error("Could not open output file");
-    }
-    packFiles(filelist, output);
-    fclose(output);
-
-    size_t orgSize = ghc::filesystem::file_size(programOptions.inputFilePath);
-    if (!programOptions.inputFilePairPath.empty()) {
-        orgSize += ghc::filesystem::file_size(programOptions.inputFilePairPath);
-    }
-
-    // Finish
-    std::cout << "**** Finished ****" << std::endl;
-    std::cout << "Compressed "
-              << orgSize
-              << " to "
-              << ghc::filesystem::file_size(outfile)
-              << ". Compression rate "
-              << float(ghc::filesystem::file_size(outfile)) /
-                      ghc::filesystem::file_size(programOptions.inputFilePath) *
-                 100
-              << "%"
-              << std::endl;
-
-    ghc::filesystem::remove_all(temp_dir);
-
-}
-
-void decompression_fastq(
-        const ProgramOptions& programOptions
-){
-    // Open file and create tmp directory with random name
-    FILE *in = fopen(programOptions.inputFilePath.c_str(), "rb");
-    if (!in) {
-        throw std::runtime_error("Could not open input file");
-    }
-    std::string temp_dir;
-    while (true) {
-        std::string random_str = "tmp." + spring::random_string(10);
-        temp_dir = "./" + random_str + '/';
-        if (!ghc::filesystem::exists(temp_dir)) {
-            break;
-        }
-    }
-    if (!ghc::filesystem::create_directory(temp_dir)) {
-        throw std::runtime_error("Cannot create temporary directory.");
-    }
-    std::cout << "Temporary directory: " << temp_dir << "\n";
->>>>>>> 0be1723c
 
         // Unpack
         std::cout << "Starting decompression...\n";
@@ -588,80 +363,6 @@
         // Decompress
         run_gabac(flist, programOptions.configPath, true, programOptions.numThreads);
 
-        //copyDir(temp_dir,temp_dir + "/../genie_uncomp");
-
-<<<<<<< HEAD
-        // Extract spring parameters
-        spring::compression_params cp;
-        FILE *cpfile = fopen((temp_dir + "cp.bin").c_str(), "rb");
-        if (!cpfile) {
-            throw std::runtime_error("Cannot open config file");
-        }
-        if (fread((uint8_t *) &cp, sizeof(spring::compression_params), 1, cpfile) != 1) {
-            fclose(cpfile);
-            throw std::runtime_error("Cannot read config");
-        }
-        fclose(cpfile);
-        uint32_t num_blocks;
-        if (!cp.paired_end) {
-            num_blocks = 1 + (cp.num_reads - 1) / cp.num_reads_per_block;
-        } else {
-            num_blocks = 1 + (cp.num_reads / 2 - 1) / cp.num_reads_per_block;
-        }
-
-        // Decode spring streams
-        spring::decompress(temp_dir, createMap(flist), num_blocks, cp.preserve_order, cp.paired_end);
-
-        // Finish fastq
-        std::string outname = programOptions.inputFilePath;
-        outname = outname.substr(0, outname.find_last_of('.'));
-        if (cp.paired_end) {
-            outname += "_decompressed_1.fastq";
-            std::rename((temp_dir + "decompressed_1.fastq").c_str(), outname.c_str());
-            outname = programOptions.inputFilePath;
-            outname = outname.substr(0, outname.find_last_of('.'));
-            outname += "_decompressed_2.fastq";
-            std::rename((temp_dir + "decompressed_2.fastq").c_str(), outname.c_str());
-        } else {
-            outname += "_decompressed.fastq";
-            std::rename((temp_dir + "decompressed.fastq").c_str(), outname.c_str());
-        }
-
-        ghc::filesystem::remove_all(temp_dir);
-    }
-
-    void decompression_sam(
-            const ProgramOptions& programOptions
-    ){
-        // Open file and create tmp directory with random name
-        FILE *in = fopen(programOptions.inputFilePath.c_str(), "rb");
-        if (!in) {
-            throw std::runtime_error("Could not open input file");
-        }
-        std::string temp_dir;
-        while (true) {
-            std::string random_str = "tmp." + spring::random_string(10);
-            temp_dir = "./" + random_str + '/';
-            if (!ghc::filesystem::exists(temp_dir)) {
-                break;
-            }
-        }
-        if (!ghc::filesystem::create_directory(temp_dir)) {
-            throw std::runtime_error("Cannot create temporary directory.");
-        }
-        std::cout << "Temporary directory: " << temp_dir << "\n";
-
-        // Unpack
-        std::cout << "Starting decompression...\n";
-        auto flist =
-                unpackFiles(temp_dir, in);
-        fclose(in);
-
-        //copyDir(temp_dir,temp_dir + "/../genie_comp");
-
-        // Decompress
-        run_gabac(flist, programOptions.configPath, true, programOptions.numThreads);
-
         std::vector<std::string>
                 args = {"genie", "-x", temp_dir, programOptions.inputFilePath + ".sam", programOptions.inputFilePairPath};
 
@@ -673,9 +374,9 @@
         }
         std::cout << std::endl;
 
-        //alico_main(args.size(), arg_ptrs.data());
-
-        ghc::filesystem::remove_all(temp_dir);
+        alico_main(args.size(), arg_ptrs.data());
+
+//    ghc::filesystem::remove_all(temp_dir);
     }
 
     void decompression(
@@ -688,82 +389,8 @@
         } else {
             throwRuntimeError("wrong input file type");
         }
-=======
-    // Extract spring parameters
-    // Decode spring streams
-    spring::decompress(temp_dir);
-
-    // Finish fastq
-    std::string outname = programOptions.inputFilePath;
-    outname = outname.substr(0, outname.find_last_of('.'));
-    outname += "_decompressed.fastq";
-    std::rename((temp_dir + "decompressed.fastq").c_str(), outname.c_str());
-
-    ghc::filesystem::remove_all(temp_dir);
-}
-
-void decompression_sam(
-        const ProgramOptions& programOptions
-){
-    // Open file and create tmp directory with random name
-    FILE *in = fopen(programOptions.inputFilePath.c_str(), "rb");
-    if (!in) {
-        throw std::runtime_error("Could not open input file");
-    }
-    std::string temp_dir;
-    while (true) {
-        std::string random_str = "tmp." + spring::random_string(10);
-        temp_dir = "./" + random_str + '/';
-        if (!ghc::filesystem::exists(temp_dir)) {
-            break;
-        }
-    }
-    if (!ghc::filesystem::create_directory(temp_dir)) {
-        throw std::runtime_error("Cannot create temporary directory.");
-    }
-    std::cout << "Temporary directory: " << temp_dir << "\n";
-
-    // Unpack
-    std::cout << "Starting decompression...\n";
-    auto flist =
-            unpackFiles(temp_dir, in);
-    fclose(in);
-
-    //copyDir(temp_dir,temp_dir + "/../genie_comp");
-
-    // Decompress
-    run_gabac(flist, programOptions.configPath, true, programOptions.numThreads);
-
-    std::vector<std::string>
-            args = {"genie", "-x", temp_dir, programOptions.inputFilePath + ".sam", programOptions.inputFilePairPath};
-
-    std::vector<const char *> arg_ptrs(args.size());
-
-    for (size_t i = 0; i < args.size(); ++i) {
-        arg_ptrs[i] = args[i].c_str();
-        std::cout << " " << args[i];
-    }
-    std::cout << std::endl;
-
-    alico_main(args.size(), arg_ptrs.data());
-
-//    ghc::filesystem::remove_all(temp_dir);
-}
-
-void decompression(
-        const ProgramOptions& programOptions
-){
-    if (programOptions.inputFileType == "GENIE") {
-        decompression_fastq(programOptions);
-    } else if (programOptions.inputFileType == "SGENIE") {
-        decompression_sam(programOptions);
-    } else {
-        throwRuntimeError("wrong input file type");
->>>>>>> 0be1723c
-    }
-}
-
-<<<<<<< HEAD
+    }
+
     void generation(
             const ProgramOptions& programOptions
     ){
@@ -775,19 +402,6 @@
             throwRuntimeError("wrong input file type");
         }
     }
-=======
-void generation(
-        const ProgramOptions& programOptions
-){
-    if (programOptions.inputFileType == "FASTQ") {
-        generationFromFastq(programOptions);
-    } else if (programOptions.inputFileType == "SAM") {
-        generationFromSam(programOptions);
-    } else {
-        throwRuntimeError("wrong input file type");
-    }
-}
->>>>>>> 0be1723c
 
 
 }  // namespace dsg