--- conflicted
+++ resolved
@@ -48,11 +48,7 @@
 
         // Write block
         tmp = fwrite(buffer.data(), 1, tmp, fout);
-<<<<<<< HEAD
-        if (tmp != std::min(buffer.size(), static_cast<size_t>(size - byteswritten))) {
-=======
         if (tmp != std::min(static_cast<uint64_t>(buffer.size()), size - byteswritten)) {
->>>>>>> 0be1723c
             fclose(fin_desc);
             throw std::runtime_error("Could not write to output file");
         }
