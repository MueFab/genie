/**
 * @file
 * @copyright This file is part of GABAC. See LICENSE and/or
 * https://github.com/mitogen/gabac for more details.
 */

#include "constants.h"

#include <algorithm>
#include <cassert>
#include <cmath>
#include <limits>

#include "decode-cabac.h"
#include "diff-coding.h"
#include "encode-cabac.h"
#include "equality-coding.h"
#include "lut-transform.h"
#include "match-coding.h"
#include "rle-coding.h"

namespace gabac {

const BinarizationProperties &getBinarization(const gabac::BinarizationId &id) {
    static const std::vector<BinarizationProperties> binarizationInformation = {
        {
            "BI",
            1,
            32,
            false,
            [](uint64_t) -> int64_t { return 0; },
            [](uint64_t parameter) -> int64_t {
                return uint64_t((1ull << (parameter)) - 1u);
            },
        },
        {
            "TU",
            1,
            32,
            false,
            [](uint64_t) -> int64_t { return 0; },
            [](uint64_t parameter) -> int64_t { return parameter; },
        },
        {
            "EG",
            0,
            0,
            false,
            [](uint64_t) -> int64_t { return 0; },
            [](uint64_t) -> int64_t {
                return std::numeric_limits<int32_t>::max();
            },
        },
        {
            "SEG",
            0,
            0,
            true,
            [](uint64_t) -> int64_t {
                return std::numeric_limits<int32_t>::min() / 2;
            },
            [](uint64_t) -> int64_t {
                return std::numeric_limits<int32_t>::max() / 2;
            },
        },
        {
            "TEG",
            0,
            255,
            false,
            [](uint64_t) -> int64_t { return 0; },
            [](uint64_t param) -> int64_t {
                return std::numeric_limits<int32_t>::max() + param;
            },
        },
        {
            "STEG",
            0,
            255,
            true,
            [](uint64_t param) -> int64_t {
                return std::numeric_limits<int32_t>::min() / 2ll - param;
            },
            [](uint64_t param) -> int64_t {
                return std::numeric_limits<int32_t>::max() / 2ll + param;
            },
        }};
    return binarizationInformation[unsigned(id)];
}

// ------------------------------------------------------------------------------

const TransformationProperties &getTransformation(
    const gabac::SequenceTransformationId &id) {
    static const std::vector<TransformationProperties>
        transformationInformation = {
            {"no_transform",  // Name
             {},
             {"out"},  // StreamNames
             {0},      // WordSizes (0: non fixed current stream wordsize)
             [](const std::vector<uint64_t> &,
                std::vector<DataBlock> *const transformedSequences) {
                 transformedSequences->resize(1);
             },
             [](const std::vector<uint64_t> &,
                std::vector<DataBlock> *const transformedSequences) {
                 transformedSequences->resize(1);
             }},
            {"equality_coding",  // Name
             {},
             {"raw_symbols", "eq_flags"},  // StreamNames
             {0, 1},  // WordSizes (0: non fixed current stream wordsize)
             [](const std::vector<uint64_t> &,
                std::vector<DataBlock> *const transformedSequences) {
                 transformedSequences->resize(2);
                 (*transformedSequences)[1] = gabac::DataBlock(0, 1);
                 gabac::transformEqualityCoding(&(*transformedSequences)[0],
                                                &(*transformedSequences)[1]);
             },
             [](const std::vector<uint64_t> &,
                std::vector<DataBlock> *const transformedSequences) {
                 gabac::inverseTransformEqualityCoding(
                     &(*transformedSequences)[0], &(*transformedSequences)[1]);
                 transformedSequences->resize(1);
             }},
            {"match_coding",  // Name
             {"window_size"},
             {"raw_values", "pointers", "lengths"},  // StreamNames
             {0, 4, 4},  // WordSizes (0: non fixed current stream wordsize)
             [](const std::vector<uint64_t> &param,
                std::vector<DataBlock> *const transformedSequences) {
                 transformedSequences->resize(3);
                 assert(param[0] <= std::numeric_limits<uint32_t>::max());
                 (*transformedSequences)[1] = gabac::DataBlock(0, 4);
                 (*transformedSequences)[2] = gabac::DataBlock(0, 4);
                 gabac::transformMatchCoding(static_cast<uint32_t>(param[0]),
                                             &(*transformedSequences)[0],
                                             &(*transformedSequences)[1],
                                             &(*transformedSequences)[2]);
             },
             [](const std::vector<uint64_t> &,
                std::vector<DataBlock> *const transformedSequences) {
                 gabac::inverseTransformMatchCoding(
                     &(*transformedSequences)[0], &(*transformedSequences)[1],
                     &(*transformedSequences)[2]);
                 transformedSequences->resize(1);
             }},
            {"rle_coding",  // Name
             {"guard"},
             {"raw_values", "lengths"},  // StreamNames
             {0, 1},  // WordSizes (0: non fixed current stream wordsize)
             [](const std::vector<uint64_t> &param,
                std::vector<DataBlock> *const transformedSequences) {
                 transformedSequences->resize(2);
                 (*transformedSequences)[1] = gabac::DataBlock(0, 1);
                 gabac::transformRleCoding(param[0],
                                           &(*transformedSequences)[0],
                                           &(*transformedSequences)[1]);
             },
             [](const std::vector<uint64_t> &param,
                std::vector<DataBlock> *const transformedSequences) {
                 gabac::inverseTransformRleCoding(param[0],
                                                  &(*transformedSequences)[0],
                                                  &(*transformedSequences)[1]);
                 transformedSequences->resize(1);
             }},
            {"lut_coding",  // Name
             {"context_order"},
             {"sequence", "lut0", "lut1"},  // StreamNames
             {0, 0, 0},  // WordSizes (0: non fixed current stream wordsize)
             [](const std::vector<uint64_t> &order,
                std::vector<DataBlock> *const transformedSequences) {
                 transformedSequences->resize(3);
                 (*transformedSequences)[1] = gabac::DataBlock(
                     0, (*transformedSequences)[0].getWordSize());
                 (*transformedSequences)[2] = gabac::DataBlock(
                     0, (*transformedSequences)[0].getWordSize());
                 gabac::transformLutTransform(
                     static_cast<unsigned int>(order[0]),
                     &(*transformedSequences)[0], &(*transformedSequences)[1],
                     &(*transformedSequences)[2]);
             },
             [](const std::vector<uint64_t> &order,
                std::vector<DataBlock> *const transformedSequences) {
                 gabac::inverseTransformLutTransform(
                     static_cast<unsigned int>(order[0]),
                     &(*transformedSequences)[0], &(*transformedSequences)[1],
                     &(*transformedSequences)[2]);
                 transformedSequences->resize(1);
             }},
            {"diff_coding",  // Name
             {},
             {"sequence"},  // StreamNames
             {0},           // WordSizes (0: non fixed current stream wordsize)
             [](const std::vector<uint64_t> &,
                std::vector<DataBlock> *const transformedSequences) {
                 transformedSequences->resize(1);
                 gabac::transformDiffCoding(&(*transformedSequences)[0]);
             },
             [](const std::vector<uint64_t> &,
                std::vector<DataBlock> *const transformedSequences) {
                 transformedSequences->resize(1);
                 gabac::inverseTransformDiffCoding(&(*transformedSequences)[0]);
             }},
            {"cabac",  // Name
             {"binarization_id", "binarization_parameter",
              "context_selection_id", "word_size"},
             {"sequence"},  // StreamNames
             {0},           // WordSizes (0: non fixed current stream wordsize)
             [](const std::vector<uint64_t> &param,
                std::vector<DataBlock> *const transformedSequences) {
                 transformedSequences->resize(1);
                 gabac::encode_cabac(gabac::BinarizationId(param[0]),
                                     {static_cast<unsigned>(param[1])},
                                     gabac::ContextSelectionId(param[2]),
                                     &(*transformedSequences)[0]);
             },
             [](const std::vector<uint64_t> &param,
                std::vector<DataBlock> *const transformedSequences) {
                 transformedSequences->resize(1);
                 gabac::decode_cabac(gabac::BinarizationId(param[0]),
                                     {static_cast<unsigned>(param[1])},
                                     gabac::ContextSelectionId(param[2]),
                                     static_cast<uint8_t>(param[3]),
                                     &(*transformedSequences)[0]);
             }}};
    return transformationInformation[unsigned(id)];
}

bool BinarizationProperties::sbCheck(uint64_t minv, uint64_t maxv,
                                     uint64_t parameter) const {
    if (isSigned) {
        return int64_t(minv) >= int64_t(this->min(parameter)) &&
               int64_t(maxv) <= int64_t(this->max(parameter));
    }
    return minv >= this->min(parameter) && maxv <= this->max(parameter);
}

<<<<<<< HEAD
}  // namespace gabac
=======
// ------------------------------------------------------------------------------

}  // namespace gabac
>>>>>>> e846775c
<|MERGE_RESOLUTION|>--- conflicted
+++ resolved
@@ -236,10 +236,4 @@
     return minv >= this->min(parameter) && maxv <= this->max(parameter);
 }
 
-<<<<<<< HEAD
 }  // namespace gabac
-=======
-// ------------------------------------------------------------------------------
-
-}  // namespace gabac
->>>>>>> e846775c
