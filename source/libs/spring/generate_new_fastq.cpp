<<<<<<< HEAD
#include "spring/generate_new_fastq.h"
#include "spring/util.h"
#include "fileio/fastq_file_reader.h"

namespace spring {

    void generate_new_fastq_se(dsg::input::fastq::FastqFileReader *fastqFileReader1,
=======
#include "generate_new_fastq.h"
#include "util.h"
#include <utils/fastq-file-reader.h>

namespace spring {

    void generate_new_fastq_se(utils::FastqFileReader *fastqFileReader1,
>>>>>>> 75a8730e
                               const std::string &temp_dir, const compression_params &cp) {

        uint32_t numreads = cp.num_reads;
        std::string basedir = temp_dir;
        std::string file_order = basedir + "/read_order.bin";
        std::string outfile_fastq = basedir + "/new.fastq";
        uint32_t *order_array;
        // array containing index mapping position in original fastq to
        // position after reordering
        order_array = new uint32_t[numreads];
        generate_order_array(file_order, order_array, numreads);

        // verify that order_array is a permutation of 1...numreads
        if (!is_permutation(order_array, numreads))
            throw std::runtime_error("order_array not permutation of 1...numreads");

        uint32_t str_array_size = numreads / 8 + 1;
        // numreads/8+1 chosen so that these many FASTQ records can be stored in
        // memory without exceeding the RAM consumption of reordering stage
        std::string *read_array = new std::string[str_array_size];
        std::string *id_array = new std::string[str_array_size];
        std::string *quality_array = new std::string[str_array_size];

        std::ofstream fout_fastq(outfile_fastq);

        for (uint32_t i = 0; i <= numreads / str_array_size; i++) {
            uint32_t num_reads_bin = str_array_size;
            if (i == numreads / str_array_size)
                num_reads_bin = numreads % str_array_size;
            if (num_reads_bin == 0) break;
            uint32_t start_read_bin = i * str_array_size;
            uint32_t end_read_bin = i * str_array_size + num_reads_bin;
            // Read the file and pick up lines corresponding to this bin
            fastqFileReader1->seekFromSet(0);
<<<<<<< HEAD
            std::vector<dsg::input::fastq::FastqRecord> fastqRecords;
=======
            std::vector<utils::FastqRecord> fastqRecords;
>>>>>>> 75a8730e
            for (uint32_t j = 0; j < numreads; j++) {
                fastqFileReader1->readRecords(1, &fastqRecords);
                if (order_array[j] >= start_read_bin && order_array[j] < end_read_bin) {
                    uint32_t index = order_array[j] - start_read_bin;
                    read_array[index] = fastqRecords[0].sequence;
                    id_array[index] = fastqRecords[0].title;
                    quality_array[index] = fastqRecords[0].qualityScores;
                }
            }
            for (uint32_t j = 0; j < num_reads_bin; j++) {
                fout_fastq << id_array[j] << "\n";
                fout_fastq << read_array[j] << "\n";
                fout_fastq << "+\n";
                fout_fastq << quality_array[j] << "\n";
            }
        }
        fout_fastq.close();
        delete[] order_array;
        delete[] id_array;
        delete[] read_array;
        delete[] quality_array;
        return;
    }


<<<<<<< HEAD
    void generate_new_fastq_pe(dsg::input::fastq::FastqFileReader *fastqFileReader1,
                               dsg::input::fastq::FastqFileReader *fastqFileReader2,
                               const std::string &temp_dir, const compression_params &cp) {
        dsg::input::fastq::FastqFileReader *fastqFileReader[2] =
=======
    void generate_new_fastq_pe(utils::FastqFileReader *fastqFileReader1,
                               utils::FastqFileReader *fastqFileReader2,
                               const std::string &temp_dir, const compression_params &cp) {
        utils::FastqFileReader *fastqFileReader[2] =
>>>>>>> 75a8730e
                {fastqFileReader1, fastqFileReader2};
        uint32_t numreads = cp.num_reads;
        std::string basedir = temp_dir;
        std::string file_order = basedir + "/order_quality.bin";
        std::string outfile_fastq_1 = basedir + "/new_1.fastq";
        std::string outfile_fastq_2 = basedir + "/new_2.fastq";
        uint32_t *order_array;
        // array containing index mapping position in original fastq to
        // position after reordering
        order_array = new uint32_t[numreads];
        generate_order_array(file_order, order_array, numreads);
        // verify that order_array is a permutation of 1...numreads
        if (!is_permutation(order_array, numreads))
            throw std::runtime_error("order_array not permutation of 1...numreads");
        uint32_t str_array_size = numreads / 8 + 1;
        // numreads/8+1 chosen so that these many FASTQ records can be stored in
        // memory without exceeding the RAM consumption of reordering stage
        std::string *read_array = new std::string[str_array_size];
        std::string *id_array = new std::string[str_array_size];
        std::string *quality_array = new std::string[str_array_size];
        bool *first_file_flag_array = new bool[str_array_size];

        std::ofstream fout_fastq_1(outfile_fastq_1);
        std::ofstream fout_fastq_2(outfile_fastq_2);

        for (uint32_t i = 0; i <= numreads / str_array_size; i++) {
            uint32_t num_reads_bin = str_array_size;
            if (i == numreads / str_array_size)
                num_reads_bin = numreads % str_array_size;
            if (num_reads_bin == 0) break;
            uint32_t start_read_bin = i * str_array_size;
            uint32_t end_read_bin = i * str_array_size + num_reads_bin;
            // Read the file and pick up lines corresponding to this bin
            for (int k = 0; k < 2; k++) {
                fastqFileReader[k]->seekFromSet(0);
<<<<<<< HEAD
                std::vector<dsg::input::fastq::FastqRecord> fastqRecords;
=======
                std::vector<utils::FastqRecord> fastqRecords;
>>>>>>> 75a8730e
                for (uint32_t j = k * numreads / 2; j < (k + 1) * numreads / 2; j++) {
                    fastqFileReader[k]->readRecords(1, &fastqRecords);
                    if (order_array[j] >= start_read_bin && order_array[j] < end_read_bin) {
                        uint32_t index = order_array[j] - start_read_bin;
                        read_array[index] = fastqRecords[0].sequence;
                        quality_array[index] = fastqRecords[0].qualityScores;
                    }
                    // ids treated in a different way since we always store ids from file 1
                    // but we attach a /1 or /2 at end to distinguish (also done by decompress.cpp)
                    // so we can verify that it works
                    if (k == 0) {
                        if (order_array[j] >= start_read_bin && order_array[j] < end_read_bin) {
                            uint32_t index = order_array[j] - start_read_bin;
                            first_file_flag_array[index] = true;
                            id_array[index] = fastqRecords[0].title + "/1";
                        }
                        if (order_array[numreads / 2 + j] >= start_read_bin
                            && order_array[numreads / 2 + j] < end_read_bin) {
                            uint32_t index = order_array[numreads / 2 + j] - start_read_bin;
                            first_file_flag_array[index] = false;
                            id_array[index] = fastqRecords[0].title + "/2";
                        }
                    }
                }
            }
            for (uint32_t j = 0; j < num_reads_bin; j++) {
                if (first_file_flag_array[j]) {
                    fout_fastq_1 << id_array[j] << "\n";
                    fout_fastq_1 << read_array[j] << "\n";
                    fout_fastq_1 << "+\n";
                    fout_fastq_1 << quality_array[j] << "\n";
                } else {
                    fout_fastq_2 << id_array[j] << "\n";
                    fout_fastq_2 << read_array[j] << "\n";
                    fout_fastq_2 << "+\n";
                    fout_fastq_2 << quality_array[j] << "\n";
                }
            }
        }
        fout_fastq_1.close();
        fout_fastq_2.close();
        delete[] order_array;
        delete[] id_array;
        delete[] read_array;
        delete[] quality_array;
        delete[] first_file_flag_array;
        return;
    }


} // namespace spring<|MERGE_RESOLUTION|>--- conflicted
+++ resolved
@@ -1,12 +1,3 @@
-<<<<<<< HEAD
-#include "spring/generate_new_fastq.h"
-#include "spring/util.h"
-#include "fileio/fastq_file_reader.h"
-
-namespace spring {
-
-    void generate_new_fastq_se(dsg::input::fastq::FastqFileReader *fastqFileReader1,
-=======
 #include "generate_new_fastq.h"
 #include "util.h"
 #include <utils/fastq-file-reader.h>
@@ -14,7 +5,6 @@
 namespace spring {
 
     void generate_new_fastq_se(utils::FastqFileReader *fastqFileReader1,
->>>>>>> 75a8730e
                                const std::string &temp_dir, const compression_params &cp) {
 
         uint32_t numreads = cp.num_reads;
@@ -49,11 +39,7 @@
             uint32_t end_read_bin = i * str_array_size + num_reads_bin;
             // Read the file and pick up lines corresponding to this bin
             fastqFileReader1->seekFromSet(0);
-<<<<<<< HEAD
-            std::vector<dsg::input::fastq::FastqRecord> fastqRecords;
-=======
             std::vector<utils::FastqRecord> fastqRecords;
->>>>>>> 75a8730e
             for (uint32_t j = 0; j < numreads; j++) {
                 fastqFileReader1->readRecords(1, &fastqRecords);
                 if (order_array[j] >= start_read_bin && order_array[j] < end_read_bin) {
@@ -79,17 +65,10 @@
     }
 
 
-<<<<<<< HEAD
-    void generate_new_fastq_pe(dsg::input::fastq::FastqFileReader *fastqFileReader1,
-                               dsg::input::fastq::FastqFileReader *fastqFileReader2,
-                               const std::string &temp_dir, const compression_params &cp) {
-        dsg::input::fastq::FastqFileReader *fastqFileReader[2] =
-=======
     void generate_new_fastq_pe(utils::FastqFileReader *fastqFileReader1,
                                utils::FastqFileReader *fastqFileReader2,
                                const std::string &temp_dir, const compression_params &cp) {
         utils::FastqFileReader *fastqFileReader[2] =
->>>>>>> 75a8730e
                 {fastqFileReader1, fastqFileReader2};
         uint32_t numreads = cp.num_reads;
         std::string basedir = temp_dir;
@@ -125,11 +104,7 @@
             // Read the file and pick up lines corresponding to this bin
             for (int k = 0; k < 2; k++) {
                 fastqFileReader[k]->seekFromSet(0);
-<<<<<<< HEAD
-                std::vector<dsg::input::fastq::FastqRecord> fastqRecords;
-=======
                 std::vector<utils::FastqRecord> fastqRecords;
->>>>>>> 75a8730e
                 for (uint32_t j = k * numreads / 2; j < (k + 1) * numreads / 2; j++) {
                     fastqFileReader[k]->readRecords(1, &fastqRecords);
                     if (order_array[j] >= start_read_bin && order_array[j] < end_read_bin) {
