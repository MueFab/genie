--- conflicted
+++ resolved
@@ -15,24 +15,14 @@
 
 namespace spring {
 
-<<<<<<< HEAD
     std::pair<std::vector<dsg::input::fastq::FastqRecord>, std::vector<bool>>
     decode_streams(decoded_desc_t &dec, const std::vector<std::array<uint8_t, 2>> &subseq_indices, bool paired_end) {
         std::vector<dsg::input::fastq::FastqRecord> decoded_records;
-=======
-    std::pair<std::vector<utils::FastqRecord>, std::vector<bool>>
-    decode_streams(decoded_desc_t &dec, const std::vector<std::array<uint8_t, 2>> &subseq_indices, bool paired_end) {
-        std::vector<utils::FastqRecord> decoded_records;
->>>>>>> 75a8730e
         std::vector<bool> first_file_flag_vec;
         std::string cur_read[2];
         std::string cur_quality[2];
         std::string cur_ID;
-<<<<<<< HEAD
         dsg::input::fastq::FastqRecord cur_record;
-=======
-        utils::FastqRecord cur_record;
->>>>>>> 75a8730e
         std::string refBuf;
         // int_to_char
         char int_to_char[5] = {'A', 'C', 'G', 'T', 'N'};
@@ -166,7 +156,6 @@
         return std::make_pair(decoded_records, first_file_flag_vec);
     }
 
-<<<<<<< HEAD
     bool decompress(const std::string &temp_dir, dsg::StreamSaver *ld) {
         // decompress to temp_dir/decompressed.fastq
 
@@ -182,23 +171,6 @@
         ld->decompress(compression_params_file, &tmp);
         std::memcpy(&cp, tmp.getData(), sizeof(compression_params));
         tmp.clear();
-=======
-    bool decompress(const std::string &temp_dir) {
-        // decompress to temp_dir/decompressed.fastq
-
-        std::string basedir = temp_dir;
-        std::string file_subseq_prefix = basedir + "/subseq";
-        compression_params *cp_ptr = new compression_params;
-        compression_params &cp = *cp_ptr;
-        // Read compression params
-        std::string compression_params_file = temp_dir + "/cp.bin";
-        std::ifstream f_cp(compression_params_file, std::ios::binary);
-        if (!f_cp.is_open()) throw std::runtime_error("Can't open parameter file.");
-        f_cp.read((char *) &cp, sizeof(compression_params));
-        if (!f_cp.good())
-            throw std::runtime_error("Can't read compression parameters.");
-        f_cp.close();
->>>>>>> 75a8730e
 
         std::vector<std::array<uint8_t, 2>> subseq_indices = {
                 {0,  0}, // pos
@@ -220,13 +192,8 @@
                 {12, 0} // rtype
         };
 
-<<<<<<< HEAD
         std::string file_quality = "quality_1";
         std::string file_id = "id_1";
-=======
-        std::string file_quality = basedir + "/quality_1";
-        std::string file_id = basedir + "/id_1";
->>>>>>> 75a8730e
         std::string file_decompressed_fastq = cp.paired_end ? basedir + "/decompressed_1.fastq" : basedir +
                                                                                                   "/decompressed.fastq";;
         std::string file_decompressed_fastq2 = basedir + "/decompressed_2.fastq";
@@ -237,7 +204,6 @@
         if (cp.paired_end) {
             fout2.open(file_decompressed_fastq2);
         }
-<<<<<<< HEAD
 #ifdef GENIE_USE_OPENMP
 #pragma omp parallel for ordered num_threads(cp.num_thr)
 #endif
@@ -321,29 +287,6 @@
                     tmpout << "+" << "\n";
                     tmpout << decoded_records.first[i].qualityScores << "\n";
                 }
-=======
-
-        decoded_desc_t dec;
-        for (uint32_t block_num = 0; block_num < cp.num_blocks; block_num++) {
-            for (auto arr : subseq_indices) {
-                std::string filename = file_subseq_prefix + "." + std::to_string(block_num) + "." +
-                                       std::to_string(arr[0]) + "." + std::to_string(arr[1]);
-                dec.subseq_vector[arr[0]][arr[1]] = read_vector_from_file(filename);
-            }
-            dec.quality_arr = read_file_as_string(file_quality + '.' + std::to_string(block_num));
-            read_read_id_tokens_from_file(file_id + '.' + std::to_string(block_num), dec.tokens);
-            auto decoded_records = decode_streams(dec, subseq_indices, cp.paired_end);
-            for (size_t i = 0; i < decoded_records.first.size(); i++) {
-                bool first_file_flag = true;
-                if (cp.paired_end)
-                    if (!decoded_records.second[i])
-                        first_file_flag = false;
-                std::ostream &tmpout = first_file_flag ? fout : fout2;
-                tmpout << decoded_records.first[i].title << "\n";
-                tmpout << decoded_records.first[i].sequence << "\n";
-                tmpout << "+" << "\n";
-                tmpout << decoded_records.first[i].qualityScores << "\n";
->>>>>>> 75a8730e
             }
         }
         bool paired_end = cp.paired_end;
