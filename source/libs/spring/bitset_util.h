--- conflicted
+++ resolved
@@ -11,14 +11,8 @@
 #include <bitset>
 #include <fstream>
 #include <string>
-<<<<<<< HEAD
-#include "spring/BooPHF.h"
-#include "spring/params.h"
-
-=======
 #include "BooPHF.h"
 #include "params.h"
->>>>>>> 75a8730e
 namespace spring {
 
     typedef boomphf::SingleHashFunctor<u_int64_t> hasher_t;
