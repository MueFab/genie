--- conflicted
+++ resolved
@@ -2,13 +2,8 @@
 #define SPRING_SPRING_H_
 
 #include <string>
-<<<<<<< HEAD
-#include "util.h"
-#include "fileio/fastq_file_reader.h"
-=======
 #include "spring/util.h"
 #include <utils/fastq-file-reader.h>
->>>>>>> 75a8730e
 #include <vector>
 #include <map>
 #include <genie/generation.h>
@@ -17,17 +12,10 @@
 
 namespace spring {
 
-<<<<<<< HEAD
     generated_aus generate_streams_SPRING(
             dsg::input::fastq::FastqFileReader *fastqFileReader1,
             dsg::input::fastq::FastqFileReader *fastqFileReader2, int num_thr,
             bool paired_end, const std::string &working_dir, dsg::StreamSaver &st);
-=======
-generated_aus generate_streams_SPRING(
-        utils::FastqFileReader *fastqFileReader1,
-        utils::FastqFileReader *fastqFileReader2, int num_thr,
-        bool paired_end, const std::string &working_dir);
->>>>>>> 75a8730e
 
     void call_reorder(const std::string &temp_dir, compression_params &cp);
 
