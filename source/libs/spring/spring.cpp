--- conflicted
+++ resolved
@@ -20,26 +20,15 @@
 #include "spring/generate_new_fastq.h"
 #include "spring/spring.h"
 #include "spring/util.h"
-<<<<<<< HEAD
-#include "fileio/fastq_file_reader.h"
-#include "fileio/gabac_file.h"
 #include "gabac/data_block.h"
-=======
 #include "utils/fastq-file-reader.h"
->>>>>>> 75a8730e
 
 namespace spring {
 
     generated_aus generate_streams_SPRING(
-<<<<<<< HEAD
             dsg::input::fastq::FastqFileReader *fastqFileReader1,
             dsg::input::fastq::FastqFileReader *fastqFileReader2, int num_thr,
             bool paired_end, const std::string &working_dir, dsg::StreamSaver &st) {
-=======
-            utils::FastqFileReader *fastqFileReader1,
-            utils::FastqFileReader *fastqFileReader2, int num_thr,
-            bool paired_end, const std::string &working_dir) {
->>>>>>> 75a8730e
         // generate random temp directory in the working directory
         std::string temp_dir;
         while (true) {
@@ -100,11 +89,7 @@
 
         std::cout << "Generating read streams ...\n";
         auto grs_start = std::chrono::steady_clock::now();
-<<<<<<< HEAD
         auto descriptorFilesPerAUs = generate_read_streams(temp_dir, cp, st);
-=======
-        auto descriptorFilesPerAUs = generate_read_streams(temp_dir, cp);
->>>>>>> 75a8730e
         auto grs_end = std::chrono::steady_clock::now();
         std::cout << "Generating read streams done!\n";
         std::cout << "Time for this step: "
@@ -134,11 +119,7 @@
         if (preserve_quality || preserve_id) {
             std::cout << "Reordering and compressing quality and/or ids ...\n";
             auto rcqi_start = std::chrono::steady_clock::now();
-<<<<<<< HEAD
             reorder_compress_quality_id(temp_dir, cp, st);
-=======
-            reorder_compress_quality_id(temp_dir, cp);
->>>>>>> 75a8730e
             auto rcqi_end = std::chrono::steady_clock::now();
             std::cout << "Reordering and compressing quality and/or ids done!\n";
             std::cout << "Time for this step: "
@@ -149,17 +130,10 @@
         }
 
         // Write compression params to a file
-<<<<<<< HEAD
         std::string compression_params_file = "cp.bin";
         gabac::DataBlock d((uint8_t *) &cp, sizeof(compression_params), 1);
         st.compress(compression_params_file, &d);
         st.pack(d, compression_params_file);
-=======
-        std::string compression_params_file = temp_dir + "/cp.bin";
-        std::ofstream f_cp(compression_params_file, std::ios::binary);
-        f_cp.write((char *) &cp, sizeof(compression_params));
-        f_cp.close();
->>>>>>> 75a8730e
 
         delete cp_ptr;
 
@@ -185,11 +159,8 @@
                          .count()
                   << " s\n";*/
 
-<<<<<<< HEAD
         ghc::filesystem::remove_all(temp_dir);
 
-=======
->>>>>>> 75a8730e
         return result;
     }
 
