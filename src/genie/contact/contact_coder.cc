--- conflicted
+++ resolved
@@ -1,1557 +1,1552 @@
-/**
- * @file
- * @copyright This file is part of GENIE. See LICENSE and/or
- * https://github.com/mitogen/genie for more details.
- */
-
-#include "contact_coder.h"
-#include <codecs/include/mpegg-codecs.h>
-#include <genie/core/record/contact/record.h>
-#include <genie/util/runtime_exception.h>
-#include <cstdint>
-#include <cstring>
-#include <xtensor/xadapt.hpp>
-#include <xtensor/xarray.hpp>
-#include <xtensor/xio.hpp>
-#include <xtensor/xsort.hpp>
-#include "contact_matrix_parameters.h"
-#include "contact_matrix_tile_payload.h"
-#include "subcontact_matrix_parameters.h"
-
-// ---------------------------------------------------------------------------------------------------------------------
-
-namespace genie::contact {
-
-// ---------------------------------------------------------------------------------------------------------------------
-
-void compute_mask(
-    // input
-    UInt64VecDtype& ids,
-    size_t nelems,
-    // Output
-    BinVecDtype& mask
-){
-//    auto nelems = xt::amax(ids)(0)+1;
-    mask = xt::zeros<bool>({nelems});
-
-    UInt64VecDtype unique_ids = xt::unique(ids);
-    for (auto id: unique_ids){
-        mask(id) = true;
-    }
-}
-
-// ---------------------------------------------------------------------------------------------------------------------
-
-void compute_masks(
-    // Inputs
-    UInt64VecDtype& row_ids,
-    UInt64VecDtype& col_ids,
-    size_t nrows,
-    size_t ncols,
-    const bool is_intra_scm,
-    // Outputs:
-    BinVecDtype& row_mask,
-    BinVecDtype& col_mask
-){
-    UTILS_DIE_IF(row_ids.shape(0) != col_ids.shape(0),
-                 "The size of row_ids and col_ids must be same!");
-
-    if (is_intra_scm){
-        UTILS_DIE_IF(nrows != ncols,
-            "Both nentries must be the same for intra SCM!"
-        );
-
-        BinVecDtype mask;
-
-        // Handle the symmetry of intra SCM
-        UInt64VecDtype ids = xt::concatenate(xt::xtuple(row_ids, col_ids));
-        ids = xt::unique(ids);
-
-        compute_mask(ids, nrows, mask);
-
-        row_mask.resize(mask.shape());
-        row_mask = BinVecDtype(mask);
-        col_mask.resize(mask.shape());
-        col_mask = BinVecDtype(std::move(mask));
-    } else {
-        compute_mask(row_ids, nrows, row_mask);
-        compute_mask(col_ids, ncols, col_mask);
-    }
-}
-
-// ---------------------------------------------------------------------------------------------------------------------
-
-void decode_scm_masks(
-    // Inputs
-    ContactMatrixParameters& cm_param,
-    SubcontactMatrixParameters& scm_param,
-    const SubcontactMatrixPayload& scm_payload,
-    // Outputs
-    BinVecDtype& row_mask,
-    BinVecDtype& col_mask
-){
-    auto row_nentries = cm_param.GetNumBinEntries(scm_param.GetChr1ID());
-    auto col_nentries = cm_param.GetNumBinEntries(scm_param.GetChr2ID());
-
-    if (scm_param.GetRowMaskExistsFlag()){
-        decode_scm_mask_payload(scm_payload.GetRowMaskPayload(), row_nentries, row_mask);
-    } else {
-        row_mask = xt::ones<bool>({row_nentries});
-    }
-
-    if (scm_param.IsIntraSCM()){
-        col_mask = row_mask;
-    } else if (scm_param.GetColMaskExistsFlag()){
-        decode_scm_mask_payload(scm_payload.GetColMaskPayload(), col_nentries, col_mask);
-    } else {
-        col_mask = xt::ones<bool>({col_nentries});
-    }
-}
-
-// ---------------------------------------------------------------------------------------------------------------------
-
-void decode_scm_mask_payload(
-    // Inputs
-    const SubcontactMatrixMaskPayload& mask_payload,
-    size_t num_entries,
-    // Outputs
-    BinVecDtype& mask
-) {
-    auto transform_ID = mask_payload.GetTransformID();
-    if (transform_ID == TransformID::ID_0){
-        auto& mask_array = mask_payload.GetMaskArray();
-        UTILS_DIE_IF(
-            num_entries != mask_array.size(),
-            "num_entries and the size of mask_array_ differ!"
-        );
-        mask = xt::adapt(mask_array, {mask_array.size()});
-    } else {
-        mask.resize({num_entries});
-
-        bool first_val = mask_payload.GetFirstVal();
-        auto& rl_entries = mask_payload.GetRlEntries();
-
-        size_t start_idx = 0;
-        size_t end_idx = 0;
-        for (const auto& rl_entry: rl_entries){
-            end_idx += rl_entry;
-            // This is the for-loop for assigning the values based on run-lenght
-            xt::view(mask, xt::range(start_idx, end_idx)) = first_val;
-            start_idx = end_idx;
-            first_val = !first_val;
-        }
-        UTILS_DIE_IF(
-            start_idx > num_entries,
-            "start_idx value must be smaller than num_entries!"
-        );
-        // This is the for-loop for assigning the remaining values
-        xt::view(mask, xt::range(start_idx, num_entries)) = first_val;
-    }
-}
-
-// ---------------------------------------------------------------------------------------------------------------------
-
-void remove_unaligned(
-    UInt64VecDtype& row_ids,
-    UInt64VecDtype& col_ids,
-    bool is_intra_tile,
-    const BinVecDtype& row_mask,
-    const BinVecDtype& col_mask
-){
-    UTILS_DIE_IF(row_ids.shape(0) != col_ids.shape(0),
-                 "The size of row_ids and col_ids must be same!");
-
-
-    if (is_intra_tile){
-        //TODO(yeremia): to be deleted!
-        UTILS_DIE_IF(row_mask != col_mask, "row_mask and col_mask are different!");
-
-        auto num_entries = row_ids.shape(0);
-        auto& mask = row_mask; // Note: Does not matter either row_mask or col_mask
-        auto mapping_len = mask.shape(0);
-        UInt64VecDtype mapping = xt::empty<uint64_t>({mapping_len});
-        uint64_t new_id = 0u;
-        for (auto i = 0u; i<mapping_len; i++){
-            mapping(i) = new_id;
-            auto v = mask(i);
-            if (v){
-                new_id++;
-            }
-        }
-
-        for (auto i = 0u; i<num_entries; i++){
-            auto old_row_id = row_ids(i);
-            auto new_row_id = mapping(old_row_id);
-            row_ids(i) = new_row_id;
-        }
-        for (auto i = 0u; i<num_entries; i++){
-            auto old_col_id = col_ids(i);
-            auto new_col_id = mapping(old_col_id);
-            col_ids(i) = new_col_id;
-        }
-    } else {
-        auto row_mapping_len = row_mask.shape(0);
-        auto row_mapping = xt::empty<uint64_t>({row_mapping_len});
-        {
-            uint64_t new_id = 0u;
-            for (auto i = 0u; i<row_mapping_len; i++){
-                row_mapping(i) = new_id;
-                auto v = row_mask(i);
-                if (v){
-                    new_id++;
-                }
-            }
-        }
-        auto num_entries = row_ids.shape(0);
-        for (auto i = 0u; i<num_entries; i++){
-            auto old_row_id = row_ids(i);
-            auto new_row_id = row_mapping(old_row_id);
-            row_ids(i) = new_row_id;
-        }
-
-        auto col_mapping_len = col_mask.shape(0);
-        auto col_mapping = xt::empty<uint64_t>({col_mapping_len});
-        {
-            uint64_t new_id = 0u;
-            for (auto i = 0u; i<col_mapping_len; i++){
-                col_mapping(i) = new_id;
-                auto v = col_mask(i);
-                if (v){
-                    new_id++;
-                }
-            }
-        }
-        num_entries = col_ids.shape(0);
-        for (auto i = 0u; i<num_entries; i++){
-            auto old_col_id = col_ids(i);
-            auto new_col_id = col_mapping(old_col_id);
-            col_ids(i) = new_col_id;
-        }
-    }
-
-}
-
-// ---------------------------------------------------------------------------------------------------------------------
-
-void insert_unaligned(
-    UInt64VecDtype& row_ids,
-    UInt64VecDtype& col_ids,
-    bool is_intra_tile,
-    BinVecDtype& row_mask,
-    BinVecDtype& col_mask
-){
-    UTILS_DIE_IF(row_ids.shape(0) != col_ids.shape(0),
-                 "The size of row_ids and col_ids must be same!");
-
-
-    if (is_intra_tile){
-        //TODO(yeremia): to be deleted!
-        UTILS_DIE_IF(row_mask != col_mask, "row_mask and col_mask are different!");
-
-        auto num_entries = row_ids.shape(0);
-        auto& mask = row_mask; // Note: Does not matter either row_mask or col_mask
-
-        auto argwhere_vec = xt::argwhere(mask);
-        auto mapping_len = xt::sum(xt::cast<uint64_t>(mask))(0);
-        auto mapping = xt::empty<uint64_t>({mapping_len});
-
-        auto k = 0u;
-        for (auto v : argwhere_vec){
-            auto value = v[0];
-            mapping(k++) = value;
-        }
-
-        for (auto i = 0u; i<num_entries; i++){
-            row_ids(i) = mapping(row_ids(i));
-            col_ids(i) = mapping(col_ids(i));
-        }
-
-    } else {
-        // Handle row_mask
-        {
-            auto num_entries = row_ids.shape(0);
-            auto argwhere_vec = xt::argwhere(row_mask);
-            auto mapping_len = xt::sum(xt::cast<uint64_t>(row_mask))(0);
-            auto mapping = xt::empty<uint64_t>({mapping_len});
-
-            auto k = 0u;
-            for (auto v : argwhere_vec){
-                auto value = v[0];
-                mapping(k++) = value;
-            }
-
-            for (auto i = 0u; i<num_entries; i++){
-                row_ids(i) = mapping(row_ids(i));
-            }
-        }
-
-        // Handle col_mask
-        {
-            auto num_entries = col_ids.shape(0);
-            auto argwhere_vec = xt::argwhere(col_mask);
-            auto mapping_len = xt::sum(xt::cast<uint64_t>(col_mask))(0);
-            auto mapping = xt::empty<uint64_t>({mapping_len});
-
-            auto k = 0u;
-            for (auto v : argwhere_vec){
-                auto value = v[0];
-                mapping(k++) = value;
-            }
-
-            for (auto i = 0u; i<num_entries; i++){
-                col_ids(i) = mapping(col_ids(i));
-            }
-        }
-
-
-    }
-}
-
-// ---------------------------------------------------------------------------------------------------------------------
-
-void sparse_to_dense(
-    // Inputs
-    const UInt64VecDtype& row_ids,
-    const UInt64VecDtype& col_ids,
-    const UIntVecDtype& counts,
-    size_t nrows,
-    size_t ncols,
-    // Outputs
-    UIntMatDtype& mat
-){
-    // TODO(yeremia): Moves this check somewhere else
-    {
-        UTILS_DIE_IF(xt::amax(row_ids)(0) >= nrows, "Invalid nrows or row_ids!");
-        UTILS_DIE_IF(xt::amax(col_ids)(0) >= ncols, "Invalid ncols or col_ids!");
-        UTILS_DIE_IF(xt::any(xt::equal(counts, 0)), "Count with value 0 is found!");
-    }
-    mat = xt::zeros<uint32_t>({nrows, ncols});
-
-    auto num_entries = counts.shape(0);
-    for (auto i = 0u; i< num_entries; i++){
-        auto count = counts(i);
-        auto row_id = row_ids(i);
-        auto col_id = col_ids(i);
-
-        mat(row_id, col_id) = count;
-    }
-}
-
-// ---------------------------------------------------------------------------------------------------------------------
-
-void dense_to_sparse(
-    // Inputs
-    const UIntMatDtype& mat,
-    // Outputs
-    UInt64VecDtype& row_ids,
-    UInt64VecDtype& col_ids,
-    UIntVecDtype& counts
-){
-    BinMatDtype mask = mat > 0u;
-
-    auto ids = xt::argwhere(mask);
-    auto num_entries = ids.size();
-
-    row_ids.resize({num_entries});
-    col_ids.resize({num_entries});
-    counts.resize({num_entries});
-
-    for (auto k = 0u; k<num_entries; k++){
-        auto i = ids[k][0];
-        auto j = ids[k][1];
-        auto c = mat(i,j);
-
-        row_ids[k] = i;
-        col_ids[k] = j;
-        counts[k] = c;
-    }
-}
-
-// ---------------------------------------------------------------------------------------------------------------------
-
-[[maybe_unused]] void sort_by_row_ids(
-    UInt64VecDtype& row_ids,
-    UInt64VecDtype& col_ids,
-    UIntVecDtype& counts
-){
-    auto num_entries = row_ids.size();
-
-    UInt64VecDtype sort_ids = xt::argsort(row_ids);
-    UInt64VecDtype tmp_row_ids = row_ids;
-    UInt64VecDtype tmp_col_ids = col_ids;
-    UIntVecDtype tmp_counts = counts;
-
-    for (auto k = 0u; k< num_entries; k++){
-        tmp_row_ids(k) = row_ids(sort_ids(k));
-        tmp_col_ids(k) = col_ids(sort_ids(k));
-        tmp_counts(k) = counts(sort_ids(k));
-    }
-
-    row_ids = tmp_row_ids;
-    col_ids = tmp_col_ids;
-    counts = tmp_counts;
-}
-
-// ---------------------------------------------------------------------------------------------------------------------
-
-void inverse_diag_transform(
-    UIntMatDtype& mat,
-    DiagonalTransformMode mode
-){
-    UIntMatDtype trans_mat;
-//    auto k = 0u;
-//    auto l = 0u;
-
-    if (mode == DiagonalTransformMode::NONE) {
-        return;  // Do nothing
-    } else {
-        if (mode == DiagonalTransformMode::MODE_0) {
-//            auto nrows = mat.shape(0);
-            auto ncols = mat.shape(1);
-            auto target_nrows = ncols;
-
-            // Initailze trans_mat with zeros
-            trans_mat = xt::zeros<uint32_t>({target_nrows, ncols});
-
-            auto o = 0u;
-            for (size_t k_diag = 0u; k_diag < ncols; k_diag++) {
-                for (size_t target_i = 0u; target_i < (target_nrows - k_diag); target_i++) {
-                    size_t target_j = target_i + k_diag;
-
-                    size_t i = o / target_nrows;
-                    size_t j = o % target_nrows;
-
-                    auto v = mat(i, j);
-                    trans_mat(target_i, target_j) = v;
-
-                    o++;
-                }
-            }
-            mat.resize(trans_mat.shape());
-            mat = trans_mat;
-        } else {
-            auto nrows = static_cast<int64_t>(mat.shape(0));
-            auto ncols = static_cast<int64_t>(mat.shape(1));
-            trans_mat = xt::empty<uint32_t>({nrows, ncols});
-
-            Int64VecDtype diag_ids = xt::empty<int64_t>({nrows+ncols-1});
-            size_t k_elem;
-
-            if (mode == DiagonalTransformMode::MODE_1){
-                diag_ids(0) = 0;
-                k_elem = 1u;
-                auto ndiags = std::max(nrows, ncols);
-                for (auto diag_id = 1; diag_id<ndiags; diag_id++){
-                    if (diag_id < static_cast<int64_t>(ncols)){
-                        diag_ids(k_elem++) = diag_id;
-                    }
-                    if (diag_id < static_cast<int64_t>(nrows)){
-                        diag_ids(k_elem++) = -diag_id;
-                    }
-                }
-            } else if (mode == DiagonalTransformMode::MODE_2){
-                //            k_elem = 0u;
-                //            for (int64_t diag_id = -nrows+1; diag_id < ncols; diag_id++){
-                //                diag_ids(k_elem++) = diag_id;
-                //            }
-                diag_ids = xt::arange(-nrows+1, ncols, 1);
-            } else if (mode == DiagonalTransformMode::MODE_3){
-                //            k_elem = 0u;
-                //            for (int64_t diag_id = ncols-1; diag_id > -nrows; diag_id--){
-                //                diag_ids(k_elem++) = diag_id;
-                //            }
-                diag_ids = xt::arange<int64_t>(ncols-1, -nrows, -1);
-            }
-
-            int64_t target_i, target_j;
-            int64_t i_offset, j_offset;
-            int64_t nelems_in_diag;
-            auto o = 0u;
-            for (auto diag_id : diag_ids){
-                if (diag_id >= 0) {
-                    nelems_in_diag = std::max(nrows, ncols) - diag_id;
-                    i_offset = 0;
-                    j_offset = diag_id;
-                } else {
-                    nelems_in_diag = std::max(nrows, ncols) + diag_id;
-                    i_offset = -diag_id;
-                    j_offset = 0;
-                }
-                for (auto k_diag = 0; k_diag<nelems_in_diag; k_diag++){
-                    target_i = k_diag + i_offset;
-                    target_j = k_diag + j_offset;
-                    if (target_i >= nrows)
-                        break;
-                    if (target_j >= ncols)
-                        break;
-
-                    size_t i = o / mat.shape(1);
-                    size_t j = o % mat.shape(1);
-                    trans_mat(target_i, target_j) = mat(i, j);
-
-                    o++;
-                }
-            }
-            mat = std::move(trans_mat);
-        }
-    }
-}
-
-// ---------------------------------------------------------------------------------------------------------------------
-
-void diag_transform(
-    UIntMatDtype& mat,
-    DiagonalTransformMode mode
-){
-    UIntMatDtype trans_mat;
-
-    if (mode == DiagonalTransformMode::NONE){
-        return ; // Do nothing
-    } else if (mode == DiagonalTransformMode::MODE_0) {
-        UTILS_DIE_IF(
-            mat.shape(0) != mat.shape(1),
-            "Matrix must be a square!"
-        );
-
-        auto nrows = mat.shape(0);
-        auto new_nrows = nrows / 2 + 1;
-        trans_mat = xt::zeros<uint32_t>({new_nrows, nrows});
-
-        auto o = 0u;
-        for (size_t k_diag = 0u; k_diag < nrows; k_diag++) {
-            for (size_t i = 0u; i < (nrows - k_diag); i++) {
-                size_t j = i + k_diag;
-
-                auto v = mat(i, j);
-                if (v != 0) {
-                    size_t target_i = o / nrows;
-                    size_t target_j = o % nrows;
-                    trans_mat(target_i, target_j) = v;
-                }
-                o++;
-            }
-        }
-        mat.resize(trans_mat.shape());
-        mat = trans_mat;
-
-    } else {
-        auto nrows = static_cast<int64_t>(mat.shape(0));
-        auto ncols = static_cast<int64_t>(mat.shape(1));
-        trans_mat = xt::empty<uint32_t>({nrows, ncols});
-
-        Int64VecDtype diag_ids = xt::empty<int64_t>({nrows+ncols-1});
-        size_t k_elem;
-
-        if (mode == DiagonalTransformMode::MODE_1){
-            diag_ids(0) = 0;
-            k_elem = 1u;
-            auto ndiags = std::max(nrows, ncols);
-            for (auto diag_id = 1; diag_id<ndiags; diag_id++){
-                if (diag_id < static_cast<int64_t>(ncols))
-                    diag_ids(k_elem++) = diag_id;
-                if (diag_id < static_cast<int64_t>(nrows))
-                    diag_ids(k_elem++) = -diag_id;
-            }
-        } else if (mode == DiagonalTransformMode::MODE_2){
-//            k_elem = 0u;
-//            for (int64_t diag_id = -nrows+1; diag_id < ncols; diag_id++){
-//                diag_ids(k_elem++) = diag_id;
-//            }
-            diag_ids = xt::arange(-nrows+1, ncols, 1);
-        } else if (mode == DiagonalTransformMode::MODE_3){
-//            k_elem = 0u;
-//            for (int64_t diag_id = ncols-1; diag_id > -nrows; diag_id--){
-//                diag_ids(k_elem++) = diag_id;
-//            }
-            diag_ids = xt::arange<int64_t>(ncols-1, -nrows, -1);
-        }
-
-        int64_t i, j;
-        int64_t i_offset, j_offset;
-        int64_t nelems_in_diag;
-        auto o = 0u;
-        for (auto diag_id : diag_ids){
-            if (diag_id >= 0) {
-                nelems_in_diag = std::max(nrows, ncols) - diag_id;
-                i_offset = 0;
-                j_offset = diag_id;
-            } else {
-                nelems_in_diag = std::max(nrows, ncols) + diag_id;
-                i_offset = -diag_id;
-                j_offset = 0;
-            }
-            for (auto k_diag = 0; k_diag<nelems_in_diag; k_diag++){
-                i = k_diag + i_offset;
-                j = k_diag + j_offset;
-                if (i >= nrows)
-                    break;
-                if (j >= ncols)
-                    break;
-
-                auto v = mat(i, j);
-                size_t new_i = o / mat.shape(1);
-                size_t new_j = o % mat.shape(1);
-                trans_mat(new_i, new_j) = v;
-//                if (v != 0) {
-//                    size_t new_i = o / mat.shape(1);
-//                    size_t new_j = o % mat.shape(1);
-//                    trans_mat(new_i, new_j) = v;
-//                }
-                o++;
-            }
-        }
-        mat = std::move(trans_mat);
-    }
-}
-
-// ---------------------------------------------------------------------------------------------------------------------
-
-void inverse_transform_row_bin(
-    // Inputs
-    const BinMatDtype& bin_mat,
-    // Outputs
-    UIntMatDtype& mat
-){
-    size_t bin_mat_nrows = bin_mat.shape(0);
-    size_t bin_mat_ncols = bin_mat.shape(1);
-
-    UTILS_DIE_IF(bin_mat_nrows == 0, "Invalid mat_nrows!");
-    UTILS_DIE_IF(bin_mat_ncols == 0, "Invalid mat_ncols!");
-
-    size_t mat_ncols = bin_mat_ncols-1;
-
-    UIntVecDtype first_col = xt::cast<uint32_t>(xt::view(bin_mat, xt::all(), 0));
-    size_t mat_nrows = xt::sum(first_col)(0);
-
-    UTILS_DIE_IF(mat_nrows == 0, "Invalid mat_nrows!");
-    UTILS_DIE_IF(mat_ncols == 0, "Invalid mat_ncols!");
-
-    mat = xt::zeros<uint32_t>({mat_nrows, mat_ncols});
-
-    size_t target_i = 0;
-    uint8_t bit_pos = 0;
-    auto target_js = xt::range(1u, bin_mat_ncols);
-    for (auto i = 0u; i<bin_mat_nrows; i++){
-        xt::view(mat, target_i, xt::all()) |= xt::cast<uint32_t>(xt::view(bin_mat, i, target_js)) << bit_pos;
-        bool sentinel_flag = bin_mat(i, 0);
-
-        if (sentinel_flag){
-            target_i++;
-            bit_pos = 0;
-        } else{
-            bit_pos++;
-        }
-    }
-
-    UTILS_DIE_IF(target_i != mat_nrows, "Not all of the mat rows are processed!");
-}
-
-// ---------------------------------------------------------------------------------------------------------------------
-
-void transform_row_bin(
-    // Inputs
-    const UIntMatDtype& mat,
-    // Outputs
-    BinMatDtype& bin_mat
-) {
-    auto nrows = mat.shape(0);
-    auto ncols = mat.shape(1);
-
-    UInt8VecDtype nbits_per_row = xt::cast<uint8_t>(xt::ceil(
-        xt::log2(xt::amax(mat, {1}) + 1u)
-    ));
-    // Handle the case where maximum value is 0 -> log2(1) = 0 bits
-    xt::filter(nbits_per_row, xt::equal(nbits_per_row, 0u)) = 1;
-
-    uint64_t bin_mat_nrows = static_cast<uint64_t>(xt::sum(nbits_per_row)(0));
-    uint64_t bin_mat_ncols = ncols + 1;
-
-    bin_mat = xt::zeros<bool>({bin_mat_nrows, bin_mat_ncols});
-
-    size_t target_i = 0;
-    auto target_js = xt::range(1u, bin_mat_ncols);
-    for (size_t i = 0; i < nrows; i++) {
-        auto bitlength = nbits_per_row[i];
-        for (size_t i_bit = 0; i_bit < bitlength; i_bit++) {
-            xt::view(bin_mat, target_i++, target_js) = xt::cast<bool>(xt::view(mat, i, xt::all()) & (1u << i_bit));
-        }
-
-        // Set the sentinel flag
-        // Add offset due to "++" operation in the for-loop
-        bin_mat(target_i - 1, 0) = true;
-    }
-}
-
-// ---------------------------------------------------------------------------------------------------------------------
-
-void comp_start_end_ids(
-    // Inputs
-    size_t num_entries,
-    size_t tile_size,
-    size_t tile_idx,
-    // Outputs
-    size_t& start_idx,
-    size_t& end_idx
-){
-    start_idx = tile_idx * tile_size;
-    end_idx = std::min(start_idx + tile_size, num_entries);
-}
-
-// ---------------------------------------------------------------------------------------------------------------------
-
-// TODO(yeremia): This should be part of LCC?
-void bin_mat_to_bytes(
-    // Inputs
-    const BinMatDtype& bin_mat,
-    // Outputs
-    uint8_t** payload,
-    size_t& payload_len
-) {
-    auto nrows = static_cast<size_t>(bin_mat.shape(0));
-    auto ncols = static_cast<size_t>(bin_mat.shape(1));
-
-    auto bpl = (ncols >> 3u) + ((ncols & 7u) > 0u);  // Ceil div operation
-    payload_len = bpl * nrows;
-    *payload = (unsigned char*) calloc (payload_len, sizeof(unsigned char));
-
-    for (auto i = 0u; i < nrows; i++) {
-        size_t row_offset = i * bpl;
-        for (auto j = 0u; j < ncols; j++) {
-            auto byte_offset = row_offset + (j >> 3u);
-            uint8_t shift = (7u - (j & 7u));
-            auto val = static_cast<uint8_t>(bin_mat(i, j));
-            val = static_cast<uint8_t>(val << shift);
-            *(*payload + byte_offset) |= val;
-        }
-    }
-}
-
-// ---------------------------------------------------------------------------------------------------------------------
-
-// TODO(yeremia): This should be part of LCC?
-void bin_mat_from_bytes(
-    // Inputs
-    const uint8_t* payload,
-    size_t payload_len,
-    size_t nrows,
-    size_t ncols,
-    // Outputs
-    BinMatDtype& bin_mat
-) {
-
-    auto bpl = (ncols >> 3u) + ((ncols & 7u) > 0u);  // bytes per line with ceil operation
-    UTILS_DIE_IF(payload_len != static_cast<size_t>(nrows * bpl), "Invalid payload_len / nrows / ncols!");
-
-    MatShapeDtype bin_mat_shape = {nrows, ncols};
-    bin_mat.resize(bin_mat_shape);
-    xt::view(bin_mat, xt::all(), xt::all()) = false;  // Initialize value with 0
-
-    for (auto i = 0u; i < nrows; i++) {
-        size_t row_offset = i * bpl;
-        for (auto j = 0u; j < ncols; j++) {
-            auto byte_offset = row_offset + (j >> 3u);
-            uint8_t shift = (7u - (j & 7u));
-            bin_mat(i, j) = (*(payload + byte_offset) >> shift) & 1u;
-        }
-    }
-}
-
-// ---------------------------------------------------------------------------------------------------------------------
-
-void decode_cm_tile(
-    // Inputs
-    const genie::contact::ContactMatrixTilePayload& tile_payload,
-    core::AlgoID codec_ID,
-    // Outputs
-    BinMatDtype& bin_mat
-){
-    uint8_t* raw_data;
-    size_t raw_data_len;
-    uint8_t* compressed_data;
-    size_t compressed_data_len;
-
-    unsigned long tile_nrows;
-    unsigned long tile_ncols;
-
-    if (codec_ID == core::AlgoID::JBIG){
-        compressed_data_len = tile_payload.GetPayloadSize();
-        auto& payload = tile_payload.GetPayload();
-
-        compressed_data = (uint8_t*)malloc(compressed_data_len * sizeof(uint8_t));
-        memcpy(compressed_data, payload.data(), compressed_data_len);
-
-        mpegg_jbig_decompress_default(
-            &raw_data,
-            &raw_data_len,
-            compressed_data,
-            compressed_data_len,
-            &tile_nrows,
-            &tile_ncols
-        );
-
-        free(compressed_data);
-
-        bin_mat_from_bytes(
-            raw_data,
-            raw_data_len,
-            static_cast<size_t>(tile_nrows),
-            static_cast<size_t>(tile_ncols),
-            bin_mat
-        );
-
-        free(raw_data);
-
-    } else {
-
-        tile_nrows = tile_payload.GetTileNRows();
-        tile_ncols = tile_payload.GetTileNCols();
-
-        UTILS_DIE("Not yet implemented");
-    }
-}
-
-// ---------------------------------------------------------------------------------------------------------------------
-
-void encode_cm_tile(
-    // Inputs
-    const BinMatDtype& bin_mat,
-    const core::AlgoID codec_ID,
-    // Outputs
-    genie::contact::ContactMatrixTilePayload& tile_payload
-) {
-    uint8_t* payload;
-    size_t payload_len;
-    uint8_t* compressed_payload;
-    size_t compressed_payload_len;
-
-    auto tile_nrows = static_cast<uint32_t>(bin_mat.shape(0));
-    auto tile_ncols = static_cast<uint32_t>(bin_mat.shape(1));
-
-    if (codec_ID == genie::core::AlgoID::JBIG) {
-
-        bin_mat_to_bytes(bin_mat, &payload, payload_len);
-
-        mpegg_jbig_compress_default(
-            &compressed_payload,
-            &compressed_payload_len,
-            payload,
-            payload_len,
-            tile_nrows,
-            tile_ncols
-        );
-
-        free(payload);
-
-    } else {
-        UTILS_DIE("Not yet implemented for other codec!");
-    }
-
-    auto _tile_payload = ContactMatrixTilePayload(
-        codec_ID,
-        tile_nrows,
-        tile_ncols,
-        &compressed_payload,
-        compressed_payload_len
-    );
-
-    tile_payload = std::move(_tile_payload);
-}
-
-// ---------------------------------------------------------------------------------------------------------------------
-
-void conv_noop_on_sparse_mat(
-    // Inputs and Outputs
-    UInt64VecDtype& tile_row_ids,
-    UInt64VecDtype& tile_col_ids,
-    UIntVecDtype& tile_counts,
-    uint32_t bin_size_mult,
-    // Options
-    bool sort_output
-){
-
-    size_t num_entries = tile_counts.shape(0);
-
-    std::map<std::pair<uint64_t, uint64_t>, uint32_t> lr_sparse_tile;
-    for (auto i = 0u; i<num_entries; i++){
-        auto lr_row_id = tile_row_ids(i) / bin_size_mult;
-        auto lr_col_id = tile_col_ids(i) / bin_size_mult;
-        auto count = tile_counts(i);
-
-        auto row_col_id_pair = std::pair<uint64_t, uint64_t>(lr_row_id, lr_col_id);
-
-        auto it = lr_sparse_tile.find(row_col_id_pair);
-        if (it != lr_sparse_tile.end()){
-            it->second += count;
-        } else{
-            lr_sparse_tile.emplace(row_col_id_pair, count);
-        }
-    }
-
-    size_t lr_num_entries = lr_sparse_tile.size();
-
-    UInt64VecDtype lr_tile_row_ids = xt::empty<uint64_t>({lr_num_entries});
-    UInt64VecDtype lr_tile_col_ids = xt::empty<uint64_t>({lr_num_entries});
-    UIntVecDtype lr_tile_counts = xt::empty<uint32_t>({lr_num_entries});
-
-    auto i_entry = 0u;
-    for (const auto & it : lr_sparse_tile){
-        lr_tile_row_ids(i_entry) = (it.first).first;
-        lr_tile_col_ids(i_entry) = (it.first).second;
-        lr_tile_counts(i_entry) = it.second;
-        i_entry++;
-    }
-
-    lr_sparse_tile.clear();
-
-    // Sort the tile_row_ids, tile_col_ids, and tile_counts
-    //      according to tile_row_ids and tile_col_ids
-    if (sort_output){
-        sort_sparse_mat_inplace(
-            lr_tile_row_ids,
-            lr_tile_col_ids,
-            lr_tile_counts
-        );
-    }
-
-    tile_row_ids = std::move(lr_tile_row_ids);
-    tile_col_ids = std::move(lr_tile_col_ids);
-    tile_counts = std::move(lr_tile_counts);
-
-}
-
-// ---------------------------------------------------------------------------------------------------------------------
-
-void sort_sparse_mat_inplace(
-    // Inputs and Outputs
-    UInt64VecDtype& tile_row_ids,
-    UInt64VecDtype& tile_col_ids,
-    UIntVecDtype& tile_counts
-){
-    size_t num_entries = tile_counts.shape(0);
-
-    // Assert that all input vectors have the same size
-    assert(tile_row_ids.size() == num_entries);
-    assert(tile_col_ids.size() == num_entries);
-
-    std::vector<size_t> sort_ids(num_entries);
-    std::iota(sort_ids.begin(), sort_ids.end(), 0);
-
-    std::stable_sort(
-        sort_ids.begin(),
-        sort_ids.end(),
-        [&tile_row_ids, &tile_col_ids](size_t i1, size_t i2) {
-            return std::tie(tile_row_ids[i1], tile_col_ids[i1]) < std::tie(tile_row_ids[i2], tile_col_ids[i2]);
-        }
-    );
-
-    if (std::is_sorted(sort_ids.begin(), sort_ids.end())) {
-        return;
-    }
-
-    // Only reorder the ids and counts if the original order is not sorted
-    UInt64VecDtype sorted_tile_row_ids = xt::empty<uint64_t>({num_entries});
-    UInt64VecDtype sorted_tile_col_ids = xt::empty<uint64_t>({num_entries});
-    UIntVecDtype sorted_tile_counts = xt::empty<uint32_t>({num_entries});
-
-    for (auto i_entry = 0u; i_entry < num_entries; i_entry++){
-        sorted_tile_row_ids(i_entry) = tile_row_ids(sort_ids[i_entry]);
-        sorted_tile_col_ids(i_entry) = tile_col_ids(sort_ids[i_entry]);
-        sorted_tile_counts(i_entry) = tile_counts(sort_ids[i_entry]);
-    }
-
-    tile_row_ids = std::move(sorted_tile_row_ids);
-    tile_col_ids = std::move(sorted_tile_col_ids);
-    tile_counts = std::move(sorted_tile_counts);
-}
-
-// ---------------------------------------------------------------------------------------------------------------------
-
-void decode_scm(
-    ContactMatrixParameters& cm_param,
-    SubcontactMatrixParameters& scm_param,
-    genie::contact::SubcontactMatrixPayload& scm_payload,
-    core::record::ContactRecord& rec,
-    uint32_t bin_size_mult
-){
-    // (not part of specification) Initialize variables
-    BinVecDtype row_mask;
-    BinVecDtype col_mask;
-    std::vector<uint64_t> start1;
-    std::vector<uint64_t> end1;
-    std::vector<uint64_t> start2;
-    std::vector<uint64_t> end2;
-    std::vector<uint32_t> counts;
-
-    auto bin_size = cm_param.GetBinSize();
-    auto target_bin_size = bin_size * bin_size_mult;
-    auto tile_size = cm_param.GetTileSize();
-
-    UTILS_DIE_IF(
-        !cm_param.IsBinSizeMultiplierValid(bin_size_mult),
-        "Bin size multiplier is invalid!"
-    );
-
-    // Input parameters retrieved from parameter set
-    auto chr1_ID = scm_param.GetChr1ID();
-    auto chr2_ID = scm_param.GetChr2ID();
-    auto is_intra_scm = scm_param.IsIntraSCM();
-
-    auto codec_ID = scm_param.GetCodecID();
-    auto row_mask_exists = scm_param.GetRowMaskExistsFlag();
-    auto col_mask_exists = scm_param.GetColMaskExistsFlag();
-
-    auto chr1_len = cm_param.GetChromosomeLength(chr1_ID);
-    auto chr1_num_bin_entries = cm_param.GetNumBinEntries(chr1_ID);
-    auto chr2_len = cm_param.GetChromosomeLength(chr2_ID);
-    auto chr2_num_bin_entries = cm_param.GetNumBinEntries(chr2_ID);
-    auto ntiles_in_row = cm_param.GetNumTiles(chr1_ID);
-    auto ntiles_in_col = cm_param.GetNumTiles(chr2_ID);
-
-    UTILS_DIE_IF(
-        !cm_param.IsBinSizeMultiplierValid(bin_size_mult),
-        "Bin size multiplier is not supported!"
-    );
-
-    if (row_mask_exists || col_mask_exists){
-        decode_scm_masks(
-            cm_param,
-            scm_param,
-            scm_payload,
-            row_mask,
-            col_mask
-        );
-    }
-
-    for (size_t i_tile = 0u; i_tile < ntiles_in_row; i_tile++) {
-        for (size_t j_tile = 0u; j_tile < ntiles_in_col; j_tile++) {
-            if (i_tile > j_tile && is_intra_scm){
-                continue;
-            }
-
-            // Not part of the specification
-            UIntMatDtype tile_mat;
-            size_t start1_idx, end1_idx, start2_idx, end2_idx;
-            UInt64VecDtype tile_row_ids, tile_col_ids;
-            UIntVecDtype tile_counts;
-
-            // Assign
-            auto& tile_param = scm_param.GetTileParameter(i_tile, j_tile);
-            auto& tile_payload = scm_payload.GetTilePayload(i_tile, j_tile);
-            auto binarization_mode = tile_param.binarization_mode;
-            auto diag_transform_mode = tile_param.diag_tranform_mode;
-            bool is_intra_tile = is_intra_scm && (i_tile == j_tile);
-
-            if (tile_payload.GetPayloadSize() == 0){
-                continue;
-            }
-
-            if (binarization_mode == BinarizationMode::ROW_BINARIZATION){
-                BinMatDtype bin_mat;
-
-                decode_cm_tile(
-                    tile_payload,
-                    codec_ID,
-                    bin_mat
-                );
-
-                inverse_transform_row_bin(
-                    bin_mat,
-                    tile_mat
-                );
-
-            } else {
-                UTILS_DIE("no binarization is not supported yet!");
-            }
-
-            inverse_diag_transform(
-                tile_mat,
-                diag_transform_mode
-            );
-
-            comp_start_end_ids(
-                chr1_num_bin_entries,
-                tile_size,
-                i_tile,
-                start1_idx,
-                end1_idx
-            );
-
-            comp_start_end_ids(
-                chr2_num_bin_entries,
-                tile_size,
-                j_tile,
-                start2_idx,
-                end2_idx
-            );
-
-            dense_to_sparse(
-                tile_mat,
-                tile_row_ids,
-                tile_col_ids,
-                tile_counts
-            );
-
-            if (row_mask_exists || col_mask_exists){
-                // This is slice function
-                BinVecDtype tile_row_mask = xt::view(row_mask, xt::range(start1_idx, end1_idx));
-                BinVecDtype tile_col_mask = xt::view(col_mask, xt::range(start2_idx, end2_idx));
-
-                insert_unaligned(
-                    tile_row_ids,
-                    tile_col_ids,
-                    is_intra_tile,
-                    tile_row_mask,
-                    tile_col_mask
-                );
-            }
-
-            if (i_tile != 0){
-                tile_row_ids += start1_idx;
-            }
-            if (j_tile != 0){
-                tile_col_ids += start2_idx;
-            }
-
-            if (bin_size_mult != 1){
-                conv_noop_on_sparse_mat(
-                    tile_row_ids,
-                    tile_col_ids,
-                    tile_counts,
-                    bin_size_mult
-                );
-            }
-
-            auto curr_num_entries = counts.size();
-            auto tile_num_entries = tile_counts.shape(0);
-
-            start1.resize(curr_num_entries + tile_num_entries);
-            end1.resize(curr_num_entries + tile_num_entries);
-            start2.resize(curr_num_entries + tile_num_entries);
-            end2.resize(curr_num_entries + tile_num_entries);
-            counts.resize(curr_num_entries + tile_num_entries);
-
-            for (auto i_entry = 0u; i_entry < tile_num_entries; i_entry++){
-                auto start1_val = tile_row_ids(i_entry) * target_bin_size;
-                start1[i_entry+curr_num_entries] = start1_val;
-                end1[i_entry+curr_num_entries] = std::min(start1_val + target_bin_size, chr1_len);
-
-                auto start2_val = tile_col_ids(i_entry) * target_bin_size;
-                start2[i_entry+curr_num_entries] = start2_val;
-                end2[i_entry+curr_num_entries] = std::min(start2_val + target_bin_size, chr2_len);
-
-                counts[i_entry+curr_num_entries] = tile_counts(i_entry);
-            }
-        }
-    }
-
-    auto sample_ID = scm_payload.GetSampleID();
-    rec.SetSampleId(sample_ID);
-    auto sample_name = std::string(cm_param.GetSampleName(sample_ID));
-    rec.SetSampleName(std::move(sample_name));
-    rec.SetChr1ID(chr1_ID);
-    rec.SetChr2ID(chr2_ID);
-    rec.SetBinSize(bin_size);
-    rec.SetCMValues(
-        std::move(start1),
-        std::move(end1),
-        std::move(start2),
-        std::move(end2),
-        std::move(counts)
-    );
-}
-
-// ---------------------------------------------------------------------------------------------------------------------
-
-void encode_scm(
-    // Inputs
-    ContactMatrixParameters& cm_param,
-    core::record::ContactRecord& rec,
-    // Outputs
-    SubcontactMatrixParameters& scm_param,
-    genie::contact::SubcontactMatrixPayload& scm_payload,
-    // Options
-    bool remove_unaligned_region,
-    bool transform_mask,
-    bool ena_diag_transform,
-    bool ena_binarization,
-    bool norm_as_weight,
-    bool multiplicative_norm,
-    core::AlgoID codec_ID
-) {
-
-    // Initialize variables
-    BinVecDtype row_mask;
-    BinVecDtype col_mask;
-
-    auto interval = cm_param.GetBinSize();
-    auto tile_size = cm_param.GetTileSize();
-    auto num_entries = rec.GetNumEntries();
-    auto chr1_ID = rec.GetChr1ID();
-    auto chr1_num_bin_entries = cm_param.GetNumBinEntries(chr1_ID);
-    auto ntiles_in_row = cm_param.GetNumTiles(chr1_ID);
-    auto chr2_ID = rec.GetChr2ID();
-    auto chr2_num_bin_entries = cm_param.GetNumBinEntries(chr2_ID);
-    auto ntiles_in_col = cm_param.GetNumTiles(chr2_ID);
-
-<<<<<<< HEAD
-    cm_param.UpsertSample(rec.GetSampleID(), rec.GetSampleName());
-    scm_payload.SetSampleId(rec.GetSampleID());
-=======
-    cm_param.UpsertSample(rec.getSampleID(), rec.getSampleName());
-    scm_payload.SetSampleID(rec.getSampleID());
->>>>>>> adbb2fb7
-
-    scm_param.SetChr1ID(chr1_ID);
-    scm_payload.SetChr1ID(chr1_ID);
-
-    scm_param.SetChr2ID(chr2_ID);
-    scm_payload.SetChr2ID(chr2_ID);
-
-    auto is_intra_scm = scm_param.IsIntraSCM();
-
-    scm_param.SetCodecID(codec_ID);
-
-    scm_param.SetNumTiles(ntiles_in_row, ntiles_in_col);
-    scm_payload.SetNumTiles(ntiles_in_row, ntiles_in_col);
-
-    UInt64VecDtype row_ids = xt::adapt(rec.GetStartPos1(), {num_entries});
-    row_ids /= interval;
-
-    UInt64VecDtype col_ids = xt::adapt(rec.GetStartPos2(), {num_entries});
-    col_ids /= interval;
-
-    UIntVecDtype counts = xt::adapt(rec.GetCounts(), {num_entries});
-
-    if (remove_unaligned_region){
-        // Compute mask for
-        compute_masks(
-            row_ids,
-            col_ids,
-            chr1_num_bin_entries,
-            chr2_num_bin_entries,
-            is_intra_scm,
-            row_mask,
-            col_mask
-        );
-
-        if (transform_mask){
-            // TODO(irvan): implement 6.4.4.3.4.5
-            {
-                if(!is_intra_scm) {
-                    RunLengthEncodingData rowRLEData;
-                    RunLengthEncodingData colRLEData;
-
-                    set_rle_information_from_mask(rowRLEData, row_mask);
-                    set_rle_information_from_mask(colRLEData, col_mask);
-
-                    auto row_mask_payload = SubcontactMatrixMaskPayload(
-                        rowRLEData.transformID,
-                        rowRLEData.firstVal,
-                        rowRLEData.rl_entries
-                        );
-
-                    auto col_mask_payload = SubcontactMatrixMaskPayload(
-                        colRLEData.transformID,
-                        colRLEData.firstVal,
-                        colRLEData.rl_entries
-                        );
-
-                    // set row and mask to scm_payload
-                    scm_payload.SetRowMaskPayload(std::move(row_mask_payload));
-                    scm_param.SetRowMaskESetRowMaskExistsFlag(true);
-
-                    scm_payload.SetColMaskPayload(std::move(col_mask_payload));
-                    scm_param.SetColMaskExistsFlag(true);
-                }
-                else { // if is_intra_scm is true
-                    RunLengthEncodingData symmetricalRLEData;
-
-                    set_rle_information_from_mask(symmetricalRLEData, row_mask);
-
-                    auto symmetrical_mask_payload = SubcontactMatrixMaskPayload(
-                        symmetricalRLEData.transformID,
-                        symmetricalRLEData.firstVal,
-                        symmetricalRLEData.rl_entries
-                        );
-
-                    // set row and mask to scm_payload
-                    scm_payload.SetRowMaskPayload(
-                        std::move(symmetrical_mask_payload));
-                    scm_param.SetRowMaskESetRowMaskExistsFlag(true);
-                }
-            }
-        } else {
-            auto row_mask_payload = SubcontactMatrixMaskPayload(
-                std::move(row_mask)
-            );
-
-            scm_payload.SetRowMaskPayload(std::move(row_mask_payload));
-            scm_param.SetRowMaskESetRowMaskExistsFlag(true);
-
-            auto col_mask_payload = SubcontactMatrixMaskPayload(
-                std::move(col_mask)
-            );
-
-            scm_payload.SetColMaskPayload(std::move(col_mask_payload));
-            scm_param.SetColMaskExistsFlag(true);
-        }
-    }
-
-    for (size_t i_tile = 0u; i_tile < ntiles_in_row; i_tile++){
-
-        auto min_row_id = i_tile*tile_size;
-        auto max_row_id = std::min(min_row_id+tile_size, chr1_num_bin_entries);
-
-        for (size_t j_tile = 0u; j_tile< ntiles_in_col; j_tile++){
-
-            if (i_tile > j_tile && is_intra_scm){
-                continue;
-            }
-
-            uint32_t tile_nrows, tile_ncols;
-
-            // Assign
-            auto& tile_param = scm_param.GetTileParameter(i_tile, j_tile);
-            auto& diag_transform_mode = tile_param.diag_tranform_mode;
-            auto& binarization_mode = tile_param.binarization_mode;
-            bool is_intra_tile = is_intra_scm && (i_tile == j_tile);
-
-            // Mode selection for encoding
-            if (ena_diag_transform){
-                if (i_tile == j_tile){
-                    if (is_intra_scm){
-                        diag_transform_mode = DiagonalTransformMode::MODE_0;
-                    } else
-                        diag_transform_mode = DiagonalTransformMode::MODE_1;
-                } else if (i_tile < j_tile){
-                    diag_transform_mode = DiagonalTransformMode::MODE_2;
-                } else if (i_tile > j_tile) {
-                    diag_transform_mode = DiagonalTransformMode::MODE_3;
-                } else {
-                    UTILS_DIE("This should never be reached!");
-                }
-
-            } else {
-                diag_transform_mode = DiagonalTransformMode::NONE;
-            }
-
-            if (ena_binarization){
-                binarization_mode = BinarizationMode::ROW_BINARIZATION;
-            } else {
-                binarization_mode = BinarizationMode::NONE;
-            }
-
-            auto min_col_id = j_tile*tile_size;
-            auto max_col_id = std::min(min_col_id+tile_size, chr2_num_bin_entries);
-
-            // Compute tile shape
-            tile_nrows = static_cast<uint32_t>(std::min(max_row_id, chr1_num_bin_entries) - min_row_id);
-            tile_ncols = static_cast<uint32_t>(std::min(max_col_id, chr2_num_bin_entries) - min_col_id);
-
-            // Filter entries that belongs to the current tile
-            BinVecDtype mask1 = (row_ids >= min_row_id) && (row_ids < max_row_id);
-            BinVecDtype mask2 = (col_ids >= min_col_id) && (col_ids < max_col_id);
-            BinVecDtype mask = mask1 && mask2;
-
-            auto any_entry = xt::any(mask);
-            if (any_entry){
-                // Filter the values only for the corresponding tile
-                UInt64VecDtype tile_row_ids = xt::filter(row_ids, mask);
-                UInt64VecDtype tile_col_ids = xt::filter(col_ids, mask);
-                UIntVecDtype tile_counts = xt::filter(counts, mask);
-
-                if (min_row_id > 0){
-                    tile_row_ids -= min_row_id;
-                }
-                if (min_col_id > 0){
-                    tile_col_ids -= min_col_id;
-                }
-
-                if (remove_unaligned_region){
-                    BinVecDtype tile_row_mask = xt::view(row_mask, xt::range(min_row_id, max_row_id));
-                    BinVecDtype tile_col_mask = xt::view(col_mask, xt::range(min_col_id, max_col_id));
-
-                    remove_unaligned(
-                        tile_row_ids,
-                        tile_col_ids,
-                        is_intra_tile,
-                        tile_row_mask,
-                        tile_col_mask
-                    );
-
-                }
-
-                UIntMatDtype tile_mat;
-
-                //TODO(yeremia): Create a specification where sparse2dense transformation is disabled
-                //               better for no transformation compression
-                sparse_to_dense(
-                    tile_row_ids,
-                    tile_col_ids,
-                    tile_counts,
-                    tile_nrows,
-                    tile_ncols,
-                    tile_mat
-                );
-                genie::contact::diag_transform(tile_mat, diag_transform_mode);
-
-                if (binarization_mode == BinarizationMode::ROW_BINARIZATION){
-                    genie::contact::BinMatDtype bin_mat;
-                    genie::contact::transform_row_bin(tile_mat, bin_mat);
-
-                    ContactMatrixTilePayload tile_payload;
-                    encode_cm_tile(
-                        bin_mat,
-                        codec_ID,
-                        tile_payload
-                    );
-
-                    scm_payload.SetTilePayload(i_tile, j_tile,
-                                               std::move(tile_payload));
-
-                // BinarizationMode::NONE
-                } else {
-                    UTILS_DIE("Not yet implemented!");
-                }
-
-            // There is no entry found in the current tile
-            } else {
-                std::vector<uint8_t> codec_payload;
-                ContactMatrixTilePayload tile_payload(core::AlgoID::JBIG, 0, 0, std::move(codec_payload));
-            }
-
-        }
-    }
-
-    // Compression of balanced matrix can be done only for intra SCM
-    if (is_intra_scm){
-        // Weight computation
-        if (norm_as_weight){
-            // argwhere row_ids equal to col_ids
-            auto main_diag_positions = xt::argwhere(xt::equal(row_ids, col_ids));
-            int num_norms = rec.GetNumNormCounts();
-            for (auto i_norm = 0u; i_norm < num_norms; i_norm++){
-                DoubleVecDtype norm_counts = xt::adapt(rec.GetNormCounts()[i_norm], {num_entries});
-                auto norm_main_diag_counts = xt::view(norm_counts, main_diag_positions);
-                auto weights = xt::view(norm_counts, main_diag_positions) / xt::view(counts, main_diag_positions);
-
-                auto weights_shape = weights.shape();
-//                auto main_diag_positions_shape = main_diag_positions.shape();
-                if (multiplicative_norm){
-                    auto y = 10;
-                } else {
-                    UTILS_DIE("Not yet implemented!");
-                }
-            }
-        } else {
-            UTILS_DIE("Normalized matrix is not yet implemented!");
-        }
-    }
-}
-
-// ---------------------------------------------------------------------------------------------------------------------
-
-void set_rle_information_from_mask(
-    RunLengthEncodingData& rleData,
-    const BinVecDtype& scm_mask
-)   {
-    bool prevValue;
-    uint32_t count = 1;
-    size_t index = 0;
-    prevValue = scm_mask(0);
-    rleData.firstVal = scm_mask(0);
-
-    // init counts from maximum possible size (then resize later)
-    rleData.rl_entries = xt::xtensor<uint32_t, 1>::from_shape({scm_mask.size()});
-
-    for(size_t i = 1; i < scm_mask.size(); i++) {
-        if (scm_mask(i) == prevValue) {
-            count++;
-        } else {
-            rleData.rl_entries(index++) = count;
-            prevValue = !prevValue;
-            count = 1;
-        }
-    }
-    rleData.rl_entries(index++) = count; // add the last entry
-
-    rleData.rl_entries = xt::view(rleData.rl_entries, xt::range(0, index)); // resize
-
-    rleData.maxCount = xt::amax(rleData.rl_entries)();
-    if (rleData.maxCount <= UINT8_MAX) {
-        rleData.transformID = TransformID::ID_1;
-    } else if (rleData.maxCount <= UINT16_MAX) {
-        rleData.transformID = TransformID::ID_2;
-    } else if (rleData.maxCount <= UINT32_MAX) {
-        rleData.transformID = TransformID::ID_3;
-    }
-}
-
-// ---------------------------------------------------------------------------------------------------------------------
-
-//void encode_cm(
-//    std::list<genie::core::record::ContactRecord>& recs,
-//    const EncodingOptions& opt,
-//    EncodingBlock& block
-//) {
-//
-//    auto params = ContactMatrixParameters();
-//    params.SetBinSize(opt.bin_size);
-//    params.SetTileSize(opt.tile_size_);
-//    std::map<uint8_t, SampleInformation> samples;
-//    std::map<uint8_t, ChromosomeInformation> chrs;
-//
-//    for (auto& rec: recs){
-//        auto rec_bin_size = rec.GetBinSize();
-//        UTILS_DIE_IF(rec_bin_size != opt.bin_size, "Found record with different bin_size!");
-//
-//        if (rec.GetChr1ID() > rec.GetChr2ID())
-//            rec.transposeCM();
-//
-//        uint8_t chr1_ID_ = rec.GetChr1ID();
-//        uint8_t chr2_ID_ = rec.GetChr2ID();
-//
-//        auto sample_name = std::string(rec.GetSampleName());
-//        params.AddSample(rec.GetSampleID(), std::move(sample_name));
-//        auto chr1_name = std::string(rec.getChr1Name());
-//        params.UpsertChromosome(
-//            chr1_ID_,
-//            std::move(chr1_name),
-//            rec.getChr1Length()
-//        );
-//        auto chr2_name = std::string(rec.getChr2Name());
-//        params.UpsertChromosome(
-//            chr2_ID_,
-//            std::move(chr2_name),
-//            rec.getChr2Length()
-//        );
-//
-//        auto scm_payload = genie::contact::SubcontactMatrixPayload(
-//            0, //TODO(yeremia): change the default parameter_set_ID_
-//            rec.GetSampleID(),
-//            chr1_ID_,
-//            chr2_ID_
-//        );
-//
-////        encode_scm(
-////            codec_ID_,
-////            params,
-////            rec,
-////            scm_payload
-////        );
-//    }
-//}
-
-// ---------------------------------------------------------------------------------------------------------------------
-
-//std::tuple<ContactMatrixParameters, EncodingBlock> encode_block(
-//    const EncodingOptions& opt,
-//    std::vector<core::record::ContactRecord>& recs){
-//
-//}
-
-// ---------------------------------------------------------------------------------------------------------------------
-
-} // namespace genie::contact
-
+/**
+ * @file
+ * @copyright This file is part of GENIE. See LICENSE and/or
+ * https://github.com/mitogen/genie for more details.
+ */
+
+#include "contact_coder.h"
+#include <codecs/include/mpegg-codecs.h>
+#include <genie/core/record/contact/record.h>
+#include <genie/util/runtime_exception.h>
+#include <cstdint>
+#include <cstring>
+#include <xtensor/xadapt.hpp>
+#include <xtensor/xarray.hpp>
+#include <xtensor/xio.hpp>
+#include <xtensor/xsort.hpp>
+#include "contact_matrix_parameters.h"
+#include "contact_matrix_tile_payload.h"
+#include "subcontact_matrix_parameters.h"
+
+// ---------------------------------------------------------------------------------------------------------------------
+
+namespace genie::contact {
+
+// ---------------------------------------------------------------------------------------------------------------------
+
+void compute_mask(
+    // input
+    UInt64VecDtype& ids,
+    size_t nelems,
+    // Output
+    BinVecDtype& mask
+){
+//    auto nelems = xt::amax(ids)(0)+1;
+    mask = xt::zeros<bool>({nelems});
+
+    UInt64VecDtype unique_ids = xt::unique(ids);
+    for (auto id: unique_ids){
+        mask(id) = true;
+    }
+}
+
+// ---------------------------------------------------------------------------------------------------------------------
+
+void compute_masks(
+    // Inputs
+    UInt64VecDtype& row_ids,
+    UInt64VecDtype& col_ids,
+    size_t nrows,
+    size_t ncols,
+    const bool is_intra_scm,
+    // Outputs:
+    BinVecDtype& row_mask,
+    BinVecDtype& col_mask
+){
+    UTILS_DIE_IF(row_ids.shape(0) != col_ids.shape(0),
+                 "The size of row_ids and col_ids must be same!");
+
+    if (is_intra_scm){
+        UTILS_DIE_IF(nrows != ncols,
+            "Both nentries must be the same for intra SCM!"
+        );
+
+        BinVecDtype mask;
+
+        // Handle the symmetry of intra SCM
+        UInt64VecDtype ids = xt::concatenate(xt::xtuple(row_ids, col_ids));
+        ids = xt::unique(ids);
+
+        compute_mask(ids, nrows, mask);
+
+        row_mask.resize(mask.shape());
+        row_mask = BinVecDtype(mask);
+        col_mask.resize(mask.shape());
+        col_mask = BinVecDtype(std::move(mask));
+    } else {
+        compute_mask(row_ids, nrows, row_mask);
+        compute_mask(col_ids, ncols, col_mask);
+    }
+}
+
+// ---------------------------------------------------------------------------------------------------------------------
+
+void decode_scm_masks(
+    // Inputs
+    ContactMatrixParameters& cm_param,
+    SubcontactMatrixParameters& scm_param,
+    const SubcontactMatrixPayload& scm_payload,
+    // Outputs
+    BinVecDtype& row_mask,
+    BinVecDtype& col_mask
+){
+    auto row_nentries = cm_param.GetNumBinEntries(scm_param.GetChr1ID());
+    auto col_nentries = cm_param.GetNumBinEntries(scm_param.GetChr2ID());
+
+    if (scm_param.GetRowMaskExistsFlag()){
+        decode_scm_mask_payload(scm_payload.GetRowMaskPayload(), row_nentries, row_mask);
+    } else {
+        row_mask = xt::ones<bool>({row_nentries});
+    }
+
+    if (scm_param.IsIntraSCM()){
+        col_mask = row_mask;
+    } else if (scm_param.GetColMaskExistsFlag()){
+        decode_scm_mask_payload(scm_payload.GetColMaskPayload(), col_nentries, col_mask);
+    } else {
+        col_mask = xt::ones<bool>({col_nentries});
+    }
+}
+
+// ---------------------------------------------------------------------------------------------------------------------
+
+void decode_scm_mask_payload(
+    // Inputs
+    const SubcontactMatrixMaskPayload& mask_payload,
+    size_t num_entries,
+    // Outputs
+    BinVecDtype& mask
+) {
+    auto transform_ID = mask_payload.GetTransformID();
+    if (transform_ID == TransformID::ID_0){
+        auto& mask_array = mask_payload.GetMaskArray();
+        UTILS_DIE_IF(
+            num_entries != mask_array.size(),
+            "num_entries and the size of mask_array_ differ!"
+        );
+        mask = xt::adapt(mask_array, {mask_array.size()});
+    } else {
+        mask.resize({num_entries});
+
+        bool first_val = mask_payload.GetFirstVal();
+        auto& rl_entries = mask_payload.GetRlEntries();
+
+        size_t start_idx = 0;
+        size_t end_idx = 0;
+        for (const auto& rl_entry: rl_entries){
+            end_idx += rl_entry;
+            // This is the for-loop for assigning the values based on run-lenght
+            xt::view(mask, xt::range(start_idx, end_idx)) = first_val;
+            start_idx = end_idx;
+            first_val = !first_val;
+        }
+        UTILS_DIE_IF(
+            start_idx > num_entries,
+            "start_idx value must be smaller than num_entries!"
+        );
+        // This is the for-loop for assigning the remaining values
+        xt::view(mask, xt::range(start_idx, num_entries)) = first_val;
+    }
+}
+
+// ---------------------------------------------------------------------------------------------------------------------
+
+void remove_unaligned(
+    UInt64VecDtype& row_ids,
+    UInt64VecDtype& col_ids,
+    bool is_intra_tile,
+    const BinVecDtype& row_mask,
+    const BinVecDtype& col_mask
+){
+    UTILS_DIE_IF(row_ids.shape(0) != col_ids.shape(0),
+                 "The size of row_ids and col_ids must be same!");
+
+
+    if (is_intra_tile){
+        //TODO(yeremia): to be deleted!
+        UTILS_DIE_IF(row_mask != col_mask, "row_mask and col_mask are different!");
+
+        auto num_entries = row_ids.shape(0);
+        auto& mask = row_mask; // Note: Does not matter either row_mask or col_mask
+        auto mapping_len = mask.shape(0);
+        UInt64VecDtype mapping = xt::empty<uint64_t>({mapping_len});
+        uint64_t new_id = 0u;
+        for (auto i = 0u; i<mapping_len; i++){
+            mapping(i) = new_id;
+            auto v = mask(i);
+            if (v){
+                new_id++;
+            }
+        }
+
+        for (auto i = 0u; i<num_entries; i++){
+            auto old_row_id = row_ids(i);
+            auto new_row_id = mapping(old_row_id);
+            row_ids(i) = new_row_id;
+        }
+        for (auto i = 0u; i<num_entries; i++){
+            auto old_col_id = col_ids(i);
+            auto new_col_id = mapping(old_col_id);
+            col_ids(i) = new_col_id;
+        }
+    } else {
+        auto row_mapping_len = row_mask.shape(0);
+        auto row_mapping = xt::empty<uint64_t>({row_mapping_len});
+        {
+            uint64_t new_id = 0u;
+            for (auto i = 0u; i<row_mapping_len; i++){
+                row_mapping(i) = new_id;
+                auto v = row_mask(i);
+                if (v){
+                    new_id++;
+                }
+            }
+        }
+        auto num_entries = row_ids.shape(0);
+        for (auto i = 0u; i<num_entries; i++){
+            auto old_row_id = row_ids(i);
+            auto new_row_id = row_mapping(old_row_id);
+            row_ids(i) = new_row_id;
+        }
+
+        auto col_mapping_len = col_mask.shape(0);
+        auto col_mapping = xt::empty<uint64_t>({col_mapping_len});
+        {
+            uint64_t new_id = 0u;
+            for (auto i = 0u; i<col_mapping_len; i++){
+                col_mapping(i) = new_id;
+                auto v = col_mask(i);
+                if (v){
+                    new_id++;
+                }
+            }
+        }
+        num_entries = col_ids.shape(0);
+        for (auto i = 0u; i<num_entries; i++){
+            auto old_col_id = col_ids(i);
+            auto new_col_id = col_mapping(old_col_id);
+            col_ids(i) = new_col_id;
+        }
+    }
+
+}
+
+// ---------------------------------------------------------------------------------------------------------------------
+
+void insert_unaligned(
+    UInt64VecDtype& row_ids,
+    UInt64VecDtype& col_ids,
+    bool is_intra_tile,
+    BinVecDtype& row_mask,
+    BinVecDtype& col_mask
+){
+    UTILS_DIE_IF(row_ids.shape(0) != col_ids.shape(0),
+                 "The size of row_ids and col_ids must be same!");
+
+
+    if (is_intra_tile){
+        //TODO(yeremia): to be deleted!
+        UTILS_DIE_IF(row_mask != col_mask, "row_mask and col_mask are different!");
+
+        auto num_entries = row_ids.shape(0);
+        auto& mask = row_mask; // Note: Does not matter either row_mask or col_mask
+
+        auto argwhere_vec = xt::argwhere(mask);
+        auto mapping_len = xt::sum(xt::cast<uint64_t>(mask))(0);
+        auto mapping = xt::empty<uint64_t>({mapping_len});
+
+        auto k = 0u;
+        for (auto v : argwhere_vec){
+            auto value = v[0];
+            mapping(k++) = value;
+        }
+
+        for (auto i = 0u; i<num_entries; i++){
+            row_ids(i) = mapping(row_ids(i));
+            col_ids(i) = mapping(col_ids(i));
+        }
+
+    } else {
+        // Handle row_mask
+        {
+            auto num_entries = row_ids.shape(0);
+            auto argwhere_vec = xt::argwhere(row_mask);
+            auto mapping_len = xt::sum(xt::cast<uint64_t>(row_mask))(0);
+            auto mapping = xt::empty<uint64_t>({mapping_len});
+
+            auto k = 0u;
+            for (auto v : argwhere_vec){
+                auto value = v[0];
+                mapping(k++) = value;
+            }
+
+            for (auto i = 0u; i<num_entries; i++){
+                row_ids(i) = mapping(row_ids(i));
+            }
+        }
+
+        // Handle col_mask
+        {
+            auto num_entries = col_ids.shape(0);
+            auto argwhere_vec = xt::argwhere(col_mask);
+            auto mapping_len = xt::sum(xt::cast<uint64_t>(col_mask))(0);
+            auto mapping = xt::empty<uint64_t>({mapping_len});
+
+            auto k = 0u;
+            for (auto v : argwhere_vec){
+                auto value = v[0];
+                mapping(k++) = value;
+            }
+
+            for (auto i = 0u; i<num_entries; i++){
+                col_ids(i) = mapping(col_ids(i));
+            }
+        }
+
+
+    }
+}
+
+// ---------------------------------------------------------------------------------------------------------------------
+
+void sparse_to_dense(
+    // Inputs
+    const UInt64VecDtype& row_ids,
+    const UInt64VecDtype& col_ids,
+    const UIntVecDtype& counts,
+    size_t nrows,
+    size_t ncols,
+    // Outputs
+    UIntMatDtype& mat
+){
+    // TODO(yeremia): Moves this check somewhere else
+    {
+        UTILS_DIE_IF(xt::amax(row_ids)(0) >= nrows, "Invalid nrows or row_ids!");
+        UTILS_DIE_IF(xt::amax(col_ids)(0) >= ncols, "Invalid ncols or col_ids!");
+        UTILS_DIE_IF(xt::any(xt::equal(counts, 0)), "Count with value 0 is found!");
+    }
+    mat = xt::zeros<uint32_t>({nrows, ncols});
+
+    auto num_entries = counts.shape(0);
+    for (auto i = 0u; i< num_entries; i++){
+        auto count = counts(i);
+        auto row_id = row_ids(i);
+        auto col_id = col_ids(i);
+
+        mat(row_id, col_id) = count;
+    }
+}
+
+// ---------------------------------------------------------------------------------------------------------------------
+
+void dense_to_sparse(
+    // Inputs
+    const UIntMatDtype& mat,
+    // Outputs
+    UInt64VecDtype& row_ids,
+    UInt64VecDtype& col_ids,
+    UIntVecDtype& counts
+){
+    BinMatDtype mask = mat > 0u;
+
+    auto ids = xt::argwhere(mask);
+    auto num_entries = ids.size();
+
+    row_ids.resize({num_entries});
+    col_ids.resize({num_entries});
+    counts.resize({num_entries});
+
+    for (auto k = 0u; k<num_entries; k++){
+        auto i = ids[k][0];
+        auto j = ids[k][1];
+        auto c = mat(i,j);
+
+        row_ids[k] = i;
+        col_ids[k] = j;
+        counts[k] = c;
+    }
+}
+
+// ---------------------------------------------------------------------------------------------------------------------
+
+[[maybe_unused]] void sort_by_row_ids(
+    UInt64VecDtype& row_ids,
+    UInt64VecDtype& col_ids,
+    UIntVecDtype& counts
+){
+    auto num_entries = row_ids.size();
+
+    UInt64VecDtype sort_ids = xt::argsort(row_ids);
+    UInt64VecDtype tmp_row_ids = row_ids;
+    UInt64VecDtype tmp_col_ids = col_ids;
+    UIntVecDtype tmp_counts = counts;
+
+    for (auto k = 0u; k< num_entries; k++){
+        tmp_row_ids(k) = row_ids(sort_ids(k));
+        tmp_col_ids(k) = col_ids(sort_ids(k));
+        tmp_counts(k) = counts(sort_ids(k));
+    }
+
+    row_ids = tmp_row_ids;
+    col_ids = tmp_col_ids;
+    counts = tmp_counts;
+}
+
+// ---------------------------------------------------------------------------------------------------------------------
+
+void inverse_diag_transform(
+    UIntMatDtype& mat,
+    DiagonalTransformMode mode
+){
+    UIntMatDtype trans_mat;
+//    auto k = 0u;
+//    auto l = 0u;
+
+    if (mode == DiagonalTransformMode::NONE) {
+        return;  // Do nothing
+    } else {
+        if (mode == DiagonalTransformMode::MODE_0) {
+//            auto nrows = mat.shape(0);
+            auto ncols = mat.shape(1);
+            auto target_nrows = ncols;
+
+            // Initailze trans_mat with zeros
+            trans_mat = xt::zeros<uint32_t>({target_nrows, ncols});
+
+            auto o = 0u;
+            for (size_t k_diag = 0u; k_diag < ncols; k_diag++) {
+                for (size_t target_i = 0u; target_i < (target_nrows - k_diag); target_i++) {
+                    size_t target_j = target_i + k_diag;
+
+                    size_t i = o / target_nrows;
+                    size_t j = o % target_nrows;
+
+                    auto v = mat(i, j);
+                    trans_mat(target_i, target_j) = v;
+
+                    o++;
+                }
+            }
+            mat.resize(trans_mat.shape());
+            mat = trans_mat;
+        } else {
+            auto nrows = static_cast<int64_t>(mat.shape(0));
+            auto ncols = static_cast<int64_t>(mat.shape(1));
+            trans_mat = xt::empty<uint32_t>({nrows, ncols});
+
+            Int64VecDtype diag_ids = xt::empty<int64_t>({nrows+ncols-1});
+            size_t k_elem;
+
+            if (mode == DiagonalTransformMode::MODE_1){
+                diag_ids(0) = 0;
+                k_elem = 1u;
+                auto ndiags = std::max(nrows, ncols);
+                for (auto diag_id = 1; diag_id<ndiags; diag_id++){
+                    if (diag_id < static_cast<int64_t>(ncols)){
+                        diag_ids(k_elem++) = diag_id;
+                    }
+                    if (diag_id < static_cast<int64_t>(nrows)){
+                        diag_ids(k_elem++) = -diag_id;
+                    }
+                }
+            } else if (mode == DiagonalTransformMode::MODE_2){
+                //            k_elem = 0u;
+                //            for (int64_t diag_id = -nrows+1; diag_id < ncols; diag_id++){
+                //                diag_ids(k_elem++) = diag_id;
+                //            }
+                diag_ids = xt::arange(-nrows+1, ncols, 1);
+            } else if (mode == DiagonalTransformMode::MODE_3){
+                //            k_elem = 0u;
+                //            for (int64_t diag_id = ncols-1; diag_id > -nrows; diag_id--){
+                //                diag_ids(k_elem++) = diag_id;
+                //            }
+                diag_ids = xt::arange<int64_t>(ncols-1, -nrows, -1);
+            }
+
+            int64_t target_i, target_j;
+            int64_t i_offset, j_offset;
+            int64_t nelems_in_diag;
+            auto o = 0u;
+            for (auto diag_id : diag_ids){
+                if (diag_id >= 0) {
+                    nelems_in_diag = std::max(nrows, ncols) - diag_id;
+                    i_offset = 0;
+                    j_offset = diag_id;
+                } else {
+                    nelems_in_diag = std::max(nrows, ncols) + diag_id;
+                    i_offset = -diag_id;
+                    j_offset = 0;
+                }
+                for (auto k_diag = 0; k_diag<nelems_in_diag; k_diag++){
+                    target_i = k_diag + i_offset;
+                    target_j = k_diag + j_offset;
+                    if (target_i >= nrows)
+                        break;
+                    if (target_j >= ncols)
+                        break;
+
+                    size_t i = o / mat.shape(1);
+                    size_t j = o % mat.shape(1);
+                    trans_mat(target_i, target_j) = mat(i, j);
+
+                    o++;
+                }
+            }
+            mat = std::move(trans_mat);
+        }
+    }
+}
+
+// ---------------------------------------------------------------------------------------------------------------------
+
+void diag_transform(
+    UIntMatDtype& mat,
+    DiagonalTransformMode mode
+){
+    UIntMatDtype trans_mat;
+
+    if (mode == DiagonalTransformMode::NONE){
+        return ; // Do nothing
+    } else if (mode == DiagonalTransformMode::MODE_0) {
+        UTILS_DIE_IF(
+            mat.shape(0) != mat.shape(1),
+            "Matrix must be a square!"
+        );
+
+        auto nrows = mat.shape(0);
+        auto new_nrows = nrows / 2 + 1;
+        trans_mat = xt::zeros<uint32_t>({new_nrows, nrows});
+
+        auto o = 0u;
+        for (size_t k_diag = 0u; k_diag < nrows; k_diag++) {
+            for (size_t i = 0u; i < (nrows - k_diag); i++) {
+                size_t j = i + k_diag;
+
+                auto v = mat(i, j);
+                if (v != 0) {
+                    size_t target_i = o / nrows;
+                    size_t target_j = o % nrows;
+                    trans_mat(target_i, target_j) = v;
+                }
+                o++;
+            }
+        }
+        mat.resize(trans_mat.shape());
+        mat = trans_mat;
+
+    } else {
+        auto nrows = static_cast<int64_t>(mat.shape(0));
+        auto ncols = static_cast<int64_t>(mat.shape(1));
+        trans_mat = xt::empty<uint32_t>({nrows, ncols});
+
+        Int64VecDtype diag_ids = xt::empty<int64_t>({nrows+ncols-1});
+        size_t k_elem;
+
+        if (mode == DiagonalTransformMode::MODE_1){
+            diag_ids(0) = 0;
+            k_elem = 1u;
+            auto ndiags = std::max(nrows, ncols);
+            for (auto diag_id = 1; diag_id<ndiags; diag_id++){
+                if (diag_id < static_cast<int64_t>(ncols))
+                    diag_ids(k_elem++) = diag_id;
+                if (diag_id < static_cast<int64_t>(nrows))
+                    diag_ids(k_elem++) = -diag_id;
+            }
+        } else if (mode == DiagonalTransformMode::MODE_2){
+//            k_elem = 0u;
+//            for (int64_t diag_id = -nrows+1; diag_id < ncols; diag_id++){
+//                diag_ids(k_elem++) = diag_id;
+//            }
+            diag_ids = xt::arange(-nrows+1, ncols, 1);
+        } else if (mode == DiagonalTransformMode::MODE_3){
+//            k_elem = 0u;
+//            for (int64_t diag_id = ncols-1; diag_id > -nrows; diag_id--){
+//                diag_ids(k_elem++) = diag_id;
+//            }
+            diag_ids = xt::arange<int64_t>(ncols-1, -nrows, -1);
+        }
+
+        int64_t i, j;
+        int64_t i_offset, j_offset;
+        int64_t nelems_in_diag;
+        auto o = 0u;
+        for (auto diag_id : diag_ids){
+            if (diag_id >= 0) {
+                nelems_in_diag = std::max(nrows, ncols) - diag_id;
+                i_offset = 0;
+                j_offset = diag_id;
+            } else {
+                nelems_in_diag = std::max(nrows, ncols) + diag_id;
+                i_offset = -diag_id;
+                j_offset = 0;
+            }
+            for (auto k_diag = 0; k_diag<nelems_in_diag; k_diag++){
+                i = k_diag + i_offset;
+                j = k_diag + j_offset;
+                if (i >= nrows)
+                    break;
+                if (j >= ncols)
+                    break;
+
+                auto v = mat(i, j);
+                size_t new_i = o / mat.shape(1);
+                size_t new_j = o % mat.shape(1);
+                trans_mat(new_i, new_j) = v;
+//                if (v != 0) {
+//                    size_t new_i = o / mat.shape(1);
+//                    size_t new_j = o % mat.shape(1);
+//                    trans_mat(new_i, new_j) = v;
+//                }
+                o++;
+            }
+        }
+        mat = std::move(trans_mat);
+    }
+}
+
+// ---------------------------------------------------------------------------------------------------------------------
+
+void inverse_transform_row_bin(
+    // Inputs
+    const BinMatDtype& bin_mat,
+    // Outputs
+    UIntMatDtype& mat
+){
+    size_t bin_mat_nrows = bin_mat.shape(0);
+    size_t bin_mat_ncols = bin_mat.shape(1);
+
+    UTILS_DIE_IF(bin_mat_nrows == 0, "Invalid mat_nrows!");
+    UTILS_DIE_IF(bin_mat_ncols == 0, "Invalid mat_ncols!");
+
+    size_t mat_ncols = bin_mat_ncols-1;
+
+    UIntVecDtype first_col = xt::cast<uint32_t>(xt::view(bin_mat, xt::all(), 0));
+    size_t mat_nrows = xt::sum(first_col)(0);
+
+    UTILS_DIE_IF(mat_nrows == 0, "Invalid mat_nrows!");
+    UTILS_DIE_IF(mat_ncols == 0, "Invalid mat_ncols!");
+
+    mat = xt::zeros<uint32_t>({mat_nrows, mat_ncols});
+
+    size_t target_i = 0;
+    uint8_t bit_pos = 0;
+    auto target_js = xt::range(1u, bin_mat_ncols);
+    for (auto i = 0u; i<bin_mat_nrows; i++){
+        xt::view(mat, target_i, xt::all()) |= xt::cast<uint32_t>(xt::view(bin_mat, i, target_js)) << bit_pos;
+        bool sentinel_flag = bin_mat(i, 0);
+
+        if (sentinel_flag){
+            target_i++;
+            bit_pos = 0;
+        } else{
+            bit_pos++;
+        }
+    }
+
+    UTILS_DIE_IF(target_i != mat_nrows, "Not all of the mat rows are processed!");
+}
+
+// ---------------------------------------------------------------------------------------------------------------------
+
+void transform_row_bin(
+    // Inputs
+    const UIntMatDtype& mat,
+    // Outputs
+    BinMatDtype& bin_mat
+) {
+    auto nrows = mat.shape(0);
+    auto ncols = mat.shape(1);
+
+    UInt8VecDtype nbits_per_row = xt::cast<uint8_t>(xt::ceil(
+        xt::log2(xt::amax(mat, {1}) + 1u)
+    ));
+    // Handle the case where maximum value is 0 -> log2(1) = 0 bits
+    xt::filter(nbits_per_row, xt::equal(nbits_per_row, 0u)) = 1;
+
+    uint64_t bin_mat_nrows = static_cast<uint64_t>(xt::sum(nbits_per_row)(0));
+    uint64_t bin_mat_ncols = ncols + 1;
+
+    bin_mat = xt::zeros<bool>({bin_mat_nrows, bin_mat_ncols});
+
+    size_t target_i = 0;
+    auto target_js = xt::range(1u, bin_mat_ncols);
+    for (size_t i = 0; i < nrows; i++) {
+        auto bitlength = nbits_per_row[i];
+        for (size_t i_bit = 0; i_bit < bitlength; i_bit++) {
+            xt::view(bin_mat, target_i++, target_js) = xt::cast<bool>(xt::view(mat, i, xt::all()) & (1u << i_bit));
+        }
+
+        // Set the sentinel flag
+        // Add offset due to "++" operation in the for-loop
+        bin_mat(target_i - 1, 0) = true;
+    }
+}
+
+// ---------------------------------------------------------------------------------------------------------------------
+
+void comp_start_end_ids(
+    // Inputs
+    size_t num_entries,
+    size_t tile_size,
+    size_t tile_idx,
+    // Outputs
+    size_t& start_idx,
+    size_t& end_idx
+){
+    start_idx = tile_idx * tile_size;
+    end_idx = std::min(start_idx + tile_size, num_entries);
+}
+
+// ---------------------------------------------------------------------------------------------------------------------
+
+// TODO(yeremia): This should be part of LCC?
+void bin_mat_to_bytes(
+    // Inputs
+    const BinMatDtype& bin_mat,
+    // Outputs
+    uint8_t** payload,
+    size_t& payload_len
+) {
+    auto nrows = static_cast<size_t>(bin_mat.shape(0));
+    auto ncols = static_cast<size_t>(bin_mat.shape(1));
+
+    auto bpl = (ncols >> 3u) + ((ncols & 7u) > 0u);  // Ceil div operation
+    payload_len = bpl * nrows;
+    *payload = (unsigned char*) calloc (payload_len, sizeof(unsigned char));
+
+    for (auto i = 0u; i < nrows; i++) {
+        size_t row_offset = i * bpl;
+        for (auto j = 0u; j < ncols; j++) {
+            auto byte_offset = row_offset + (j >> 3u);
+            uint8_t shift = (7u - (j & 7u));
+            auto val = static_cast<uint8_t>(bin_mat(i, j));
+            val = static_cast<uint8_t>(val << shift);
+            *(*payload + byte_offset) |= val;
+        }
+    }
+}
+
+// ---------------------------------------------------------------------------------------------------------------------
+
+// TODO(yeremia): This should be part of LCC?
+void bin_mat_from_bytes(
+    // Inputs
+    const uint8_t* payload,
+    size_t payload_len,
+    size_t nrows,
+    size_t ncols,
+    // Outputs
+    BinMatDtype& bin_mat
+) {
+
+    auto bpl = (ncols >> 3u) + ((ncols & 7u) > 0u);  // bytes per line with ceil operation
+    UTILS_DIE_IF(payload_len != static_cast<size_t>(nrows * bpl), "Invalid payload_len / nrows / ncols!");
+
+    MatShapeDtype bin_mat_shape = {nrows, ncols};
+    bin_mat.resize(bin_mat_shape);
+    xt::view(bin_mat, xt::all(), xt::all()) = false;  // Initialize value with 0
+
+    for (auto i = 0u; i < nrows; i++) {
+        size_t row_offset = i * bpl;
+        for (auto j = 0u; j < ncols; j++) {
+            auto byte_offset = row_offset + (j >> 3u);
+            uint8_t shift = (7u - (j & 7u));
+            bin_mat(i, j) = (*(payload + byte_offset) >> shift) & 1u;
+        }
+    }
+}
+
+// ---------------------------------------------------------------------------------------------------------------------
+
+void decode_cm_tile(
+    // Inputs
+    const genie::contact::ContactMatrixTilePayload& tile_payload,
+    core::AlgoID codec_ID,
+    // Outputs
+    BinMatDtype& bin_mat
+){
+    uint8_t* raw_data;
+    size_t raw_data_len;
+    uint8_t* compressed_data;
+    size_t compressed_data_len;
+
+    unsigned long tile_nrows;
+    unsigned long tile_ncols;
+
+    if (codec_ID == core::AlgoID::JBIG){
+        compressed_data_len = tile_payload.GetPayloadSize();
+        auto& payload = tile_payload.GetPayload();
+
+        compressed_data = (uint8_t*)malloc(compressed_data_len * sizeof(uint8_t));
+        memcpy(compressed_data, payload.data(), compressed_data_len);
+
+        mpegg_jbig_decompress_default(
+            &raw_data,
+            &raw_data_len,
+            compressed_data,
+            compressed_data_len,
+            &tile_nrows,
+            &tile_ncols
+        );
+
+        free(compressed_data);
+
+        bin_mat_from_bytes(
+            raw_data,
+            raw_data_len,
+            static_cast<size_t>(tile_nrows),
+            static_cast<size_t>(tile_ncols),
+            bin_mat
+        );
+
+        free(raw_data);
+
+    } else {
+
+        tile_nrows = tile_payload.GetTileNRows();
+        tile_ncols = tile_payload.GetTileNCols();
+
+        UTILS_DIE("Not yet implemented");
+    }
+}
+
+// ---------------------------------------------------------------------------------------------------------------------
+
+void encode_cm_tile(
+    // Inputs
+    const BinMatDtype& bin_mat,
+    const core::AlgoID codec_ID,
+    // Outputs
+    genie::contact::ContactMatrixTilePayload& tile_payload
+) {
+    uint8_t* payload;
+    size_t payload_len;
+    uint8_t* compressed_payload;
+    size_t compressed_payload_len;
+
+    auto tile_nrows = static_cast<uint32_t>(bin_mat.shape(0));
+    auto tile_ncols = static_cast<uint32_t>(bin_mat.shape(1));
+
+    if (codec_ID == genie::core::AlgoID::JBIG) {
+
+        bin_mat_to_bytes(bin_mat, &payload, payload_len);
+
+        mpegg_jbig_compress_default(
+            &compressed_payload,
+            &compressed_payload_len,
+            payload,
+            payload_len,
+            tile_nrows,
+            tile_ncols
+        );
+
+        free(payload);
+
+    } else {
+        UTILS_DIE("Not yet implemented for other codec!");
+    }
+
+    auto _tile_payload = ContactMatrixTilePayload(
+        codec_ID,
+        tile_nrows,
+        tile_ncols,
+        &compressed_payload,
+        compressed_payload_len
+    );
+
+    tile_payload = std::move(_tile_payload);
+}
+
+// ---------------------------------------------------------------------------------------------------------------------
+
+void conv_noop_on_sparse_mat(
+    // Inputs and Outputs
+    UInt64VecDtype& tile_row_ids,
+    UInt64VecDtype& tile_col_ids,
+    UIntVecDtype& tile_counts,
+    uint32_t bin_size_mult,
+    // Options
+    bool sort_output
+){
+
+    size_t num_entries = tile_counts.shape(0);
+
+    std::map<std::pair<uint64_t, uint64_t>, uint32_t> lr_sparse_tile;
+    for (auto i = 0u; i<num_entries; i++){
+        auto lr_row_id = tile_row_ids(i) / bin_size_mult;
+        auto lr_col_id = tile_col_ids(i) / bin_size_mult;
+        auto count = tile_counts(i);
+
+        auto row_col_id_pair = std::pair<uint64_t, uint64_t>(lr_row_id, lr_col_id);
+
+        auto it = lr_sparse_tile.find(row_col_id_pair);
+        if (it != lr_sparse_tile.end()){
+            it->second += count;
+        } else{
+            lr_sparse_tile.emplace(row_col_id_pair, count);
+        }
+    }
+
+    size_t lr_num_entries = lr_sparse_tile.size();
+
+    UInt64VecDtype lr_tile_row_ids = xt::empty<uint64_t>({lr_num_entries});
+    UInt64VecDtype lr_tile_col_ids = xt::empty<uint64_t>({lr_num_entries});
+    UIntVecDtype lr_tile_counts = xt::empty<uint32_t>({lr_num_entries});
+
+    auto i_entry = 0u;
+    for (const auto & it : lr_sparse_tile){
+        lr_tile_row_ids(i_entry) = (it.first).first;
+        lr_tile_col_ids(i_entry) = (it.first).second;
+        lr_tile_counts(i_entry) = it.second;
+        i_entry++;
+    }
+
+    lr_sparse_tile.clear();
+
+    // Sort the tile_row_ids, tile_col_ids, and tile_counts
+    //      according to tile_row_ids and tile_col_ids
+    if (sort_output){
+        sort_sparse_mat_inplace(
+            lr_tile_row_ids,
+            lr_tile_col_ids,
+            lr_tile_counts
+        );
+    }
+
+    tile_row_ids = std::move(lr_tile_row_ids);
+    tile_col_ids = std::move(lr_tile_col_ids);
+    tile_counts = std::move(lr_tile_counts);
+
+}
+
+// ---------------------------------------------------------------------------------------------------------------------
+
+void sort_sparse_mat_inplace(
+    // Inputs and Outputs
+    UInt64VecDtype& tile_row_ids,
+    UInt64VecDtype& tile_col_ids,
+    UIntVecDtype& tile_counts
+){
+    size_t num_entries = tile_counts.shape(0);
+
+    // Assert that all input vectors have the same size
+    assert(tile_row_ids.size() == num_entries);
+    assert(tile_col_ids.size() == num_entries);
+
+    std::vector<size_t> sort_ids(num_entries);
+    std::iota(sort_ids.begin(), sort_ids.end(), 0);
+
+    std::stable_sort(
+        sort_ids.begin(),
+        sort_ids.end(),
+        [&tile_row_ids, &tile_col_ids](size_t i1, size_t i2) {
+            return std::tie(tile_row_ids[i1], tile_col_ids[i1]) < std::tie(tile_row_ids[i2], tile_col_ids[i2]);
+        }
+    );
+
+    if (std::is_sorted(sort_ids.begin(), sort_ids.end())) {
+        return;
+    }
+
+    // Only reorder the ids and counts if the original order is not sorted
+    UInt64VecDtype sorted_tile_row_ids = xt::empty<uint64_t>({num_entries});
+    UInt64VecDtype sorted_tile_col_ids = xt::empty<uint64_t>({num_entries});
+    UIntVecDtype sorted_tile_counts = xt::empty<uint32_t>({num_entries});
+
+    for (auto i_entry = 0u; i_entry < num_entries; i_entry++){
+        sorted_tile_row_ids(i_entry) = tile_row_ids(sort_ids[i_entry]);
+        sorted_tile_col_ids(i_entry) = tile_col_ids(sort_ids[i_entry]);
+        sorted_tile_counts(i_entry) = tile_counts(sort_ids[i_entry]);
+    }
+
+    tile_row_ids = std::move(sorted_tile_row_ids);
+    tile_col_ids = std::move(sorted_tile_col_ids);
+    tile_counts = std::move(sorted_tile_counts);
+}
+
+// ---------------------------------------------------------------------------------------------------------------------
+
+void decode_scm(
+    ContactMatrixParameters& cm_param,
+    SubcontactMatrixParameters& scm_param,
+    genie::contact::SubcontactMatrixPayload& scm_payload,
+    core::record::ContactRecord& rec,
+    uint32_t bin_size_mult
+){
+    // (not part of specification) Initialize variables
+    BinVecDtype row_mask;
+    BinVecDtype col_mask;
+    std::vector<uint64_t> start1;
+    std::vector<uint64_t> end1;
+    std::vector<uint64_t> start2;
+    std::vector<uint64_t> end2;
+    std::vector<uint32_t> counts;
+
+    auto bin_size = cm_param.GetBinSize();
+    auto target_bin_size = bin_size * bin_size_mult;
+    auto tile_size = cm_param.GetTileSize();
+
+    UTILS_DIE_IF(
+        !cm_param.IsBinSizeMultiplierValid(bin_size_mult),
+        "Bin size multiplier is invalid!"
+    );
+
+    // Input parameters retrieved from parameter set
+    auto chr1_ID = scm_param.GetChr1ID();
+    auto chr2_ID = scm_param.GetChr2ID();
+    auto is_intra_scm = scm_param.IsIntraSCM();
+
+    auto codec_ID = scm_param.GetCodecID();
+    auto row_mask_exists = scm_param.GetRowMaskExistsFlag();
+    auto col_mask_exists = scm_param.GetColMaskExistsFlag();
+
+    auto chr1_len = cm_param.GetChromosomeLength(chr1_ID);
+    auto chr1_num_bin_entries = cm_param.GetNumBinEntries(chr1_ID);
+    auto chr2_len = cm_param.GetChromosomeLength(chr2_ID);
+    auto chr2_num_bin_entries = cm_param.GetNumBinEntries(chr2_ID);
+    auto ntiles_in_row = cm_param.GetNumTiles(chr1_ID);
+    auto ntiles_in_col = cm_param.GetNumTiles(chr2_ID);
+
+    UTILS_DIE_IF(
+        !cm_param.IsBinSizeMultiplierValid(bin_size_mult),
+        "Bin size multiplier is not supported!"
+    );
+
+    if (row_mask_exists || col_mask_exists){
+        decode_scm_masks(
+            cm_param,
+            scm_param,
+            scm_payload,
+            row_mask,
+            col_mask
+        );
+    }
+
+    for (size_t i_tile = 0u; i_tile < ntiles_in_row; i_tile++) {
+        for (size_t j_tile = 0u; j_tile < ntiles_in_col; j_tile++) {
+            if (i_tile > j_tile && is_intra_scm){
+                continue;
+            }
+
+            // Not part of the specification
+            UIntMatDtype tile_mat;
+            size_t start1_idx, end1_idx, start2_idx, end2_idx;
+            UInt64VecDtype tile_row_ids, tile_col_ids;
+            UIntVecDtype tile_counts;
+
+            // Assign
+            auto& tile_param = scm_param.GetTileParameter(i_tile, j_tile);
+            auto& tile_payload = scm_payload.GetTilePayload(i_tile, j_tile);
+            auto binarization_mode = tile_param.binarization_mode;
+            auto diag_transform_mode = tile_param.diag_tranform_mode;
+            bool is_intra_tile = is_intra_scm && (i_tile == j_tile);
+
+            if (tile_payload.GetPayloadSize() == 0){
+                continue;
+            }
+
+            if (binarization_mode == BinarizationMode::ROW_BINARIZATION){
+                BinMatDtype bin_mat;
+
+                decode_cm_tile(
+                    tile_payload,
+                    codec_ID,
+                    bin_mat
+                );
+
+                inverse_transform_row_bin(
+                    bin_mat,
+                    tile_mat
+                );
+
+            } else {
+                UTILS_DIE("no binarization is not supported yet!");
+            }
+
+            inverse_diag_transform(
+                tile_mat,
+                diag_transform_mode
+            );
+
+            comp_start_end_ids(
+                chr1_num_bin_entries,
+                tile_size,
+                i_tile,
+                start1_idx,
+                end1_idx
+            );
+
+            comp_start_end_ids(
+                chr2_num_bin_entries,
+                tile_size,
+                j_tile,
+                start2_idx,
+                end2_idx
+            );
+
+            dense_to_sparse(
+                tile_mat,
+                tile_row_ids,
+                tile_col_ids,
+                tile_counts
+            );
+
+            if (row_mask_exists || col_mask_exists){
+                // This is slice function
+                BinVecDtype tile_row_mask = xt::view(row_mask, xt::range(start1_idx, end1_idx));
+                BinVecDtype tile_col_mask = xt::view(col_mask, xt::range(start2_idx, end2_idx));
+
+                insert_unaligned(
+                    tile_row_ids,
+                    tile_col_ids,
+                    is_intra_tile,
+                    tile_row_mask,
+                    tile_col_mask
+                );
+            }
+
+            if (i_tile != 0){
+                tile_row_ids += start1_idx;
+            }
+            if (j_tile != 0){
+                tile_col_ids += start2_idx;
+            }
+
+            if (bin_size_mult != 1){
+                conv_noop_on_sparse_mat(
+                    tile_row_ids,
+                    tile_col_ids,
+                    tile_counts,
+                    bin_size_mult
+                );
+            }
+
+            auto curr_num_entries = counts.size();
+            auto tile_num_entries = tile_counts.shape(0);
+
+            start1.resize(curr_num_entries + tile_num_entries);
+            end1.resize(curr_num_entries + tile_num_entries);
+            start2.resize(curr_num_entries + tile_num_entries);
+            end2.resize(curr_num_entries + tile_num_entries);
+            counts.resize(curr_num_entries + tile_num_entries);
+
+            for (auto i_entry = 0u; i_entry < tile_num_entries; i_entry++){
+                auto start1_val = tile_row_ids(i_entry) * target_bin_size;
+                start1[i_entry+curr_num_entries] = start1_val;
+                end1[i_entry+curr_num_entries] = std::min(start1_val + target_bin_size, chr1_len);
+
+                auto start2_val = tile_col_ids(i_entry) * target_bin_size;
+                start2[i_entry+curr_num_entries] = start2_val;
+                end2[i_entry+curr_num_entries] = std::min(start2_val + target_bin_size, chr2_len);
+
+                counts[i_entry+curr_num_entries] = tile_counts(i_entry);
+            }
+        }
+    }
+
+    auto sample_ID = scm_payload.GetSampleID();
+    rec.SetSampleId(sample_ID);
+    auto sample_name = std::string(cm_param.GetSampleName(sample_ID));
+    rec.SetSampleName(std::move(sample_name));
+    rec.SetChr1ID(chr1_ID);
+    rec.SetChr2ID(chr2_ID);
+    rec.SetBinSize(bin_size);
+    rec.SetCMValues(
+        std::move(start1),
+        std::move(end1),
+        std::move(start2),
+        std::move(end2),
+        std::move(counts)
+    );
+}
+
+// ---------------------------------------------------------------------------------------------------------------------
+
+void encode_scm(
+    // Inputs
+    ContactMatrixParameters& cm_param,
+    core::record::ContactRecord& rec,
+    // Outputs
+    SubcontactMatrixParameters& scm_param,
+    genie::contact::SubcontactMatrixPayload& scm_payload,
+    // Options
+    bool remove_unaligned_region,
+    bool transform_mask,
+    bool ena_diag_transform,
+    bool ena_binarization,
+    bool norm_as_weight,
+    bool multiplicative_norm,
+    core::AlgoID codec_ID
+) {
+
+    // Initialize variables
+    BinVecDtype row_mask;
+    BinVecDtype col_mask;
+
+    auto interval = cm_param.GetBinSize();
+    auto tile_size = cm_param.GetTileSize();
+    auto num_entries = rec.GetNumEntries();
+    auto chr1_ID = rec.GetChr1ID();
+    auto chr1_num_bin_entries = cm_param.GetNumBinEntries(chr1_ID);
+    auto ntiles_in_row = cm_param.GetNumTiles(chr1_ID);
+    auto chr2_ID = rec.GetChr2ID();
+    auto chr2_num_bin_entries = cm_param.GetNumBinEntries(chr2_ID);
+    auto ntiles_in_col = cm_param.GetNumTiles(chr2_ID);
+
+    cm_param.UpsertSample(rec.GetSampleID(), rec.GetSampleName());
+    scm_payload.SetSampleID(rec.GetSampleID());
+
+    scm_param.SetChr1ID(chr1_ID);
+    scm_payload.SetChr1ID(chr1_ID);
+
+    scm_param.SetChr2ID(chr2_ID);
+    scm_payload.SetChr2ID(chr2_ID);
+
+    auto is_intra_scm = scm_param.IsIntraSCM();
+
+    scm_param.SetCodecID(codec_ID);
+
+    scm_param.SetNumTiles(ntiles_in_row, ntiles_in_col);
+    scm_payload.SetNumTiles(ntiles_in_row, ntiles_in_col);
+
+    UInt64VecDtype row_ids = xt::adapt(rec.GetStartPos1(), {num_entries});
+    row_ids /= interval;
+
+    UInt64VecDtype col_ids = xt::adapt(rec.GetStartPos2(), {num_entries});
+    col_ids /= interval;
+
+    UIntVecDtype counts = xt::adapt(rec.GetCounts(), {num_entries});
+
+    if (remove_unaligned_region){
+        // Compute mask for
+        compute_masks(
+            row_ids,
+            col_ids,
+            chr1_num_bin_entries,
+            chr2_num_bin_entries,
+            is_intra_scm,
+            row_mask,
+            col_mask
+        );
+
+        if (transform_mask){
+            // TODO(irvan): implement 6.4.4.3.4.5
+            {
+                if(!is_intra_scm) {
+                    RunLengthEncodingData rowRLEData;
+                    RunLengthEncodingData colRLEData;
+
+                    set_rle_information_from_mask(rowRLEData, row_mask);
+                    set_rle_information_from_mask(colRLEData, col_mask);
+
+                    auto row_mask_payload = SubcontactMatrixMaskPayload(
+                        rowRLEData.transformID,
+                        rowRLEData.firstVal,
+                        rowRLEData.rl_entries
+                        );
+
+                    auto col_mask_payload = SubcontactMatrixMaskPayload(
+                        colRLEData.transformID,
+                        colRLEData.firstVal,
+                        colRLEData.rl_entries
+                        );
+
+                    // set row and mask to scm_payload
+                    scm_payload.SetRowMaskPayload(std::move(row_mask_payload));
+                    scm_param.SetRowMaskESetRowMaskExistsFlag(true);
+
+                    scm_payload.SetColMaskPayload(std::move(col_mask_payload));
+                    scm_param.SetColMaskExistsFlag(true);
+                }
+                else { // if is_intra_scm is true
+                    RunLengthEncodingData symmetricalRLEData;
+
+                    set_rle_information_from_mask(symmetricalRLEData, row_mask);
+
+                    auto symmetrical_mask_payload = SubcontactMatrixMaskPayload(
+                        symmetricalRLEData.transformID,
+                        symmetricalRLEData.firstVal,
+                        symmetricalRLEData.rl_entries
+                        );
+
+                    // set row and mask to scm_payload
+                    scm_payload.SetRowMaskPayload(
+                        std::move(symmetrical_mask_payload));
+                    scm_param.SetRowMaskESetRowMaskExistsFlag(true);
+                }
+            }
+        } else {
+            auto row_mask_payload = SubcontactMatrixMaskPayload(
+                std::move(row_mask)
+            );
+
+            scm_payload.SetRowMaskPayload(std::move(row_mask_payload));
+            scm_param.SetRowMaskESetRowMaskExistsFlag(true);
+
+            auto col_mask_payload = SubcontactMatrixMaskPayload(
+                std::move(col_mask)
+            );
+
+            scm_payload.SetColMaskPayload(std::move(col_mask_payload));
+            scm_param.SetColMaskExistsFlag(true);
+        }
+    }
+
+    for (size_t i_tile = 0u; i_tile < ntiles_in_row; i_tile++){
+
+        auto min_row_id = i_tile*tile_size;
+        auto max_row_id = std::min(min_row_id+tile_size, chr1_num_bin_entries);
+
+        for (size_t j_tile = 0u; j_tile< ntiles_in_col; j_tile++){
+
+            if (i_tile > j_tile && is_intra_scm){
+                continue;
+            }
+
+            uint32_t tile_nrows, tile_ncols;
+
+            // Assign
+            auto& tile_param = scm_param.GetTileParameter(i_tile, j_tile);
+            auto& diag_transform_mode = tile_param.diag_tranform_mode;
+            auto& binarization_mode = tile_param.binarization_mode;
+            bool is_intra_tile = is_intra_scm && (i_tile == j_tile);
+
+            // Mode selection for encoding
+            if (ena_diag_transform){
+                if (i_tile == j_tile){
+                    if (is_intra_scm){
+                        diag_transform_mode = DiagonalTransformMode::MODE_0;
+                    } else
+                        diag_transform_mode = DiagonalTransformMode::MODE_1;
+                } else if (i_tile < j_tile){
+                    diag_transform_mode = DiagonalTransformMode::MODE_2;
+                } else if (i_tile > j_tile) {
+                    diag_transform_mode = DiagonalTransformMode::MODE_3;
+                } else {
+                    UTILS_DIE("This should never be reached!");
+                }
+
+            } else {
+                diag_transform_mode = DiagonalTransformMode::NONE;
+            }
+
+            if (ena_binarization){
+                binarization_mode = BinarizationMode::ROW_BINARIZATION;
+            } else {
+                binarization_mode = BinarizationMode::NONE;
+            }
+
+            auto min_col_id = j_tile*tile_size;
+            auto max_col_id = std::min(min_col_id+tile_size, chr2_num_bin_entries);
+
+            // Compute tile shape
+            tile_nrows = static_cast<uint32_t>(std::min(max_row_id, chr1_num_bin_entries) - min_row_id);
+            tile_ncols = static_cast<uint32_t>(std::min(max_col_id, chr2_num_bin_entries) - min_col_id);
+
+            // Filter entries that belongs to the current tile
+            BinVecDtype mask1 = (row_ids >= min_row_id) && (row_ids < max_row_id);
+            BinVecDtype mask2 = (col_ids >= min_col_id) && (col_ids < max_col_id);
+            BinVecDtype mask = mask1 && mask2;
+
+            auto any_entry = xt::any(mask);
+            if (any_entry){
+                // Filter the values only for the corresponding tile
+                UInt64VecDtype tile_row_ids = xt::filter(row_ids, mask);
+                UInt64VecDtype tile_col_ids = xt::filter(col_ids, mask);
+                UIntVecDtype tile_counts = xt::filter(counts, mask);
+
+                if (min_row_id > 0){
+                    tile_row_ids -= min_row_id;
+                }
+                if (min_col_id > 0){
+                    tile_col_ids -= min_col_id;
+                }
+
+                if (remove_unaligned_region){
+                    BinVecDtype tile_row_mask = xt::view(row_mask, xt::range(min_row_id, max_row_id));
+                    BinVecDtype tile_col_mask = xt::view(col_mask, xt::range(min_col_id, max_col_id));
+
+                    remove_unaligned(
+                        tile_row_ids,
+                        tile_col_ids,
+                        is_intra_tile,
+                        tile_row_mask,
+                        tile_col_mask
+                    );
+
+                }
+
+                UIntMatDtype tile_mat;
+
+                //TODO(yeremia): Create a specification where sparse2dense transformation is disabled
+                //               better for no transformation compression
+                sparse_to_dense(
+                    tile_row_ids,
+                    tile_col_ids,
+                    tile_counts,
+                    tile_nrows,
+                    tile_ncols,
+                    tile_mat
+                );
+                genie::contact::diag_transform(tile_mat, diag_transform_mode);
+
+                if (binarization_mode == BinarizationMode::ROW_BINARIZATION){
+                    genie::contact::BinMatDtype bin_mat;
+                    genie::contact::transform_row_bin(tile_mat, bin_mat);
+
+                    ContactMatrixTilePayload tile_payload;
+                    encode_cm_tile(
+                        bin_mat,
+                        codec_ID,
+                        tile_payload
+                    );
+
+                    scm_payload.SetTilePayload(i_tile, j_tile,
+                                               std::move(tile_payload));
+
+                // BinarizationMode::NONE
+                } else {
+                    UTILS_DIE("Not yet implemented!");
+                }
+
+            // There is no entry found in the current tile
+            } else {
+                std::vector<uint8_t> codec_payload;
+                ContactMatrixTilePayload tile_payload(core::AlgoID::JBIG, 0, 0, std::move(codec_payload));
+            }
+
+        }
+    }
+
+    // Compression of balanced matrix can be done only for intra SCM
+    if (is_intra_scm){
+        // Weight computation
+        if (norm_as_weight){
+            // argwhere row_ids equal to col_ids
+            auto main_diag_positions = xt::argwhere(xt::equal(row_ids, col_ids));
+            int num_norms = rec.GetNumNormCounts();
+            for (auto i_norm = 0u; i_norm < num_norms; i_norm++){
+                DoubleVecDtype norm_counts = xt::adapt(rec.GetNormCounts()[i_norm], {num_entries});
+                auto norm_main_diag_counts = xt::view(norm_counts, main_diag_positions);
+                auto weights = xt::view(norm_counts, main_diag_positions) / xt::view(counts, main_diag_positions);
+
+                auto weights_shape = weights.shape();
+//                auto main_diag_positions_shape = main_diag_positions.shape();
+                if (multiplicative_norm){
+                    auto y = 10;
+                } else {
+                    UTILS_DIE("Not yet implemented!");
+                }
+            }
+        } else {
+            UTILS_DIE("Normalized matrix is not yet implemented!");
+        }
+    }
+}
+
+// ---------------------------------------------------------------------------------------------------------------------
+
+void set_rle_information_from_mask(
+    RunLengthEncodingData& rleData,
+    const BinVecDtype& scm_mask
+)   {
+    bool prevValue;
+    uint32_t count = 1;
+    size_t index = 0;
+    prevValue = scm_mask(0);
+    rleData.firstVal = scm_mask(0);
+
+    // init counts from maximum possible size (then resize later)
+    rleData.rl_entries = xt::xtensor<uint32_t, 1>::from_shape({scm_mask.size()});
+
+    for(size_t i = 1; i < scm_mask.size(); i++) {
+        if (scm_mask(i) == prevValue) {
+            count++;
+        } else {
+            rleData.rl_entries(index++) = count;
+            prevValue = !prevValue;
+            count = 1;
+        }
+    }
+    rleData.rl_entries(index++) = count; // add the last entry
+
+    rleData.rl_entries = xt::view(rleData.rl_entries, xt::range(0, index)); // resize
+
+    rleData.maxCount = xt::amax(rleData.rl_entries)();
+    if (rleData.maxCount <= UINT8_MAX) {
+        rleData.transformID = TransformID::ID_1;
+    } else if (rleData.maxCount <= UINT16_MAX) {
+        rleData.transformID = TransformID::ID_2;
+    } else if (rleData.maxCount <= UINT32_MAX) {
+        rleData.transformID = TransformID::ID_3;
+    }
+}
+
+// ---------------------------------------------------------------------------------------------------------------------
+
+//void encode_cm(
+//    std::list<genie::core::record::ContactRecord>& recs,
+//    const EncodingOptions& opt,
+//    EncodingBlock& block
+//) {
+//
+//    auto params = ContactMatrixParameters();
+//    params.SetBinSize(opt.bin_size);
+//    params.SetTileSize(opt.tile_size_);
+//    std::map<uint8_t, SampleInformation> samples;
+//    std::map<uint8_t, ChromosomeInformation> chrs;
+//
+//    for (auto& rec: recs){
+//        auto rec_bin_size = rec.GetBinSize();
+//        UTILS_DIE_IF(rec_bin_size != opt.bin_size, "Found record with different bin_size!");
+//
+//        if (rec.GetChr1ID() > rec.GetChr2ID())
+//            rec.transposeCM();
+//
+//        uint8_t chr1_ID_ = rec.GetChr1ID();
+//        uint8_t chr2_ID_ = rec.GetChr2ID();
+//
+//        auto sample_name = std::string(rec.GetSampleName());
+//        params.AddSample(rec.GetSampleID(), std::move(sample_name));
+//        auto chr1_name = std::string(rec.getChr1Name());
+//        params.UpsertChromosome(
+//            chr1_ID_,
+//            std::move(chr1_name),
+//            rec.getChr1Length()
+//        );
+//        auto chr2_name = std::string(rec.getChr2Name());
+//        params.UpsertChromosome(
+//            chr2_ID_,
+//            std::move(chr2_name),
+//            rec.getChr2Length()
+//        );
+//
+//        auto scm_payload = genie::contact::SubcontactMatrixPayload(
+//            0, //TODO(yeremia): change the default parameter_set_ID_
+//            rec.GetSampleID(),
+//            chr1_ID_,
+//            chr2_ID_
+//        );
+//
+////        encode_scm(
+////            codec_ID_,
+////            params,
+////            rec,
+////            scm_payload
+////        );
+//    }
+//}
+
+// ---------------------------------------------------------------------------------------------------------------------
+
+//std::tuple<ContactMatrixParameters, EncodingBlock> encode_block(
+//    const EncodingOptions& opt,
+//    std::vector<core::record::ContactRecord>& recs){
+//
+//}
+
+// ---------------------------------------------------------------------------------------------------------------------
+
+} // namespace genie::contact
+
 // ---------------------------------------------------------------------------------------------------------------------