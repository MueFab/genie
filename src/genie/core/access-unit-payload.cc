--- conflicted
+++ resolved
@@ -15,13 +15,7 @@
 
 // ---------------------------------------------------------------------------------------------------------------------
 
-<<<<<<< HEAD
-void AccessUnitPayload::TransformedPayload::write(util::BitWriter& writer) const {
-    writer.writeBypass(payloadData.getData(), payloadData.getRawSize());
-}
-=======
 AccessUnitPayload::SubsequencePayload::SubsequencePayload(GenSubIndex _id) : id(std::move(_id)) {}
->>>>>>> d39d1639
 
 // ---------------------------------------------------------------------------------------------------------------------
 
@@ -34,51 +28,7 @@
     : id(std::move(_id)), payload(0, 1) {
     payload.reserve(size);
     for (size_t i = 0; i < size; ++i) {
-<<<<<<< HEAD
-        payloadData.push_back(reader.read(8));
-    }
-}
-
-// ---------------------------------------------------------------------------------------------------------------------
-
-bool AccessUnitPayload::TransformedPayload::isEmpty() const { return payloadData.empty(); }
-
-// ---------------------------------------------------------------------------------------------------------------------
-
-util::DataBlock&& AccessUnitPayload::TransformedPayload::move() { return std::move(payloadData); }
-
-// ---------------------------------------------------------------------------------------------------------------------
-
-size_t AccessUnitPayload::TransformedPayload::getIndex() const { return position; }
-
-// ---------------------------------------------------------------------------------------------------------------------
-
-AccessUnitPayload::SubsequencePayload::SubsequencePayload(GenSubIndex _id) : id(std::move(_id)) {}
-
-// ---------------------------------------------------------------------------------------------------------------------
-
-AccessUnitPayload::SubsequencePayload::SubsequencePayload(GenSubIndex _id, size_t remainingSize, size_t subseq_ctr,
-                                                          util::BitReader& reader)
-    : id(std::move(_id)) {
-    if(getDescriptor(getID().first).tokentype) {
-        // TODO: The size is UNKNOWN?
-        transformedPayloads.emplace_back(0, reader);
-        return;
-    }
-    for (size_t i = 0; i < subseq_ctr; ++i) {
-        size_t s = 0;
-        if (i != subseq_ctr - 1) {
-            s = reader.read(32);
-            remainingSize -= (s + 4);
-        } else {
-            s = remainingSize;
-        }
-        if (s) {
-            transformedPayloads.emplace_back(s, reader);
-        }
-=======
         payload.push_back(reader.read(8));
->>>>>>> d39d1639
     }
 }
 
@@ -89,29 +39,7 @@
 // ---------------------------------------------------------------------------------------------------------------------
 
 void AccessUnitPayload::SubsequencePayload::write(util::BitWriter& writer) const {
-<<<<<<< HEAD
-    if(getDescriptor(getID().first).tokentype) {
-        writer.write(getID().second & 0xfu, 4);
-        writer.write(3, 4);
-
-        transformedPayloads[0].write(writer);
-        return;
-    }
-    for (size_t i = 0; i < transformedPayloads.size(); ++i) {
-        transformedPayloads[i].write(writer);
-        if (i != transformedPayloads.size() - 1) {
-            writer.write(transformedPayloads[i].getWrittenSize(), 32);
-        }
-    }
-}
-
-// ---------------------------------------------------------------------------------------------------------------------
-
-void AccessUnitPayload::SubsequencePayload::add(TransformedPayload p) {
-    transformedPayloads.emplace_back(std::move(p));
-=======
     writer.writeBuffer(payload.getData(), payload.getRawSize());
->>>>>>> d39d1639
 }
 
 // ---------------------------------------------------------------------------------------------------------------------
@@ -140,13 +68,8 @@
         return;
     }
     for (size_t i = 0; i < subsequencePayloads.size(); ++i) {
-<<<<<<< HEAD
-        if (i != subsequencePayloads.size() - 1) {
-            writer.write(subsequencePayloads[i].isEmpty() ? 0 : subsequencePayloads[i].getWrittenSize(), 32);
-=======
         if (i < (subsequencePayloads.size() - 1)) {
             writer.write(subsequencePayloads[i].getWrittenSize(), 32);
->>>>>>> d39d1639
         }
         subsequencePayloads[i].write(writer);
     }
