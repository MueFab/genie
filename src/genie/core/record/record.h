--- conflicted
+++ resolved
@@ -193,23 +193,6 @@
      * @return
      */
     const AlignmentExternal& getAlignmentExternal() const;
-<<<<<<< HEAD
-=======
-
-    /**
-     *
-     * @return
-     */
-    bool getRead1First() const;
-
-    /**
-     *
-     * @return
-     */
-    void setMoreAlignmentInfo(std::unique_ptr<AlignmentExternal> _more_alignment_info);
-
-};
->>>>>>> 5a2161b1
 
     /**
      *
@@ -245,6 +228,19 @@
      * @return
      */
     size_t getPosition(size_t alignment, size_t split) const;
+
+    /**
+     *
+     * @return
+     */
+    bool getRead1First() const;
+
+    /**
+     *
+     * @return
+     */
+    void setMoreAlignmentInfo(std::unique_ptr<AlignmentExternal> _more_alignment_info);
+
 };
 
 // ---------------------------------------------------------------------------------------------------------------------
