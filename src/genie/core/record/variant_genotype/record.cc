--- conflicted
+++ resolved
@@ -40,13 +40,8 @@
       format(),
       alleles(),
       phasings() {
-<<<<<<< HEAD
+
     if (!bitreader.IsStreamGood()) {
-        std::cerr << "return from VariantGenotype1..." << std::endl;
-
-=======
-    if (!bitreader.isGood()) {
->>>>>>> 76be11ad
         return;
     }
 
@@ -96,12 +91,8 @@
             }
         }
     }
-<<<<<<< HEAD
-    std::cout << std::endl;
+
     auto linked_record = bitreader.Read<bool>(8);
-=======
-    auto linked_record = bitreader.read<bool>(8);
->>>>>>> 76be11ad
     if (linked_record) {
         link_record = LinkRecord(bitreader);
     }
