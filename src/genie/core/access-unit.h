/**
 * @file
 * @copyright This file is part of GENIE. See LICENSE and/or
 * https://github.com/mitogen/genie for more details.
 */

#ifndef GENIE_CORE_ACCESS_UNIT_H
#define GENIE_CORE_ACCESS_UNIT_H

// ---------------------------------------------------------------------------------------------------------------------

#include <genie/core/stats/perf-stats.h>
#include <genie/util/data-block.h>
#include <numeric>
#include "constants.h"
#include "mismatch-decoder.h"
#include "parameter/parameter_set.h"
#include "reference-manager.h"

// ---------------------------------------------------------------------------------------------------------------------

namespace genie {
namespace core {

/**
 * @brief
 */
class AccessUnit {
   public:
    /**
     * @brief
     */
    class Subsequence {
       private:
        util::DataBlock data;  //!< @brief
        size_t position{};     //!< @brief

        GenSubIndex id;        //!< @brief
        size_t numSymbols{};   //!< @brief

        util::DataBlock dependency;                  //!< @brief
        std::unique_ptr<MismatchDecoder> mmDecoder;  //!< @brief

       public:

        /**
         *
         * @param sub
         * @return
         */
        Subsequence& operator=(const Subsequence& sub);

        /**
         *
         * @param sub
         * @return
         */
        Subsequence& operator=(Subsequence&& sub) noexcept;

        /**
         *
         * @param sub
         */
        Subsequence(const Subsequence& sub);

        /**
         *
         * @param sub
         */
        Subsequence(Subsequence&& sub)  noexcept;

        /**
<<<<<<< HEAD
         *
         * @param wordsize
         * @param _id
=======
         * @brief
         * @param sub
         * @return
>>>>>>> 140923eb
         */
        const util::DataBlock* getDependency() const;

        /**
<<<<<<< HEAD
=======
         * @brief
         * @param sub
         * @return
         */
        util::DataBlock* getDependency();

        /**
         *
         * @param mm
         */
        core::AccessUnit::Subsequence attachMismatchDecoder(std::unique_ptr<MismatchDecoder> mm);

        /**
         *
         * @return
         */
        MismatchDecoder* getMismatchDecoder() const;

        /**
         *
         * @param wordSize
         * @param _id
         */
        Subsequence(size_t wordSize, GenSubIndex _id);

        /**
>>>>>>> 140923eb
         *
         * @param d
         * @param _id
         */
        Subsequence(util::DataBlock d, GenSubIndex _id);

        /**
         * @brief
         * @param val
         */
        void push(uint64_t val);

        /**
         * @brief
         * @param val
         */
        void pushDependency(uint64_t val);

        /**
         * @brief
         */
        void inc();

        /**
         * @brief
         * @return
         */
        uint64_t get(size_t lookahead = 0) const;

        /**
         * @brief
         * @return
         */
        bool end() const;

        /**
         * @brief
         * @param block
         */
        util::DataBlock&& move();

        /**
         * @brief
         * @return
         */
        GenSubIndex getID() const;

        /**
         *
         * @return
         */
        uint64_t pull();

        /**
         *
         * @return
         */
        size_t getNumSymbols() const;

        /**
         *
         * @param num
         */
        void annotateNumSymbols(size_t num);

        /**
         *
         * @return
         */
        bool isEmpty() const;

        /**
         *
         * @return
         */
        size_t getRawSize() const;

        /**
         *
         * @param writer
         */
        void write(util::BitWriter& writer) const;

        /**
         *
         * @param _id
         * @param size
         * @param reader
         */
        Subsequence(GenSubIndex _id, size_t size, util::BitReader& reader);

        /**
         *
         * @param _id
         */
        explicit Subsequence(GenSubIndex _id);

        /**
         *
         * @param _id
         * @param dat
         */
        Subsequence(GenSubIndex _id, util::DataBlock&& dat);

        /**
         *
         * @param dat
         */
        void set(util::DataBlock&& dat);

        /**
         *
         * @param pos
         */
        void setPosition(size_t pos);
    };

    /**
     * @brief
     */
    class Descriptor {
       private:
        std::vector<Subsequence> subdesc;  //!< @brief
        GenDesc id;                        //!< @brief

       public:
        /**
         * @brief
         * @param sub
         * @return
         */
        Subsequence& get(uint16_t sub);

        /**
         *
         * @param sub
         * @return
         */
        const Subsequence& get(uint16_t sub) const;

        /**
         * @brief
         * @param sub
         * @return
         */
        const util::DataBlock* getDependency(uint16_t sub) const;

        /**
         * @brief
         * @param sub
         * @return
         */
        util::DataBlock* getDependency(uint16_t sub);

        /**
         *
         * @param pos
         * @param _type
         * @return
         */
        Subsequence& getTokenType(uint16_t pos, uint8_t _type);

        /**
         * @brief
         * @return
         */
        GenDesc getID() const;

        /**
         * @brief
         * @param sub
         */
        void add(Subsequence&& sub);

        /**
         * @brief
         * @param _id
         * @param sub
         */
        void set(uint16_t _id, Subsequence&& sub);

        /**
         * @brief
         * @param _id
         */
        explicit Descriptor(GenDesc _id);

        /**
         *
         * @return
         */
        Subsequence* begin();

        /**
         *
         * @return
         */
        Subsequence* end();

        /**
         *
         * @return
         */
        const Subsequence* begin() const;

        /**
         *
         * @return
         */
        const Subsequence* end() const;

        /**
         *
         * @return
         */
        size_t getSize() const;

        /**
         *
         * @return
         */
        size_t getWrittenSize() const;

        /**
         *
         * @param writer
         */
        void write(util::BitWriter& writer) const;

        /**
         *
         * @param _id
         * @param count
         * @param remainingSize
         * @param reader
         */
        Descriptor(GenDesc _id, size_t count, size_t remainingSize, util::BitReader& reader);

        /**
         *
         * @return
         */
        bool isEmpty() const;

        /**
         *
         */
        Descriptor();
    };

    /**
     * @brief
     * @param sub
     * @return
     */
    const Subsequence& get(GenSubIndex sub) const;

    /**
     * @brief
     * @param sub
     * @return
     */
    Subsequence& get(GenSubIndex sub);

    /**
     *
     * @param desc
     * @return
     */
    Descriptor& get(GenDesc desc);

    /**
     *
     * @param desc
     * @return
     */
    const Descriptor& get(GenDesc desc) const;

    /**
     * @brief
     * @param sub
     * @param data
     */
    void set(GenSubIndex sub, Subsequence&& data);

    /**
     *
     * @param sub
     * @param data
     */
    void set(GenDesc sub, Descriptor&& data);

    /**
     *
     * @param sub
     * @param value
     */
    void push(GenSubIndex sub, uint64_t value);

    /**
     *
     * @param sub
     * @param value
     */
    void pushDependency(GenSubIndex sub, uint64_t value);

    /**
     *
     * @param sub
     * @return
     */
    bool isEnd(GenSubIndex sub);

    /**
     *
     * @param sub
     * @param lookahead
     * @return
     */
    uint64_t peek(GenSubIndex sub, size_t lookahead = 0);

    /**
     *
     * @param sub
     * @return
     */
    uint64_t pull(GenSubIndex sub);

    /**
     *
     * @param set
     * @param _numRecords
     */
    AccessUnit(parameter::ParameterSet&& set, size_t _numRecords);

    /**
     * @brief
     * @param _parameters
     */
    void setParameters(parameter::ParameterSet&& _parameters);

    /**
     * @brief
     * @return
     */
    const parameter::ParameterSet& getParameters() const;

    /**
     * @brief
     * @return
     */
    parameter::ParameterSet& getParameters();

    /**
     * @brief
     * @return
     */
    parameter::ParameterSet&& moveParameters();

    /**
     * @brief
     * @return
     */
    size_t getNumReads() const;

    /**
     *
     * @param recs
     */
    void setNumReads(size_t recs);

    /**
     *
     * @return
     */
    record::ClassType getClassType() const;

    /**
     *
     * @param _type
     */
    void setClassType(record::ClassType _type);

    /**
     *
     */
    void clear();

    /**
     *
     */
    void addRecord();

    /**
     *
     * @param ref
     */
    void setReference(uint16_t ref);

    /**
     *
     * @return
     */
    uint16_t getReference();

    /**
     *
     * @param pos
     */
    void setMaxPos(uint64_t pos);

    /**
     *
     * @param pos
     */
    void setMinPos(uint64_t pos);

    /**
     *
     * @return
     */
    uint64_t getMaxPos() const;

    /**
     *
     * @return
     */
    uint64_t getMinPos() const;

    /**
     *
     * @return
     */
    Descriptor* begin();

    /**
     *
     * @return
     */
    Descriptor* end();

    /**
     *
     * @return
     */
    const Descriptor* begin() const;

    /**
     *
     * @return
     */
    const Descriptor* end() const;

    /**
     *
     * @return
     */
    stats::PerfStats& getStats();

    /**
     *
     * @param _stats
     */
    void setStats(stats::PerfStats&& _stats);

    /**
     *
     * @param ex
     * @param ref2Write
     */
    void setReference(const ReferenceManager::ReferenceExcerpt& ex,
                      const std::vector<std::pair<size_t, size_t>>& ref2Write);

    /**
     *
     * @return
     */
    const ReferenceManager::ReferenceExcerpt& getReferenceExcerpt() const;

    /**
     *
     * @return
     */
    const std::vector<std::pair<size_t, size_t>>& getRefToWrite() const;

    /**
     *
     * @return
     */
    bool isReferenceOnly() const;

    /**
     *
     * @param ref
     */
    void setReferenceOnly(bool ref);

   private:
    std::vector<Descriptor> descriptors;                //!< @brief
    parameter::ParameterSet parameters;                 //!< @brief
    stats::PerfStats stats;                             //!<
    ReferenceManager::ReferenceExcerpt reference;       //!<
    std::vector<std::pair<size_t, size_t>> refToWrite;  //!<
    bool referenceOnly{false};                          //!<

    size_t numReads;  //!< @brief

    record::ClassType type{};  //!<
    uint64_t minPos;           //!<
    uint64_t maxPos;           //!<

    uint16_t referenceSequence;  //!<
};

// ---------------------------------------------------------------------------------------------------------------------

}  // namespace core
}  // namespace genie

// ---------------------------------------------------------------------------------------------------------------------

#endif  // GENIE_ACCESS_UNIT_H

// ---------------------------------------------------------------------------------------------------------------------
// ---------------------------------------------------------------------------------------------------------------------<|MERGE_RESOLUTION|>--- conflicted
+++ resolved
@@ -70,21 +70,13 @@
         Subsequence(Subsequence&& sub)  noexcept;
 
         /**
-<<<<<<< HEAD
-         *
-         * @param wordsize
-         * @param _id
-=======
-         * @brief
-         * @param sub
-         * @return
->>>>>>> 140923eb
+         * @brief
+         * @param sub
+         * @return
          */
         const util::DataBlock* getDependency() const;
 
         /**
-<<<<<<< HEAD
-=======
          * @brief
          * @param sub
          * @return
@@ -111,7 +103,6 @@
         Subsequence(size_t wordSize, GenSubIndex _id);
 
         /**
->>>>>>> 140923eb
          *
          * @param d
          * @param _id
