<<<<<<< HEAD
/**
 * @file
 * @copyright This file is part of GENIE. See LICENSE and/or
 * https://github.com/mitogen/genie for more details.
 */

#ifndef SRC_GENIE_ANNOTATION_PARAMETERSETCOMPOSER_H_
#define SRC_GENIE_ANNOTATION_PARAMETERSETCOMPOSER_H_

// ---------------------------------------------------------------------------------------------------------------------
#include <iostream>
#include <map>
#include <sstream>
#include <string>
#include <vector>

#include "genie/core/arrayType.h"
#include "genie/core/constants.h"
#include "genie/core/writer.h"
#include "genie/util/bit_reader.h"

#include "genie/core/record/annotation_parameter_set/record.h"
#include "genie/entropy/bsc/encoder.h"
#include "genie/entropy/jbig/encoder.h"
#include "genie/entropy/lzma/encoder.h"
#include "genie/entropy/zstd/encoder.h"

#include "genie/annotation/compressors.h"
#include "genie/contact/contact_matrix_parameters.h"
#include "genie/genotype/genotype_coder.h"
#include "genie/genotype/genotype_parameters.h"
#include "genie/genotype/genotype_payload.h"
#include "genie/likelihood/likelihood_parameters.h"
// ---------------------------------------------------------------------------------------------------------------------

namespace genie {
namespace genotype {

class ParameterSetComposer {
 public:
    genie::core::record::annotation_parameter_set::Record Build(
        uint8_t _AT_ID, std::map<std::string, genie::core::record::annotation_parameter_set::AttributeData>& info,
        std::vector<uint64_t> defaultTileSize = {200, 3000});

 
    void setGenotypeParameters(genie::genotype::GenotypeParameters _parameters) { genotypeParameters = _parameters; }
    void setContactParameters(genie::contact::ContactMatrixParameters _parameters) {
        contactMatrixParameters = _parameters;
    }
    void SetSubContactParameters(genie::contact::SubcontactMatrixParameters _parameters) {
        subContactMatrixParameters = _parameters;
    }
    void setLikelihoodParameters(genie::likelihood::LikelihoodParameters _parameters) {
        likelihoodParameters = _parameters;
    }
    /* void setContactMatrixParameters(genie::contact::ContactMatrixParameters _parameters) {
        contactMatrixParameters = _parameters;
    }
    */
    void setCompressors(genie::annotation::Compressor _compressors) {
        compressors = _compressors;
        useCompressors = true;
    }

 private:

    genie::genotype::GenotypeParameters genotypeParameters;
    genie::likelihood::LikelihoodParameters likelihoodParameters;
    genie::contact::ContactMatrixParameters contactMatrixParameters;
    genie::contact::SubcontactMatrixParameters subContactMatrixParameters;

    genie::annotation::Compressor compressors;
    bool useCompressors{ false };

    uint8_t parameter_set_ID;
    uint8_t AT_ID;
    genie::core::AlphabetID AT_alphabet_ID;
    uint8_t AT_coord_size;
    bool AT_pos_40_bits_flag;
    uint8_t n_aux_attribute_groups;
    bool two_dimensional;
    uint64_t n_tiles;
    uint8_t AG_class;

    std::vector<genie::core::record::annotation_parameter_set::TileConfiguration> tile_configuration;

    uint8_t n_filter;
    std::vector<uint8_t> filter_ID_len;
    std::vector<std::string> filter_ID;
    std::vector<uint16_t> desc_len;
    std::vector<std::string> description;

    uint8_t n_features_names;
    std::vector<uint8_t> feature_name_len;
    std::vector<std::string> feature_name;

    uint8_t n_ontology_terms;
    std::vector<uint8_t> ontology_term_name_len;
    std::vector<std::string> ontology_term_name;
};

// ---------------------------------------------------------------------------------------------------------------------

}  // namespace genotype
}  // namespace genie

// ---------------------------------------------------------------------------------------------------------------------

#endif  // SRC_GENIE_ANNOTATION_PARAMETERSETCOMPOSER_H_

// ---------------------------------------------------------------------------------------------------------------------
// ---------------------------------------------------------------------------------------------------------------------
=======
/**
 * @file
 * @copyright This file is part of GENIE. See LICENSE and/or
 * https://github.com/mitogen/genie for more details.
 */

#ifndef SRC_GENIE_ANNOTATION_PARAMETERSETCOMPOSER_H_
#define SRC_GENIE_ANNOTATION_PARAMETERSETCOMPOSER_H_

// ---------------------------------------------------------------------------------------------------------------------
#include <iostream>
#include <map>
#include <sstream>
#include <string>
#include <vector>

#include "genie/core/arrayType.h"
#include "genie/core/constants.h"
#include "genie/core/writer.h"
#include "genie/util/bit_reader.h"

#include "genie/core/record/annotation_parameter_set/record.h"
#include "genie/entropy/bsc/encoder.h"
#include "genie/entropy/jbig/encoder.h"
#include "genie/entropy/lzma/encoder.h"
#include "genie/entropy/zstd/encoder.h"

#include "genie/annotation/compressors.h"
#include "genie/contact/contact_matrix_parameters.h"
#include "genie/genotype/genotype_coder.h"
#include "genie/genotype/genotype_parameters.h"
#include "genie/genotype/genotype_payload.h"
#include "genie/likelihood/likelihood_parameters.h"
// ---------------------------------------------------------------------------------------------------------------------

namespace genie {
namespace genotype {

class ParameterSetComposer {
 public:
    genie::core::record::annotation_parameter_set::Record Build(
        uint8_t _AT_ID, std::map<std::string, genie::core::record::annotation_parameter_set::AttributeData>& info,
        std::vector<uint64_t> defaultTileSize = {200, 3000});

 
    void setGenotypeParameters(genie::genotype::GenotypeParameters _parameters) { genotypeParameters = _parameters; }
    [[maybe_unused]] void setContactParameters(genie::contact::ContactMatrixParameters _parameters) {
        contactMatrixParameters = _parameters;
    }
    [[maybe_unused]] void SetSubContactParameters(genie::contact::SubcontactMatrixParameters _parameters) {
        subContactMatrixParameters = _parameters;
    }
    void setLikelihoodParameters(genie::likelihood::LikelihoodParameters _parameters) {
        likelihoodParameters = _parameters;
    }
    /* void setContactMatrixParameters(genie::contact::ContactMatrixParameters _parameters) {
        contactMatrixParameters = _parameters;
    }
    */
    [[maybe_unused]] void setCompressors(genie::annotation::Compressor _compressors) {
        compressors = _compressors;
        useCompressors = true;
    }

 private:

    genie::genotype::GenotypeParameters genotypeParameters;
    genie::likelihood::LikelihoodParameters likelihoodParameters;
    genie::contact::ContactMatrixParameters contactMatrixParameters;
    genie::contact::SubcontactMatrixParameters subContactMatrixParameters;

    genie::annotation::Compressor compressors;
    bool useCompressors{ false };

    uint8_t parameter_set_ID;
    uint8_t AT_ID;
    genie::core::AlphabetID AT_alphabet_ID;
    uint8_t AT_coord_size;
    bool AT_pos_40_bits_flag;
    uint8_t n_aux_attribute_groups;
    bool two_dimensional;
    [[maybe_unused]] uint64_t n_tiles;
    uint8_t AG_class;

    std::vector<genie::core::record::annotation_parameter_set::TileConfiguration> tile_configuration;

    uint8_t n_filter;
    std::vector<uint8_t> filter_ID_len;
    std::vector<std::string> filter_ID;
    std::vector<uint16_t> desc_len;
    std::vector<std::string> description;

    uint8_t n_features_names;
    std::vector<uint8_t> feature_name_len;
    std::vector<std::string> feature_name;

    uint8_t n_ontology_terms;
    std::vector<uint8_t> ontology_term_name_len;
    std::vector<std::string> ontology_term_name;
};

// ---------------------------------------------------------------------------------------------------------------------

}  // namespace genotype
}  // namespace genie

// ---------------------------------------------------------------------------------------------------------------------

#endif  // SRC_GENIE_ANNOTATION_PARAMETERSETCOMPOSER_H_

// ---------------------------------------------------------------------------------------------------------------------
// ---------------------------------------------------------------------------------------------------------------------
>>>>>>> adbb2fb7
<|MERGE_RESOLUTION|>--- conflicted
+++ resolved
@@ -1,4 +1,3 @@
-<<<<<<< HEAD
 /**
  * @file
  * @copyright This file is part of GENIE. See LICENSE and/or
@@ -110,118 +109,4 @@
 #endif  // SRC_GENIE_ANNOTATION_PARAMETERSETCOMPOSER_H_
 
 // ---------------------------------------------------------------------------------------------------------------------
-// ---------------------------------------------------------------------------------------------------------------------
-=======
-/**
- * @file
- * @copyright This file is part of GENIE. See LICENSE and/or
- * https://github.com/mitogen/genie for more details.
- */
-
-#ifndef SRC_GENIE_ANNOTATION_PARAMETERSETCOMPOSER_H_
-#define SRC_GENIE_ANNOTATION_PARAMETERSETCOMPOSER_H_
-
-// ---------------------------------------------------------------------------------------------------------------------
-#include <iostream>
-#include <map>
-#include <sstream>
-#include <string>
-#include <vector>
-
-#include "genie/core/arrayType.h"
-#include "genie/core/constants.h"
-#include "genie/core/writer.h"
-#include "genie/util/bit_reader.h"
-
-#include "genie/core/record/annotation_parameter_set/record.h"
-#include "genie/entropy/bsc/encoder.h"
-#include "genie/entropy/jbig/encoder.h"
-#include "genie/entropy/lzma/encoder.h"
-#include "genie/entropy/zstd/encoder.h"
-
-#include "genie/annotation/compressors.h"
-#include "genie/contact/contact_matrix_parameters.h"
-#include "genie/genotype/genotype_coder.h"
-#include "genie/genotype/genotype_parameters.h"
-#include "genie/genotype/genotype_payload.h"
-#include "genie/likelihood/likelihood_parameters.h"
-// ---------------------------------------------------------------------------------------------------------------------
-
-namespace genie {
-namespace genotype {
-
-class ParameterSetComposer {
- public:
-    genie::core::record::annotation_parameter_set::Record Build(
-        uint8_t _AT_ID, std::map<std::string, genie::core::record::annotation_parameter_set::AttributeData>& info,
-        std::vector<uint64_t> defaultTileSize = {200, 3000});
-
- 
-    void setGenotypeParameters(genie::genotype::GenotypeParameters _parameters) { genotypeParameters = _parameters; }
-    [[maybe_unused]] void setContactParameters(genie::contact::ContactMatrixParameters _parameters) {
-        contactMatrixParameters = _parameters;
-    }
-    [[maybe_unused]] void SetSubContactParameters(genie::contact::SubcontactMatrixParameters _parameters) {
-        subContactMatrixParameters = _parameters;
-    }
-    void setLikelihoodParameters(genie::likelihood::LikelihoodParameters _parameters) {
-        likelihoodParameters = _parameters;
-    }
-    /* void setContactMatrixParameters(genie::contact::ContactMatrixParameters _parameters) {
-        contactMatrixParameters = _parameters;
-    }
-    */
-    [[maybe_unused]] void setCompressors(genie::annotation::Compressor _compressors) {
-        compressors = _compressors;
-        useCompressors = true;
-    }
-
- private:
-
-    genie::genotype::GenotypeParameters genotypeParameters;
-    genie::likelihood::LikelihoodParameters likelihoodParameters;
-    genie::contact::ContactMatrixParameters contactMatrixParameters;
-    genie::contact::SubcontactMatrixParameters subContactMatrixParameters;
-
-    genie::annotation::Compressor compressors;
-    bool useCompressors{ false };
-
-    uint8_t parameter_set_ID;
-    uint8_t AT_ID;
-    genie::core::AlphabetID AT_alphabet_ID;
-    uint8_t AT_coord_size;
-    bool AT_pos_40_bits_flag;
-    uint8_t n_aux_attribute_groups;
-    bool two_dimensional;
-    [[maybe_unused]] uint64_t n_tiles;
-    uint8_t AG_class;
-
-    std::vector<genie::core::record::annotation_parameter_set::TileConfiguration> tile_configuration;
-
-    uint8_t n_filter;
-    std::vector<uint8_t> filter_ID_len;
-    std::vector<std::string> filter_ID;
-    std::vector<uint16_t> desc_len;
-    std::vector<std::string> description;
-
-    uint8_t n_features_names;
-    std::vector<uint8_t> feature_name_len;
-    std::vector<std::string> feature_name;
-
-    uint8_t n_ontology_terms;
-    std::vector<uint8_t> ontology_term_name_len;
-    std::vector<std::string> ontology_term_name;
-};
-
-// ---------------------------------------------------------------------------------------------------------------------
-
-}  // namespace genotype
-}  // namespace genie
-
-// ---------------------------------------------------------------------------------------------------------------------
-
-#endif  // SRC_GENIE_ANNOTATION_PARAMETERSETCOMPOSER_H_
-
-// ---------------------------------------------------------------------------------------------------------------------
-// ---------------------------------------------------------------------------------------------------------------------
->>>>>>> adbb2fb7
+// ---------------------------------------------------------------------------------------------------------------------