/**
 * @file
 * @copyright This file is part of GENIE. See LICENSE and/or
 * https://github.com/mitogen/genie for more details.
 */

#ifndef SRC_GENIE_FORMAT_MGB_RAW_REFERENCE_H_
#define SRC_GENIE_FORMAT_MGB_RAW_REFERENCE_H_

// ---------------------------------------------------------------------------------------------------------------------

#include <cstdint>
#include <vector>
#include "genie/core/parameter/data_unit.h"
#include "genie/format/mgb/raw_reference_seq.h"
#include "genie/util/bitwriter.h"

// ---------------------------------------------------------------------------------------------------------------------

namespace genie {
namespace format {
namespace mgb {

/**
 * @brief
 */
class RawReference : public core::parameter::DataUnit {
 private:
    std::vector<RawReferenceSequence> seqs;  //!< @brief

    bool headerless;

 public:
    /**
     * @brief
     */
    explicit RawReference(bool headerLess = false);

    /**
     * @brief
     * @param reader
     * @param headerOnly
     * @param headerLess
     */
    explicit RawReference(util::BitReader& reader, bool headerOnly = false, bool headerLess = false);

    /**
     * @brief
     */
    ~RawReference() override = default;

    /**
     * @brief
     * @param ref
     */
    void addSequence(RawReferenceSequence&& ref);

    /**
     * @brief
     * @param writer
     */
    void write(util::BitWriter& writer) const override;

    /**
     * @brief
     * @return
     */
    bool isEmpty() const;

    /**
     * @brief
     * @param index
     * @return
     */
    RawReferenceSequence& getSequence(size_t index);

    /**
     * @brief
     * @return
     */
    std::vector<RawReferenceSequence>::iterator begin();

    /**
     * @brief
     * @return
     */
    std::vector<RawReferenceSequence>::iterator end();

    /**
     * @brief
<<<<<<< HEAD
=======
     * @return
     */
    std::vector<RawReferenceSequence>::const_iterator begin() const { return seqs.begin(); }

    /**
     * @brief
     * @return
     */
    std::vector<RawReferenceSequence>::const_iterator end() const { return seqs.end(); }

    /**
     * @brief
>>>>>>> 66765f0b
     * @param state
     */
    void setHeaderLess(bool state);
};

// ---------------------------------------------------------------------------------------------------------------------

}  // namespace mgb
}  // namespace format
}  // namespace genie

// ---------------------------------------------------------------------------------------------------------------------

#endif  // SRC_GENIE_FORMAT_MGB_RAW_REFERENCE_H_

// ---------------------------------------------------------------------------------------------------------------------
// ---------------------------------------------------------------------------------------------------------------------<|MERGE_RESOLUTION|>--- conflicted
+++ resolved
@@ -88,8 +88,6 @@
 
     /**
      * @brief
-<<<<<<< HEAD
-=======
      * @return
      */
     std::vector<RawReferenceSequence>::const_iterator begin() const { return seqs.begin(); }
@@ -102,7 +100,6 @@
 
     /**
      * @brief
->>>>>>> 66765f0b
      * @param state
      */
     void setHeaderLess(bool state);
