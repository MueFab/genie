--- conflicted
+++ resolved
@@ -5,7 +5,7 @@
  */
 
 #include "reader.h"
-#include <genie/util/exceptions.h>
+#include <genie/util/runtime-exception.h>
 
 #include <limits>
 
@@ -75,26 +75,6 @@
 std::map<std::string, size_t>& Reader::getRefs() { return refs; }
 // ---------------------------------------------------------------------------------------------------------------------
 
-<<<<<<< HEAD
-void Reader::read(size_t num, std::vector<Record>& vec, core::stats::PerfStats& stats) {
-    std::string string;
-    vec.clear();
-    if (rec_saved) {
-        rec_saved = false;
-        vec.emplace_back(std::move(save));
-    }
-    Record::Stats rstat;
-    while (num && std::getline(stream, string)) {
-        Record::Stats lstat;
-        Record rec(string, lstat);
-        rstat.add(lstat);
-        vec.emplace_back(rec);
-        if (vec.front().getRname() != vec.back().getRname()) {
-            save = std::move(vec.back());
-            vec.pop_back();
-            rec_saved = true;
-            return;
-=======
 void Reader::addCacheEntry(std::string &qname, size_t &pos) {
     auto search = index.find(qname);
     if (!(search == index.end())) {
@@ -121,7 +101,6 @@
             lines.push_back(std::move(line));
 
             stream.clear();
->>>>>>> 5a2161b1
         }
 
         index.erase(entry);
@@ -134,28 +113,12 @@
         return true;
     }
 
-<<<<<<< HEAD
-    stats.addInteger("size-sam-qname", rstat.qname);
-    stats.addInteger("size-sam-flag", rstat.flag);
-    stats.addInteger("size-sam-rname", rstat.rname);
-    stats.addInteger("size-sam-pos", rstat.pos);
-    stats.addInteger("size-sam-mapq", rstat.mapq);
-    stats.addInteger("size-sam-cigar", rstat.cigar);
-    stats.addInteger("size-sam-rnext", rstat.rnext);
-    stats.addInteger("size-sam-pnext", rstat.pnext);
-    stats.addInteger("size-sam-tlen", rstat.tlen);
-    stats.addInteger("size-sam-seq", rstat.seq);
-    stats.addInteger("size-sam-qual", rstat.qual);
-    stats.addInteger("size-sam-opt", rstat.opt);
-    stats.addInteger("size-sam-total", rstat.total());
-=======
 }
 
 // ---------------------------------------------------------------------------------------------------------------------
 
 bool Reader::good() {
     return (stream.good() && !(with_index && index.empty()));
->>>>>>> 5a2161b1
 }
 
 // ---------------------------------------------------------------------------------------------------------------------
