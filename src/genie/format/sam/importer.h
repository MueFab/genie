/**
 * @file
 * @copyright This file is part of GENIE. See LICENSE and/or
 * https://github.com/mitogen/genie for more details.
 */

#ifndef GENIE_SAM_IMPORTER_H
#define GENIE_SAM_IMPORTER_H

// ---------------------------------------------------------------------------------------------------------------------

#include <genie/core/format-importer.h>
#include <genie/core/record/record.h>
#include <genie/core/stats/perf-stats.h>
#include <genie/util/ordered-lock.h>
#include <genie/util/watch.h>
#include <list>
#include <map>
#include "reader.h"

// ---------------------------------------------------------------------------------------------------------------------

namespace genie {
namespace format {
namespace sam {

<<<<<<< HEAD
/**
 *
 */
class Importer : public core::FormatImporter {
   private:
    size_t blockSize;  //!<
    Reader samReader;  //!<
=======
// ---------------------------------------------------------------------------------------------------------------------

typedef std::list<Record> SamRecords;
typedef std::list<std::list<Record>> SamRecords2D;

class Importer : public core::FormatImporter {
   private:
    size_t blockSize;
    Reader samReader;
    ReadTemplateGroup rtg;
    util::OrderedLock lock;  //!< @brief Lock to ensure in order execution
>>>>>>> 5a2161b1

    /**
     *
     * @brief Convert 2 SAM records to SameRec MPEG-G record
     *
     * @param sam_r1: First SAM record
     * @param sam_r2: Second SAM record
     * @param refs: Map, contains Reference ID associated to each Reference Name
     * @return SameRec MPEG-G record
     */
    static std::unique_ptr<core::record::Record> convertSam2SameRec(Record& sam_r1, Record& sam_r2,
                                                                    std::map<std::string, size_t>& refs);

    /**
     *
     * @brief Add alignment to the existing SameRec MPEG-G record
     *
     * @param rec: SameRec MPEG-G record
     * @param sam_r1: First SAM record
     * @param sam_r2: Second SAM record
     * @param refs: Map, contains Reference ID associated to each Reference Name
     */
    static void addAlignmentToSameRec(std::unique_ptr<core::record::Record>& rec, Record& sam_r1, Record& sam_r2,
                                      std::map<std::string, size_t>& refs);

    /**
     *
     * @brief Convert SAM Records that belongs to the same template to SameRec MPEG-G records
     *
     * @param template_chunk: : List of MPEG-G records
     * @param sam_recs_2d: List of List of sam records (alignments).
     * @param refs: Map, contains Reference ID associated to each Reference Name
     */
    static void convertPairedEndNoSplit(core::record::Chunk& template_chunk, SamRecords2D& sam_recs_2d, std::map<std::string, size_t>& refs);

    /**
     *
     * @brief Convert a SAM Record to SplitRec MPEG-G record
     *
     * @param sam_r1: SAM record
     * @param sam_r2_ptr: pointer to the pair of sam_r1, NULL_POINTER if no pair found
     * @param refs: Map, contains Reference ID associated to each Reference Name
     * @return SplitRec MPEG-G record
     */
    static std::unique_ptr<core::record::Record> convertSam2SplitRec(Record& sam_r1, Record* sam_r2_ptr,
                                              std::map<std::string, size_t>& refs);

    /**
     *
     * @brief Add alignment to the existing SplitRec MPEG-G record
     *
     * @param rec: SplitRec MPEG-G record
     * @param sam_r1: SAM record that has the same RefID as the one stored in rec
     * @param sam_r2_ptr: pointer to the pair of sam_r1, NULL_POINTER if no pair found
     * @param refs: Map, contains Reference ID associated to each Reference Name
     */
    static void addAlignmentToSplitRec(std::unique_ptr<core::record::Record>& rec, Record& sam_r1, Record* sam_r2_ptr,
                                       std::map<std::string, size_t>& refs);


    /**
     *
     * @brief Convert SAM Records that belongs to the same template to SplitRec MPEG-G records
     *
     * @param template_chunk:
     * @param sam_recs_2d
     * @param refs
     */
    static void convertPairedEndSplitPair(core::record::Chunk& template_chunk, SamRecords2D& sam_recs_2d, std::map<std::string, size_t>& refs);

   public:
    /**
     *
     * @param _blockSize
     * @param _file
     */
    Importer(size_t _blockSize, std::istream &_file);

    /**
     *
<<<<<<< HEAD
     * @param flags
=======
     * @brief Convert SAM flags to MPEG-G record flags
     *
     * @param flags: SAM flags
>>>>>>> 5a2161b1
     * @return
     */
    static std::tuple<bool, uint8_t> convertFlags2Mpeg(uint16_t flags);

    /**
     *
     * @param token
     * @return
     */
    static char convertCigar2ECigarChar(char token);

    /**
     *
     * @param token
     * @return
     */
    static int stepSequence(char token);

    /**
     *
<<<<<<< HEAD
=======
     * @brief Convert CIGAR string to ECIGAR string
     *
>>>>>>> 5a2161b1
     * @param cigar
     * @param seq
     * @return
     */
    static std::string convertCigar2ECigar(const std::string &cigar, const std::string &seq);

<<<<<<< HEAD
    std::map<std::string, size_t> refs;  //!<
    size_t ref_counter;                  //!<

    /**
     *
     * @param ref
     * @param _r1
     * @param _r2
     * @return
     */
    static core::record::Record convert(uint16_t ref, sam::Record &&_r1, sam::Record *_r2);

    /**
     *
     * @param _classifier
     * @return
     */
    bool pumpRetrieve(genie::core::Classifier *_classifier) override;
=======
    /**
     *
     * @param id
     * @return
     */
    bool pump(size_t id) override;

    /**
     *
     */
    void dryIn() override;

    /**
     *
     * @brief Convert Unmapped Reads SAM records to MPEG-G records
     *
     * @param chunk: List of MPEG-G records
     * @param sam_recs: SAM record
     * @param refs: Map containing Reference ID associated to each Reference Name
     */
    static void convertUnmapped(core::record::Chunk& chunk, SamRecords& sam_recs, std::map<std::string, size_t>& refs);

    /**
     *
     * @brief Convert Single-end Reads SAM records to MPEG-G records
     *
     * @param chunk: List of MPEG-G records
     * @param sam_recs: SAM record
     * @param refs: Map, contains Reference ID associated to each Reference Name
     * @param unmapped_pair:  SAM record has
     * @param is_read_1_first
     */
    static void convertSingleEnd(core::record::Chunk& chunk, SamRecords& sam_recs, std::map<std::string, size_t>& refs,
                          bool unmapped_pair=false, bool is_read_1_first=true);

    /**
     * @brief Convert Paired-end Reads SAM records to MPEG-G records
     *
     * @param chunk: List of MPEG-G records
     * @param sam_recs_2d: List of List of sam records (alignments).
     * @param refs: Map, contains Reference ID associated to each Reference Name
     * @param force_split: Force creation of MPEG-G record for each read.
     */
    static void convertPairedEnd(core::record::Chunk& chunk, SamRecords2D& sam_recs_2d, std::map<std::string,
                                 size_t>& refs, bool force_split=false);

    /**
     * @brief Convert SAM records contained in ReadTemplate data structure to MPEG-G records
     *
     * @param chunk: List of MPEG-G records
     * @param rt: ReadTemplate object, contains SAM reads belongs to one template
     * @param refs: Map, contains Reference ID associated to each Reference Name
     * @param force_split: Force creation of MPEG-G record for each read.
     */
    static void convert(core::record::Chunk& chunk, ReadTemplate& rt, std::map<std::string, size_t>& refs,
                        bool force_split=false);
>>>>>>> 5a2161b1
};

// ---------------------------------------------------------------------------------------------------------------------

}  // namespace sam
}  // namespace format
}  // namespace genie

// ---------------------------------------------------------------------------------------------------------------------

#endif  // GENIE_IMPORTER_H

// ---------------------------------------------------------------------------------------------------------------------
// ---------------------------------------------------------------------------------------------------------------------<|MERGE_RESOLUTION|>--- conflicted
+++ resolved
@@ -11,10 +11,7 @@
 
 #include <genie/core/format-importer.h>
 #include <genie/core/record/record.h>
-#include <genie/core/stats/perf-stats.h>
 #include <genie/util/ordered-lock.h>
-#include <genie/util/watch.h>
-#include <list>
 #include <map>
 #include "reader.h"
 
@@ -24,15 +21,6 @@
 namespace format {
 namespace sam {
 
-<<<<<<< HEAD
-/**
- *
- */
-class Importer : public core::FormatImporter {
-   private:
-    size_t blockSize;  //!<
-    Reader samReader;  //!<
-=======
 // ---------------------------------------------------------------------------------------------------------------------
 
 typedef std::list<Record> SamRecords;
@@ -44,7 +32,6 @@
     Reader samReader;
     ReadTemplateGroup rtg;
     util::OrderedLock lock;  //!< @brief Lock to ensure in order execution
->>>>>>> 5a2161b1
 
     /**
      *
@@ -125,13 +112,9 @@
 
     /**
      *
-<<<<<<< HEAD
-     * @param flags
-=======
      * @brief Convert SAM flags to MPEG-G record flags
      *
      * @param flags: SAM flags
->>>>>>> 5a2161b1
      * @return
      */
     static std::tuple<bool, uint8_t> convertFlags2Mpeg(uint16_t flags);
@@ -152,48 +135,27 @@
 
     /**
      *
-<<<<<<< HEAD
-=======
      * @brief Convert CIGAR string to ECIGAR string
      *
->>>>>>> 5a2161b1
      * @param cigar
      * @param seq
      * @return
      */
     static std::string convertCigar2ECigar(const std::string &cigar, const std::string &seq);
 
-<<<<<<< HEAD
-    std::map<std::string, size_t> refs;  //!<
-    size_t ref_counter;                  //!<
-
-    /**
-     *
-     * @param ref
-     * @param _r1
-     * @param _r2
-     * @return
-     */
-    static core::record::Record convert(uint16_t ref, sam::Record &&_r1, sam::Record *_r2);
-
-    /**
-     *
-     * @param _classifier
-     * @return
-     */
-    bool pumpRetrieve(genie::core::Classifier *_classifier) override;
-=======
     /**
      *
      * @param id
      * @return
      */
-    bool pump(size_t id) override;
-
-    /**
-     *
-     */
-    void dryIn() override;
+   // bool pump(uint64_t& id, std::mutex& lock) override;
+
+    bool pumpRetrieve(core::Classifier* _classifier) override;
+
+    /**
+     *
+     */
+    void flushIn(uint64_t& pos) override;
 
     /**
      *
@@ -239,7 +201,6 @@
      */
     static void convert(core::record::Chunk& chunk, ReadTemplate& rt, std::map<std::string, size_t>& refs,
                         bool force_split=false);
->>>>>>> 5a2161b1
 };
 
 // ---------------------------------------------------------------------------------------------------------------------
