/**
 * @file
 * @copyright This file is part of GENIE. See LICENSE and/or
 * https://github.com/mitogen/genie for more details.
 */

#ifndef GENIE_HEADER_H
#define GENIE_HEADER_H

// ---------------------------------------------------------------------------------------------------------------------

#include <memory>
#include <string>
#include <vector>
#include "header-info.h"
#include "tag.h"
#include <map>

// ---------------------------------------------------------------------------------------------------------------------

namespace genie {
namespace format {
namespace sam {
namespace header {

/**
 *
 */
class HeaderLine {
   private:
<<<<<<< HEAD
    std::string name;                            //!<
    std::string comment;                         //!<
    std::vector<std::unique_ptr<TagBase>> tags;  //!<

    /**
     *
     * @param value
     * @param info
     */
=======
    std::string name;
    std::vector<std::unique_ptr<TagBase>> tags;

>>>>>>> 5a2161b1
    void parseSingleTag(const std::string& value, const TagInfo& info);

    /**
     *
     * @param _tags
     * @param info
     */
    void parseTags(const std::vector<std::string>& _tags, const HeaderLineInfo& info);

   public:
    /**
     *
     * @return
     */
    const std::string& getName() const;

<<<<<<< HEAD
    /**
     *
     * @return
     */
    const std::string& getComment() const;

    /**
     *
     * @return
     */
=======
>>>>>>> 5a2161b1
    const std::vector<std::unique_ptr<TagBase>>& getTags() const;

    /**
     *
     * @param tag
     */
    void addTag(std::unique_ptr<TagBase> tag);
    std::vector<std::unique_ptr<TagBase>>&& moveTags();

    /**
     *
     * @param line
     */
    explicit HeaderLine(const std::string& line);

    /**
     *
     * @param line
     */
    HeaderLine(HeaderLine&& line) noexcept;

    /**
     *
     * @param _name
     * @param _comment
     */
    HeaderLine(std::string&& _name, std::string&& _comment);

    /**
     *
     * @param stream
     */
    void print(std::ostream& stream) const;
};

<<<<<<< HEAD
/**
 *
 */
class Header {
   private:
    std::vector<HeaderLine> lines;  //!<
=======
// ---------------------------------------------------------------------------------------------------------------------

// Store parsed header lines
class Header {
   private:
    std::vector<HeaderLine> lines;
    std::vector<std::string> comments;
>>>>>>> 5a2161b1

    /**
     *
     */
    void globalChecks() const;

   public:
<<<<<<< HEAD
    /**
     *
     * @param stream
     */
=======


>>>>>>> 5a2161b1
    explicit Header(std::istream& stream);

    /**
     *
     */
    Header() = default;

    /**
     *
     * @param header
     */
    Header(Header&& header) noexcept;

    /**
     *
     * @param stream
     */
    void print(std::ostream& stream) const;

    /**
     *
     * @return
     */
    const std::vector<HeaderLine>& getLines() const;

<<<<<<< HEAD
    /**
     *
     * @param line
     */
=======
    void addComment(std::string&& _str);
>>>>>>> 5a2161b1
    void addLine(HeaderLine&& line);

    /**
     *
     * @return
     */
    static Header createDefaultHeader();
};

// ---------------------------------------------------------------------------------------------------------------------

}  // namespace header
}  // namespace sam
}  // namespace format
}  // namespace genie

// ---------------------------------------------------------------------------------------------------------------------

#endif  // GENIE_HEADER_H

// ---------------------------------------------------------------------------------------------------------------------
// ---------------------------------------------------------------------------------------------------------------------<|MERGE_RESOLUTION|>--- conflicted
+++ resolved
@@ -23,98 +23,30 @@
 namespace sam {
 namespace header {
 
-/**
- *
- */
+// ---------------------------------------------------------------------------------------------------------------------
+
 class HeaderLine {
    private:
-<<<<<<< HEAD
-    std::string name;                            //!<
-    std::string comment;                         //!<
-    std::vector<std::unique_ptr<TagBase>> tags;  //!<
-
-    /**
-     *
-     * @param value
-     * @param info
-     */
-=======
     std::string name;
     std::vector<std::unique_ptr<TagBase>> tags;
 
->>>>>>> 5a2161b1
     void parseSingleTag(const std::string& value, const TagInfo& info);
-
-    /**
-     *
-     * @param _tags
-     * @param info
-     */
     void parseTags(const std::vector<std::string>& _tags, const HeaderLineInfo& info);
 
    public:
-    /**
-     *
-     * @return
-     */
     const std::string& getName() const;
 
-<<<<<<< HEAD
-    /**
-     *
-     * @return
-     */
-    const std::string& getComment() const;
-
-    /**
-     *
-     * @return
-     */
-=======
->>>>>>> 5a2161b1
     const std::vector<std::unique_ptr<TagBase>>& getTags() const;
-
-    /**
-     *
-     * @param tag
-     */
     void addTag(std::unique_ptr<TagBase> tag);
     std::vector<std::unique_ptr<TagBase>>&& moveTags();
 
-    /**
-     *
-     * @param line
-     */
     explicit HeaderLine(const std::string& line);
-
-    /**
-     *
-     * @param line
-     */
     HeaderLine(HeaderLine&& line) noexcept;
-
-    /**
-     *
-     * @param _name
-     * @param _comment
-     */
     HeaderLine(std::string&& _name, std::string&& _comment);
 
-    /**
-     *
-     * @param stream
-     */
     void print(std::ostream& stream) const;
 };
 
-<<<<<<< HEAD
-/**
- *
- */
-class Header {
-   private:
-    std::vector<HeaderLine> lines;  //!<
-=======
 // ---------------------------------------------------------------------------------------------------------------------
 
 // Store parsed header lines
@@ -122,62 +54,22 @@
    private:
     std::vector<HeaderLine> lines;
     std::vector<std::string> comments;
->>>>>>> 5a2161b1
 
-    /**
-     *
-     */
     void globalChecks() const;
 
    public:
-<<<<<<< HEAD
-    /**
-     *
-     * @param stream
-     */
-=======
 
 
->>>>>>> 5a2161b1
     explicit Header(std::istream& stream);
-
-    /**
-     *
-     */
     Header() = default;
-
-    /**
-     *
-     * @param header
-     */
     Header(Header&& header) noexcept;
-
-    /**
-     *
-     * @param stream
-     */
     void print(std::ostream& stream) const;
 
-    /**
-     *
-     * @return
-     */
     const std::vector<HeaderLine>& getLines() const;
 
-<<<<<<< HEAD
-    /**
-     *
-     * @param line
-     */
-=======
     void addComment(std::string&& _str);
->>>>>>> 5a2161b1
     void addLine(HeaderLine&& line);
 
-    /**
-     *
-     * @return
-     */
     static Header createDefaultHeader();
 };
 
