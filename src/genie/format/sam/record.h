/**
 * @file
 * @copyright This file is part of GENIE. See LICENSE and/or
 * https://github.com/mitogen/genie for more details.
 */

#ifndef GENIE_SAM_RECORD_H
#define GENIE_SAM_RECORD_H

// ---------------------------------------------------------------------------------------------------------------------

#include <genie/core/cigar-tokenizer.h>
#include <genie/core/stats/perf-stats.h>
#include <string>

#include <map>
#include <list>
#include <vector>
// ---------------------------------------------------------------------------------------------------------------------

namespace genie {
namespace format {
namespace sam {

/**
 *
 * @return
 */
const core::CigarFormatInfo& getSAMCigarInfo();

<<<<<<< HEAD
/**
 *
 */
class Record {
   private:
    std::string qname;  //!<
    uint16_t flag;      //!<
    std::string rname;  //!<
    uint32_t pos;       //!<
    uint8_t mapq;       //!<
    std::string cigar;  //!<
    std::string rnext;  //!<
    uint32_t pnext;     //!<
    int32_t tlen;       //!<
    std::string seq;    //!<
    std::string qual;   //!<
                        // TODO: Tags
   public:
    struct Stats {
        bool active{true};  //!<
        size_t qname{};     //!<
        size_t flag{};      //!<
        size_t rname{};     //!<
        size_t pos{};       //!<
        size_t mapq{};      //!<
        size_t cigar{};     //!<
        size_t rnext{};     //!<
        size_t pnext{};     //!<
        size_t tlen{};      //!<
        size_t seq{};       //!<
        size_t qual{};      //!<
        size_t opt{};       //!<

        /**
         *
         * @param s
         */
        void add(const Stats& s);

        /**
         *
         * @return
         */
        size_t total() const;
    };

    /**
     *
     */
=======
// ---------------------------------------------------------------------------------------------------------------------
class Record {
private:
    std::string qname;
    uint16_t flag;
    std::string rname;
    uint32_t pos;
    uint8_t mapq;
    std::string cigar;
    std::string rnext;
    uint32_t pnext;
    int32_t tlen;
    std::string seq;
    std::string qual;
public:
>>>>>>> 5a2161b1
    enum class FlagPos : uint16_t {
        MULTI_SEGMENT_TEMPLATE = 0,
        PROPERLY_ALIGNED = 1,
        SEGMENT_UNMAPPED = 2,
        NEXT_SEGMENT_UNMAPPED = 3,
        SEQ_REVERSE = 4,
        NEXT_SEQ_REVERSE = 5,
        FIRST_SEGMENT = 6,
        LAST_SEGMENT = 7,
        SECONDARY_ALIGNMENT = 8,
        QUALITY_FAIL = 9,
        PCR_DUPLICATE = 10,
        SUPPLEMENTARY_ALIGNMENT = 11
    };

    /**
<<<<<<< HEAD
     *
     * @param _qname
     * @param _flag
     * @param _rname
     * @param _pos
     * @param _mapq
     * @param _cigar
     * @param _rnext
     * @param _pnext
     * @param _tlen
     * @param _seq
     * @param _qual
=======
     * @brief Default constructor of SAM record
     */
    Record();


    /**
     *
     * @param _qname: Query template name (QNAME)
     * @param _flag: Flag (FLAG)
     * @param _rname: Reference name (RNAME)
     * @param _pos: 1-based leftmost mapping Position (POS)
     * @param _mapq: Mapping quality (MAPQ)
     * @param _cigar: CIGAR string
     * @param _rnext: Reference sequence name of the primary alignment of the next read in the template (RNEXT)
     * @param _pnext: 1-based Position of the primary alignment of the next read in the template (PNEXT)
     * @param _tlen: signed observed Template length (TLEN)
     * @param _seq: Segment sequence (SEQ)
     * @param _qual: ASCII of base QUALity plus 33 (QUAL)
>>>>>>> 5a2161b1
     */
    Record(std::string _qname, uint16_t _flag, std::string _rname, uint32_t _pos, uint8_t _mapq, std::string _cigar,
           std::string _rnext, uint32_t _pnext, int32_t _tlen, std::string _seq, std::string _qual);

    /**
     *
<<<<<<< HEAD
     */
    Record();

    /**
     *
     * @param string
     * @param s
     */
    explicit Record(const std::string& string, Stats& s);

    /**
     *
     */
    void check() const;
=======
     * @brief Parse and convert string into SAM record
     *
     * @param string: SAM record as string
     */
    explicit Record(const std::string &string);
    explicit Record(const std::string &_qname, const std::string &string);

    /**
     * @brief Get QNAME
     *
     * @return QNAME
     */
    const std::string &getQname() const;

    /**
     *
     * @return
     */
    std::string &&moveQname();
>>>>>>> 5a2161b1

    /**
     *
     * @return
     */
<<<<<<< HEAD
    const std::string& getQname() const;

    /**
     *
     * @return
     */
    std::string&& moveQname();

    /**
     *
     * @return
     */
=======
>>>>>>> 5a2161b1
    uint16_t getFlags() const;

    /**
     *
     * @param f
     * @return
     */
    bool checkFlag(FlagPos f) const;

    /**
     *
     * @return
     */
<<<<<<< HEAD
    const std::string& getRname() const;

    /**
     *
     * @return
     */
    std::string&& moveRname();

    /**
     *
     * @return
     */
    uint32_t getPos() const;

    /**
     *
     * @return
     */
    uint8_t getMapQ() const;

    /**
     *
     * @return
     */
    const std::string& getCigar() const;

    /**
     *
     * @return
     */
    std::string&& moveCigar();

    /**
     *
     * @return
     */
    const std::string& getRnext() const;

    /**
     *
     * @return
     */
    std::string&& moveRnext();

    /**
     *
     * @return
     */
    uint32_t getPnext() const;

    /**
     *
     * @return
     */
    int32_t getTlen() const;

    /**
     *
     * @return
     */
    const std::string& getSeq() const;

    /**
     *
     * @return
     */
    std::string&& moveSeq();

    /**
     *
     * @return
     */
    const std::string& getQual() const;

    /**
     *
     * @return
     */
    std::string&& moveQual();

    /**
     *
     * @return
     */
=======
    const std::string &getRname() const;

    std::string &&moveRname();

    uint32_t getPos() const;

    uint8_t getMapQ() const;

    const std::string &getCigar() const;

    std::string &&moveCigar();

    const std::string &getRnext() const;

    std::string &&moveRnext();

    uint32_t getPnext() const;

    int32_t getTlen() const;

    const std::string &getSeq() const;

    std::string &&moveSeq();

    const std::string &getQual() const;

    std::string &&moveQual();

>>>>>>> 5a2161b1
    std::string toString() const;

//    const std::string &getReverseSeq() const;

    void checkValuesUsingRegex() const;

    void checkValuesUsingCondition() const;

    /**
     * @brief Check if current record is the first segment in the template
     *
     * @return
     */
    bool isFirstRead() const;

    /**
     * @brief Check if current record is the last segment in the template
     *
     * @return
     */
    bool isLastRead() const;

    /**
     * @brief Check if the current record is paired-end reads
     *
     * @return
     */
    bool isPairedEnd() const;

    /**
     * @brief Check if current record is primary line in the template
     *
     * @return
     */
    bool isPrimaryLine() const;

    /**
     * @brief Check if the current record is unmapped
     *
     * @return
     */
    bool isUnmapped() const;

    /**
     * @brief Check if the next read in the template is unmapped
     *
     * @return
     */
    bool isNextUnmapped() const;

    /**
     * @brief Check if the current record is pair of sam record other
     *
     * @param other: other sam record
     * @return
     */
    bool isPairOf(Record &other) const;

    void setSeq(const std::string& _seq);
};

// ---------------------------------------------------------------------------------------------------------------------

class ReadTemplate{
   public:
    enum class Index : uint8_t {
        SINGLE_UNMAPPED = 0,
        SINGLE_MAPPED = 1,
        PAIR_FIRST= 2,
        PAIR_LAST = 3,
        UNKNOWN = 4,
        TOTAL_TYPES = 5,
    };

   private:
    std::vector<std::list<Record>> data;
    std::string qname;

    /**
     * @brief initialize length of data
     *
     */
    void initializeData();

   public:

    /**
     * @brief Default constructor of ReadTemplate
     *
     */
    ReadTemplate();

    /**
     * @brief Create ReadTemplate based on sam record
     *
     * @param rec
     */
    explicit ReadTemplate(Record&& rec);

    /**
     * @brief Get QNAME
     *
     * @return
     */
    const std::string& getQname();

    /**
     * @brief Add sam record
     *
     * @param rec
     */
    void addRecord(Record&& rec);

    /**
     * @brief Check if sam records in ReadTemplate are unmapped
     *
     * @return
     */
    bool isUnmapped();

    /**
     * @brief Check if sam records in ReadTemplate are single-end reads
     *
     * @return
     */
    bool isSingle();

    /**
     * @brief Check if sam records in ReadTemplate are paired-end reads
     *
     * @return
     */
    bool isPair();

    /**
     * @brief Check if sam records in ReadTemplate cannot be categorized
     *
     * @return
     */
    bool isUnknown();

    /**
     * @brief Check if sam records are valid and does not belongs to 2 or more different category
     *
     * @return
     */
    bool isValid();

    /**
     * @brief Move all sam records contained to the 2 dimensional list
     *
     * @param sam_recs
     * @return
     */
    bool getRecords(std::list<std::list<Record>> & sam_recs);
};

}  // namespace sam
}  // namespace format
}  // namespace genie

// ---------------------------------------------------------------------------------------------------------------------

#endif  // GENIE_RECORD_H

// ---------------------------------------------------------------------------------------------------------------------
// ---------------------------------------------------------------------------------------------------------------------<|MERGE_RESOLUTION|>--- conflicted
+++ resolved
@@ -9,9 +9,8 @@
 
 // ---------------------------------------------------------------------------------------------------------------------
 
+#include <string>
 #include <genie/core/cigar-tokenizer.h>
-#include <genie/core/stats/perf-stats.h>
-#include <string>
 
 #include <map>
 #include <list>
@@ -22,63 +21,10 @@
 namespace format {
 namespace sam {
 
-/**
- *
- * @return
- */
+// ---------------------------------------------------------------------------------------------------------------------
+
 const core::CigarFormatInfo& getSAMCigarInfo();
 
-<<<<<<< HEAD
-/**
- *
- */
-class Record {
-   private:
-    std::string qname;  //!<
-    uint16_t flag;      //!<
-    std::string rname;  //!<
-    uint32_t pos;       //!<
-    uint8_t mapq;       //!<
-    std::string cigar;  //!<
-    std::string rnext;  //!<
-    uint32_t pnext;     //!<
-    int32_t tlen;       //!<
-    std::string seq;    //!<
-    std::string qual;   //!<
-                        // TODO: Tags
-   public:
-    struct Stats {
-        bool active{true};  //!<
-        size_t qname{};     //!<
-        size_t flag{};      //!<
-        size_t rname{};     //!<
-        size_t pos{};       //!<
-        size_t mapq{};      //!<
-        size_t cigar{};     //!<
-        size_t rnext{};     //!<
-        size_t pnext{};     //!<
-        size_t tlen{};      //!<
-        size_t seq{};       //!<
-        size_t qual{};      //!<
-        size_t opt{};       //!<
-
-        /**
-         *
-         * @param s
-         */
-        void add(const Stats& s);
-
-        /**
-         *
-         * @return
-         */
-        size_t total() const;
-    };
-
-    /**
-     *
-     */
-=======
 // ---------------------------------------------------------------------------------------------------------------------
 class Record {
 private:
@@ -94,7 +40,6 @@
     std::string seq;
     std::string qual;
 public:
->>>>>>> 5a2161b1
     enum class FlagPos : uint16_t {
         MULTI_SEGMENT_TEMPLATE = 0,
         PROPERLY_ALIGNED = 1,
@@ -111,20 +56,6 @@
     };
 
     /**
-<<<<<<< HEAD
-     *
-     * @param _qname
-     * @param _flag
-     * @param _rname
-     * @param _pos
-     * @param _mapq
-     * @param _cigar
-     * @param _rnext
-     * @param _pnext
-     * @param _tlen
-     * @param _seq
-     * @param _qual
-=======
      * @brief Default constructor of SAM record
      */
     Record();
@@ -143,29 +74,12 @@
      * @param _tlen: signed observed Template length (TLEN)
      * @param _seq: Segment sequence (SEQ)
      * @param _qual: ASCII of base QUALity plus 33 (QUAL)
->>>>>>> 5a2161b1
      */
     Record(std::string _qname, uint16_t _flag, std::string _rname, uint32_t _pos, uint8_t _mapq, std::string _cigar,
            std::string _rnext, uint32_t _pnext, int32_t _tlen, std::string _seq, std::string _qual);
 
     /**
      *
-<<<<<<< HEAD
-     */
-    Record();
-
-    /**
-     *
-     * @param string
-     * @param s
-     */
-    explicit Record(const std::string& string, Stats& s);
-
-    /**
-     *
-     */
-    void check() const;
-=======
      * @brief Parse and convert string into SAM record
      *
      * @param string: SAM record as string
@@ -185,27 +99,11 @@
      * @return
      */
     std::string &&moveQname();
->>>>>>> 5a2161b1
-
-    /**
-     *
-     * @return
-     */
-<<<<<<< HEAD
-    const std::string& getQname() const;
-
-    /**
-     *
-     * @return
-     */
-    std::string&& moveQname();
-
-    /**
-     *
-     * @return
-     */
-=======
->>>>>>> 5a2161b1
+
+    /**
+     *
+     * @return
+     */
     uint16_t getFlags() const;
 
     /**
@@ -219,112 +117,26 @@
      *
      * @return
      */
-<<<<<<< HEAD
-    const std::string& getRname() const;
-
-    /**
-     *
-     * @return
-     */
-    std::string&& moveRname();
-
-    /**
-     *
-     * @return
-     */
+    const std::string &getRname() const;
+
+    std::string &&moveRname();
+
     uint32_t getPos() const;
 
-    /**
-     *
-     * @return
-     */
     uint8_t getMapQ() const;
 
-    /**
-     *
-     * @return
-     */
-    const std::string& getCigar() const;
-
-    /**
-     *
-     * @return
-     */
-    std::string&& moveCigar();
-
-    /**
-     *
-     * @return
-     */
-    const std::string& getRnext() const;
-
-    /**
-     *
-     * @return
-     */
-    std::string&& moveRnext();
-
-    /**
-     *
-     * @return
-     */
+    const std::string &getCigar() const;
+
+    std::string &&moveCigar();
+
+    const std::string &getRnext() const;
+
+    std::string &&moveRnext();
+
     uint32_t getPnext() const;
 
-    /**
-     *
-     * @return
-     */
     int32_t getTlen() const;
 
-    /**
-     *
-     * @return
-     */
-    const std::string& getSeq() const;
-
-    /**
-     *
-     * @return
-     */
-    std::string&& moveSeq();
-
-    /**
-     *
-     * @return
-     */
-    const std::string& getQual() const;
-
-    /**
-     *
-     * @return
-     */
-    std::string&& moveQual();
-
-    /**
-     *
-     * @return
-     */
-=======
-    const std::string &getRname() const;
-
-    std::string &&moveRname();
-
-    uint32_t getPos() const;
-
-    uint8_t getMapQ() const;
-
-    const std::string &getCigar() const;
-
-    std::string &&moveCigar();
-
-    const std::string &getRnext() const;
-
-    std::string &&moveRnext();
-
-    uint32_t getPnext() const;
-
-    int32_t getTlen() const;
-
     const std::string &getSeq() const;
 
     std::string &&moveSeq();
@@ -333,7 +145,6 @@
 
     std::string &&moveQual();
 
->>>>>>> 5a2161b1
     std::string toString() const;
 
 //    const std::string &getReverseSeq() const;
