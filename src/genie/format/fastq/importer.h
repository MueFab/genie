/**
 * Copyright 2018-2024 The Genie Authors.
 * @file
 * @copyright
 * This file is part of Genie. See LICENSE and/or
 * https://github.com/MueFab/genie for more details.
 *
 * @brief Defines the class for importing FASTQ files and converting them into
 * MPEG-G records.
 *
 * The `Importer` class reads FASTQ-formatted files, either as single-end or
 * paired-end read files, and converts the reads into MPEG-G format. It handles
 * typical FASTQ file structures with 4 lines per record and performs basic
 * sanity checks on the data before conversion.
 */

#ifndef SRC_GENIE_FORMAT_FASTQ_IMPORTER_H_
#define SRC_GENIE_FORMAT_FASTQ_IMPORTER_H_

// -----------------------------------------------------------------------------

#include <array>
#include <string>
#include <vector>

#include "genie/core/format_importer.h"
#include "genie/core/record/record.h"
#include "genie/util/ordered_lock.h"

// -----------------------------------------------------------------------------

namespace genie::format::fastq {
static constexpr size_t kLinesPerRecord = 4;
/**
 * @brief Module to read FASTQ files and convert them into MPEG-G records.
 *
 * This class converts data from standard FASTQ files (either single-end or
 * paired-end reads) into the MPEG-G genomic record format. The class uses a
 * multi-stream approach to handle paired-end reads and performs checks to
 * ensure that the FASTQ records are valid.
 */
<<<<<<< HEAD
class Importer : public core::FormatImporter {
 private:
    static constexpr size_t LINES_PER_RECORD = 4;  //!< @brief How many lines in a fastq file belong to one record
    size_t blockSize;                              //!< @brief How many records to read in one pump() run
    std::vector<std::istream *> file_list;         //!< @brief Input streams (paired files supported)
    util::OrderedLock lock;                        //!< @brief Lock to ensure in order execution

    enum Lines { ID = 0, SEQUENCE = 1, RESERVED = 2, QUALITY = 3 };  //!< @brief FASTQ format lines
    enum Files { FIRST = 0, SECOND = 1 };                            //!< @brief File shortcuts

    /**
     * @brief Read one chunk of fastq data
     * @param _file_list Where to read data from (2 streams in paired mode)
     * @return Data extracted from the fastq files, not converted yet
     */
     std::vector<std::array<std::string, LINES_PER_RECORD>> readData(
        const std::vector<std::istream *> &_file_list);

    /**
     * @brief Check if read record data is actually valid for fastq files or if anything went wrong
     * @param data Data read previously
     */
    static void sanityCheck(const std::array<std::string, LINES_PER_RECORD> &data);

    /**
     * @brief Do the conversion to MPEG-G records
     * @param data Raw fastq data
     * @return Finished MPEG-G record
     */
    static core::record::Record buildRecord(std::vector<std::array<std::string, LINES_PER_RECORD>> data);
=======
class Importer final : public core::FormatImporter {
  //!< @brief Defines how many lines in a FASTQ file make up one record.
  size_t
      block_size_;  //!< @brief Number of records to read in one `pump()` run.
  std::vector<std::istream*>
      file_list_;           //!< @brief Input streams, supports paired files.
  util::OrderedLock lock_;  //!< @brief Lock to ensure ordered processing in
                            //!< multithreaded contexts.
  float last_progress_ = 0.0f;  //!< @brief Last progress value for logging.
  uint64_t last_pos_ = 0;       //!< @brief Last file position for progress.

  /**
   * @brief Enumerations for the different lines in a FASTQ record.
   */
  enum Lines {
    ID = 0,
    SEQUENCE = 1,
    RESERVED = 2,
    QUALITY = 3
  };  //!< @brief FASTQ format lines.

  /**
   * @brief Enumerations for input files in paired-end mode.
   */
  enum Files { FIRST = 0, SECOND = 1 };  //!< @brief Input file shortcuts.

  /**
   * @brief Reads one chunk of FASTQ data from the input file(s).
   *
   * This function reads one chunk of FASTQ data from the provided input
   * streams. If paired-end mode is enabled, it reads from both streams
   * simultaneously, ensuring that the records are synchronized. Each read is
   * split into its 4 constituent lines and stored for further processing.
   *
   * @param file_list Input file streams for the FASTQ files (2 streams for
   * paired-end mode).
   * @return A vector of arrays representing the FASTQ records.
   */
  static std::vector<std::array<std::string, kLinesPerRecord>> ReadData(
      const std::vector<std::istream*>& file_list);

  /**
   * @brief Validates the structure of a FASTQ record.
   *
   * This function performs a basic sanity check to ensure that the provided
   * FASTQ data adheres to the correct structure:
   * - The first line should start with '@'.
   * - The third line should start with '+'.
   * If these conditions are not met, the function throws an exception.
   *
   * @param data One FASTQ record (an array of 4 lines).
   */
  static void SanityCheck(const std::array<std::string, kLinesPerRecord>& data);

  /**
   * @brief Converts the raw FASTQ data into MPEG-G formatted records.
   *
   * This function takes the raw FASTQ data (as read from the input files),
   * processes it, and converts it into MPEG-G formatted records, which can be
   * used for downstream MPEG-G processing and storage.
   *
   * @param data Raw FASTQ data read from the input streams.
   * @return A fully constructed MPEG-G `Record`.
   */
  static core::record::Record BuildRecord(
      std::vector<std::array<std::string, kLinesPerRecord>> data);
>>>>>>> 7aca0b17

 public:
  /**
   * @brief Constructor for unpaired FASTQ import.
   *
   * Initializes the importer for single-end FASTQ files, reading data from a
   * single input stream.
   *
   * @param block_size Number of records to read per `pump()` call.
   * @param file_1 Input stream for the single-end FASTQ file.
   */
  Importer(size_t block_size, std::istream& file_1);

  /**
   * @brief Constructor for paired-end FASTQ import.
   *
   * Initializes the importer for paired-end FASTQ files, reading data from two
   * input streams simultaneously. The records from both streams must be
   * synchronized.
   *
   * @param block_size Number of records to read per `pump()` call.
   * @param file_1 Input stream for the first paired-end FASTQ file (`R1`).
   * @param file_2 Input stream for the second paired-end FASTQ file (`R2`).
   */
  Importer(size_t block_size, std::istream& file_1, std::istream& file_2);

  /**
   * @brief Reads and processes a chunk of FASTQ data, converting it to MPEG-G
   * records.
   *
   * This method reads a chunk of data from the input streams and converts it to
   * MPEG-G format. It ensures that the output data is compatible with the
   * MPEG-G format and structure, and passes the resulting records to the
   * appropriate downstream classifiers.
   *
   * @param classifier The classifier responsible for receiving the converted
   * MPEG-G records.
   * @return True if records were successfully processed and output, false
   * otherwise.
   */
  bool PumpRetrieve(core::Classifier* classifier) override;
};

// -----------------------------------------------------------------------------

}  // namespace genie::format::fastq

// -----------------------------------------------------------------------------

#endif  // SRC_GENIE_FORMAT_FASTQ_IMPORTER_H_

// -----------------------------------------------------------------------------
// -----------------------------------------------------------------------------<|MERGE_RESOLUTION|>--- conflicted
+++ resolved
@@ -39,38 +39,6 @@
  * multi-stream approach to handle paired-end reads and performs checks to
  * ensure that the FASTQ records are valid.
  */
-<<<<<<< HEAD
-class Importer : public core::FormatImporter {
- private:
-    static constexpr size_t LINES_PER_RECORD = 4;  //!< @brief How many lines in a fastq file belong to one record
-    size_t blockSize;                              //!< @brief How many records to read in one pump() run
-    std::vector<std::istream *> file_list;         //!< @brief Input streams (paired files supported)
-    util::OrderedLock lock;                        //!< @brief Lock to ensure in order execution
-
-    enum Lines { ID = 0, SEQUENCE = 1, RESERVED = 2, QUALITY = 3 };  //!< @brief FASTQ format lines
-    enum Files { FIRST = 0, SECOND = 1 };                            //!< @brief File shortcuts
-
-    /**
-     * @brief Read one chunk of fastq data
-     * @param _file_list Where to read data from (2 streams in paired mode)
-     * @return Data extracted from the fastq files, not converted yet
-     */
-     std::vector<std::array<std::string, LINES_PER_RECORD>> readData(
-        const std::vector<std::istream *> &_file_list);
-
-    /**
-     * @brief Check if read record data is actually valid for fastq files or if anything went wrong
-     * @param data Data read previously
-     */
-    static void sanityCheck(const std::array<std::string, LINES_PER_RECORD> &data);
-
-    /**
-     * @brief Do the conversion to MPEG-G records
-     * @param data Raw fastq data
-     * @return Finished MPEG-G record
-     */
-    static core::record::Record buildRecord(std::vector<std::array<std::string, LINES_PER_RECORD>> data);
-=======
 class Importer final : public core::FormatImporter {
   //!< @brief Defines how many lines in a FASTQ file make up one record.
   size_t
@@ -137,7 +105,6 @@
    */
   static core::record::Record BuildRecord(
       std::vector<std::array<std::string, kLinesPerRecord>> data);
->>>>>>> 7aca0b17
 
  public:
   /**
