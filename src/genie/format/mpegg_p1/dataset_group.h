/**
 * @file
 * @copyright This file is part of GENIE. See LICENSE and/or
 * https://github.com/mitogen/genie for more details.
 */

#ifndef GENIE_PART1_DATASET_GROUP_H
#define GENIE_PART1_DATASET_GROUP_H

// ---------------------------------------------------------------------------------------------------------------------

#include <memory>
#include <vector>

#include <genie/util/bitreader.h>
#include <genie/util/bitwriter.h>

#include "reference/reference.h"
#include "dataset/dataset.h"
#include "reference_metadata/reference_metadata.h"
#include "label_list/label_list.h"

// ---------------------------------------------------------------------------------------------------------------------

namespace genie {
namespace format {
namespace mpegg_p1 {

/**
 *
 */
class DGMetadata {
   public:
    /**
     *
     */
    DGMetadata();

    /**
     * Get length of DG metadata in bytes
     *
     * @return
     */
    uint64_t getLength() const;

    /**
     *
     * @param bit_writer
     */
    void write(genie::util::BitWriter& bit_writer) const;

   private:
    std::vector<uint8_t> DG_metadata_value;  //!<

};

/**
 *
 */
class DGProtection {
   public:
    /**
     *
     */
    DGProtection();

    /**
     * Get length of DG protection in bytes
     *
     * @return
     */
    uint64_t getLength() const;

    /**
     *
     * @param bit_writer
     */
    void write(genie::util::BitWriter& bit_writer) const;

   private:
    std::vector<uint8_t> DG_protection_value;  //!<

};

class DatasetGroup {
   private:
    /** ------------------------------------------------------------------------------------------------------------
     * ISO 23092-1 Section 6.5.1.2 table 9 - dataset_group_header
     * ------------------------------------------------------------------------------------------------------------- */
    uint8_t dataset_group_ID;
    uint8_t version_number;

    // dataset_IDs[] u(16) from datasets
    /** ------------------------------------------------------------------------------------------------------------
     * ISO 23092-1 Section 6.5.1 table 8
     * ------------------------------------------------------------------------------------------------------------- */

    // ISO 23092-1 Section 6.5.1.3
    // optional
    std::vector<Reference> references;

    // ISO 23092-1 Section 6.5.1.4
    std::vector<ReferenceMetadata> reference_metadata;

    // ISO 23092-1 Section 6.5.1.5
    // optional
    std::unique_ptr<LabelList> label_list;

    // ISO 23092-1 Section 6.5.1.6 specification 23092-3
    // optional
    std::unique_ptr<DGMetadata> DG_metadata;

    // ISO 23092-1 Section 6.5.1.7 specification 23092-3
    // optional
    std::unique_ptr<DGProtection> DG_protection;

    // ISO 23092-1 Section 6.5.2.1
    std::vector<Dataset> datasets;

   public:

    /**
     *
     * @param _datasets
     */
    explicit DatasetGroup(std::vector<Dataset>&& _datasets);

    /**
     *
<<<<<<< HEAD
     * @param sets
     * @param x_datasetGroupID
     */
    explicit DatasetGroup(std::vector<genie::format::mpegg_p1::Dataset>* sets, const uint8_t x_datasetGroupID);
=======
     * @param bit_reader
     */
    explicit DatasetGroup(util::BitReader& reader, size_t length);
>>>>>>> 410a2e90

    /**
     *
     * @param sort_ids
     * @return
     */
    std::vector<uint16_t>&& getDatasetIDs(bool sort_ids=false) const;

    /**
     *
     * @param _references
     */
    void addReferences(std::vector<Reference>&& _references);

    /**
     *
     * @return
     */
    const std::vector<Reference>& getReferences() const;

    /**
     *
     * @param _ref_metadata
     */
    void addReferenceMetadata(std::vector<ReferenceMetadata>&& _ref_metadata);

    /**
     * Get an array of reference metadata
     *
     * @return
     */
    const std::vector<ReferenceMetadata>& getReferenceMetadata() const;

    /**
     *
     * @param _labels
     */
    void addLabels(std::vector<Label>&& _labels);

    /**
     *
     * @param _label_list
     */
    void addLabelList(std::unique_ptr<LabelList> _label_list);

    /**
     *
     * @return
     */
    const LabelList& getLabelList() const;

    /**
     * Add DG_metadata
     *
     * @param _dg_metadata
     */
    void addDGMetadata(std::unique_ptr<DGMetadata> _dg_metadata);

    /**
     * Get DG_metadata
     *
     * @return
     */
    const DGMetadata& getDgMetadata() const;

    /**
     * Add DG_protection
     *
     * @param _dg_protection
     */
    void addDGProtection(std::unique_ptr<DGProtection>_dg_protection);

    /**
     * Get DG_protection
     *
     * @return
     */
    const DGProtection& getDgProtection() const;

    /**
     *
     * @return
     */
    const std::vector<Dataset>& getDatasets() const;

    /**
     *
     * @param ID
     */
    void setID(uint8_t ID);

    /**
     *
     * @return
     */
    uint64_t getHeaderLength() const;

    /**
     *
     * @param writer
     */
    void writeHeader(util::BitWriter& writer) const;

    /**
     *
     * @param reader
     */
    void readHeader(util::BitReader& reader, size_t length);

    /**
     * Get length of Dataset Header in bytes.
     * @return
     */
    uint64_t getLength() const;

    /**
     *
     * @param writer
     */
    void write(util::BitWriter& writer) const;

};

// ---------------------------------------------------------------------------------------------------------------------

}  // namespace mpegg_p1
}  // namespace format
}  // namespace genie

// ---------------------------------------------------------------------------------------------------------------------

#endif  // GENIE_PART1_DATASET_GROUP_H

// ---------------------------------------------------------------------------------------------------------------------
// ---------------------------------------------------------------------------------------------------------------------<|MERGE_RESOLUTION|>--- conflicted
+++ resolved
@@ -127,16 +127,9 @@
 
     /**
      *
-<<<<<<< HEAD
-     * @param sets
-     * @param x_datasetGroupID
-     */
-    explicit DatasetGroup(std::vector<genie::format::mpegg_p1::Dataset>* sets, const uint8_t x_datasetGroupID);
-=======
      * @param bit_reader
      */
     explicit DatasetGroup(util::BitReader& reader, size_t length);
->>>>>>> 410a2e90
 
     /**
      *
