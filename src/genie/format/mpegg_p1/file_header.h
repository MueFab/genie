#ifndef GENIE_FILE_HEADER_H
#define GENIE_FILE_HEADER_H
#include <vector>
namespace genie {
namespace format {
namespace mpegg_p1 {

class FileHeader {
   public:
   private:
    /**
<<<<<<< HEAD
     * ISO 23092-1 Section 6.6.2 table 30
     *
     * ------------------------------------------------------------------------------------------------------------- */
    const char* const major_brand = "MPEG-G";
    const char* const minor_brand = "??00";  // TODO: should be: "<version number, as the last two digits of the year of
                                             // release of the major brand>00"
    std::vector<char[4]> compatible_brand;
=======
    * ISO 23092-1 Section 6.6.2 table 30
    *
    * ------------------------------------------------------------------------------------------------------------- */
    const char * const major_brand = "MPEG-G";
    const char * const minor_brand = "2000";  // FIXME: 19 or 20?
    std::vector<char[4]> compatible_brand;  // TODO: use std::string?
    
>>>>>>> 3dad4e8c
};

}  // namespace mpegg_p1
}  // namespace format
}  // namespace genie

#endif  // GENIE_FILE_HEADER_H<|MERGE_RESOLUTION|>--- conflicted
+++ resolved
@@ -9,15 +9,6 @@
    public:
    private:
     /**
-<<<<<<< HEAD
-     * ISO 23092-1 Section 6.6.2 table 30
-     *
-     * ------------------------------------------------------------------------------------------------------------- */
-    const char* const major_brand = "MPEG-G";
-    const char* const minor_brand = "??00";  // TODO: should be: "<version number, as the last two digits of the year of
-                                             // release of the major brand>00"
-    std::vector<char[4]> compatible_brand;
-=======
     * ISO 23092-1 Section 6.6.2 table 30
     *
     * ------------------------------------------------------------------------------------------------------------- */
@@ -25,7 +16,6 @@
     const char * const minor_brand = "2000";  // FIXME: 19 or 20?
     std::vector<char[4]> compatible_brand;  // TODO: use std::string?
     
->>>>>>> 3dad4e8c
 };
 
 }  // namespace mpegg_p1
