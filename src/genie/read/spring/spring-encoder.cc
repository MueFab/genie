/**
 * @file
 * @copyright This file is part of GENIE. See LICENSE and/or
 * https://github.com/mitogen/genie for more details.
 */

#include "spring-encoder.h"
#include <genie/quality/paramqv1/qv_coding_config_1.h>
#include <genie/util/thread-manager.h>
#include <cmath>
#include <utility>
#include "generate-read-streams.h"
#include "reorder-compress-quality-id.h"

namespace genie {
namespace read {
namespace spring {

void SpringEncoder::flowIn(core::record::Chunk&& t, size_t id) { preprocessor.preprocess(std::move(t), id); }

class SpringSource : public util::OriginalSource, public util::Source<core::AccessUnitRaw> {
   private:
    se_data data;
    pe_block_data bdata;
    compression_params cp;
    std::string temp_dir;
    util::FastqStats* stats;
    uint32_t num_AUs;
    genie::core::QVEncoder* coder;
    genie::core::NameEncoder* ncoder;

   public:
    SpringSource(genie::core::QVEncoder* _coder, genie::core::NameEncoder* _ncoder, const compression_params& _cp, std::string  _temp_dir, util::FastqStats* _stats)
        : cp(_cp), temp_dir(std::move(_temp_dir)), stats(_stats), coder(_coder), ncoder(_ncoder) {
        if (cp.paired_end) {
            loadPE_Data(cp, temp_dir, true, &data);
            generateBlocksPE(data, &bdata);
            data.order_arr.clear();
        } else {
            loadSE_Data(cp, temp_dir, &data);
        }

        num_AUs = std::ceil(float(cp.num_reads) / cp.num_reads_per_block);
    }

    bool pump(size_t id) override {
        core::AccessUnitRaw au(core::parameter::ParameterSet(), 0);
        if (cp.paired_end) {
            au = generate_read_streams_pe(data, bdata, id);
        } else {
            au = generate_read_streams_se(data, id);
        }

        core::record::Chunk chunk;
        if(coder || ncoder) {
            std::ifstream qvfile(temp_dir + "/quality_streams." + std::to_string(id));
            std::ifstream namefile(temp_dir + "/id_streams." + std::to_string(id));
            for(size_t i = 0; i < au.getNumRecords(); ++i) {
                std::string name;
                if(ncoder) {
                    UTILS_DIE_IF(!std::getline(namefile, name), "Name file too short");
                }
                chunk.emplace_back((uint8_t )cp.paired_end + 1, core::record::ClassType::CLASS_U, std::move(name),
                    "", 0);
                if(coder) {
                    for(size_t j = 0; j < (uint8_t )cp.paired_end + 1u; ++j) {
                        std::string qv;
                        UTILS_DIE_IF(!std::getline(qvfile, qv), "Qv file too short");
                        core::record::Segment s(std::string(qv.length(), 'N'));
                        s.addQualities(std::move(qv));
                        chunk.back().addSegment(std::move(s));
                    }
                }
            }
        }

        if(ncoder) {
            au.get(core::GenDesc::RNAME) = this->ncoder->encode(chunk);
        }

        if(coder) {
            auto qv_coded = this->coder->encode(chunk);
            au.get(core::GenDesc::QV) = qv_coded.second;
            au.getParameters().addClass(genie::core::record::ClassType::CLASS_U, std::move(qv_coded.first));
        } else {
            au.getParameters().addClass(genie::core::record::ClassType::CLASS_U,
                                        util::make_unique<genie::quality::paramqv1::QualityValues1>(
                                            genie::quality::paramqv1::QualityValues1::QvpsPresetId::ASCII, false));
        }


<<<<<<< HEAD
        flowOut(std::move(au), id);
        return id != num_AUs - 1 ;
=======
SpringEncoder::SpringEncoder(int _num_thr, std::string _working_dir, bool _ureads_flag, bool _preserve_quality,
                             bool _preserve_id, genie::core::stats::FastqStats &_stats)
    : num_thr(_num_thr),
      working_dir(std::move(_working_dir)),
      preserve_quality(_preserve_quality),
      preserve_id(_preserve_id) {
    // generate random temp directory in the working directory
    while (true) {
        std::string random_str = "tmp." + spring::random_string(10);
        temp_dir = working_dir + "/" + random_str + '/';
        if (!ghc::filesystem::exists(temp_dir)) break;
>>>>>>> a666b89b
    }

    /**
     * @brief Signal end of data.
     */
    virtual void dryIn() override { dryOut(); }
};

void SpringEncoder::dryIn() {
<<<<<<< HEAD
    preprocessor.finish();
=======
    preprocessClean();
    auto preprocess_end = std::chrono::steady_clock::now();
    std::cout << "Preprocessing done!\n";
    std::cout << "Time for this step: "
              << std::chrono::duration_cast<std::chrono::seconds>(preprocess_end - preprocess_start).count() << " s\n";
    if (stats != NULL) {
        stats->preprocess_t = preprocess_end - preprocess_start;
    }
>>>>>>> a666b89b

    std::cout << "Reordering ...\n";
    auto reorder_start = std::chrono::steady_clock::now();
    call_reorder(preprocessor.temp_dir, preprocessor.cp);
    auto reorder_end = std::chrono::steady_clock::now();
    std::cout << "Reordering done!\n";
    std::cout << "Time for this step: "
              << std::chrono::duration_cast<std::chrono::seconds>(reorder_end - reorder_start).count() << " s\n";
<<<<<<< HEAD
=======
    if (stats != NULL) {
        stats->reorder_t = reorder_end - reorder_start;
    }
>>>>>>> a666b89b

    std::cout << "Encoding ...\n";
    auto encoder_start = std::chrono::steady_clock::now();
    call_encoder(preprocessor.temp_dir, preprocessor.cp);
    auto encoder_end = std::chrono::steady_clock::now();
    std::cout << "Encoding done!\n";
    std::cout << "Time for this step: "
              << std::chrono::duration_cast<std::chrono::seconds>(encoder_end - encoder_start).count() << " s\n";
<<<<<<< HEAD

    if (preprocessor.cp.preserve_quality || preprocessor.cp.preserve_id) {
        std::cout << "Reordering and compressing quality and/or ids ...\n";
        auto rcqi_start = std::chrono::steady_clock::now();
        reorder_compress_quality_id(preprocessor.temp_dir, preprocessor.cp, stats);
        auto rcqi_end = std::chrono::steady_clock::now();
        std::cout << "Reordering and compressing quality and/or ids done!\n";
        std::cout << "Time for this step: "
                  << std::chrono::duration_cast<std::chrono::seconds>(rcqi_end - rcqi_start).count() << " s\n";
=======
    if (stats != NULL) {
        stats->encode_t = encoder_end - encoder_start;
    }

    // --------------------------------------------------------------------------------------------------

    std::cout << "Generating read streams ...\n";
    auto grs_start = std::chrono::steady_clock::now();

    if (!cp.paired_end) {
        spring::se_data data;
        spring::loadSE_Data(cp, temp_dir, &data);
        for (size_t i = 0; i < spring::getNumBlocks(cp); ++i) {
            flowOut(spring::generate_subseqs(data, i), i);
        }
    } else {
        spring::se_data data;
        spring::pe_statistics statistics;
        spring::pe_block_data block_data;
        spring::loadPE_Data(cp, temp_dir, &data);
        generateBlocksPE(data, &block_data);
        data.order_arr.clear();
        for (size_t i = 0; i < spring::getNumBlocks(cp); ++i) {
            flowOut(spring::generate_streams_pe(data, block_data, i, &statistics), i);
        }
    }
    auto grs_end = std::chrono::steady_clock::now();
    std::cout << "Generating read streams done!\n";
    std::cout << "Time for this step: " << std::chrono::duration_cast<std::chrono::seconds>(grs_end - grs_start).count()
              << " s\n";
    if (stats != NULL) {
        stats->generation_t = grs_end - grs_start;
>>>>>>> a666b89b
    }

    SpringSource src(this->qvcoder, this->namecoder,this->preprocessor.cp, this->preprocessor.temp_dir, this->stats);
    src.setDrain(this->drain);

    util::ThreadManager mgr(preprocessor.cp.num_thr, &src);
    mgr.run();
}
}  // namespace spring
}  // namespace read
}  // namespace genie<|MERGE_RESOLUTION|>--- conflicted
+++ resolved
@@ -89,22 +89,8 @@
         }
 
 
-<<<<<<< HEAD
         flowOut(std::move(au), id);
         return id != num_AUs - 1 ;
-=======
-SpringEncoder::SpringEncoder(int _num_thr, std::string _working_dir, bool _ureads_flag, bool _preserve_quality,
-                             bool _preserve_id, genie::core::stats::FastqStats &_stats)
-    : num_thr(_num_thr),
-      working_dir(std::move(_working_dir)),
-      preserve_quality(_preserve_quality),
-      preserve_id(_preserve_id) {
-    // generate random temp directory in the working directory
-    while (true) {
-        std::string random_str = "tmp." + spring::random_string(10);
-        temp_dir = working_dir + "/" + random_str + '/';
-        if (!ghc::filesystem::exists(temp_dir)) break;
->>>>>>> a666b89b
     }
 
     /**
@@ -114,18 +100,7 @@
 };
 
 void SpringEncoder::dryIn() {
-<<<<<<< HEAD
     preprocessor.finish();
-=======
-    preprocessClean();
-    auto preprocess_end = std::chrono::steady_clock::now();
-    std::cout << "Preprocessing done!\n";
-    std::cout << "Time for this step: "
-              << std::chrono::duration_cast<std::chrono::seconds>(preprocess_end - preprocess_start).count() << " s\n";
-    if (stats != NULL) {
-        stats->preprocess_t = preprocess_end - preprocess_start;
-    }
->>>>>>> a666b89b
 
     std::cout << "Reordering ...\n";
     auto reorder_start = std::chrono::steady_clock::now();
@@ -134,12 +109,6 @@
     std::cout << "Reordering done!\n";
     std::cout << "Time for this step: "
               << std::chrono::duration_cast<std::chrono::seconds>(reorder_end - reorder_start).count() << " s\n";
-<<<<<<< HEAD
-=======
-    if (stats != NULL) {
-        stats->reorder_t = reorder_end - reorder_start;
-    }
->>>>>>> a666b89b
 
     std::cout << "Encoding ...\n";
     auto encoder_start = std::chrono::steady_clock::now();
@@ -148,7 +117,6 @@
     std::cout << "Encoding done!\n";
     std::cout << "Time for this step: "
               << std::chrono::duration_cast<std::chrono::seconds>(encoder_end - encoder_start).count() << " s\n";
-<<<<<<< HEAD
 
     if (preprocessor.cp.preserve_quality || preprocessor.cp.preserve_id) {
         std::cout << "Reordering and compressing quality and/or ids ...\n";
@@ -158,40 +126,6 @@
         std::cout << "Reordering and compressing quality and/or ids done!\n";
         std::cout << "Time for this step: "
                   << std::chrono::duration_cast<std::chrono::seconds>(rcqi_end - rcqi_start).count() << " s\n";
-=======
-    if (stats != NULL) {
-        stats->encode_t = encoder_end - encoder_start;
-    }
-
-    // --------------------------------------------------------------------------------------------------
-
-    std::cout << "Generating read streams ...\n";
-    auto grs_start = std::chrono::steady_clock::now();
-
-    if (!cp.paired_end) {
-        spring::se_data data;
-        spring::loadSE_Data(cp, temp_dir, &data);
-        for (size_t i = 0; i < spring::getNumBlocks(cp); ++i) {
-            flowOut(spring::generate_subseqs(data, i), i);
-        }
-    } else {
-        spring::se_data data;
-        spring::pe_statistics statistics;
-        spring::pe_block_data block_data;
-        spring::loadPE_Data(cp, temp_dir, &data);
-        generateBlocksPE(data, &block_data);
-        data.order_arr.clear();
-        for (size_t i = 0; i < spring::getNumBlocks(cp); ++i) {
-            flowOut(spring::generate_streams_pe(data, block_data, i, &statistics), i);
-        }
-    }
-    auto grs_end = std::chrono::steady_clock::now();
-    std::cout << "Generating read streams done!\n";
-    std::cout << "Time for this step: " << std::chrono::duration_cast<std::chrono::seconds>(grs_end - grs_start).count()
-              << " s\n";
-    if (stats != NULL) {
-        stats->generation_t = grs_end - grs_start;
->>>>>>> a666b89b
     }
 
     SpringSource src(this->qvcoder, this->namecoder,this->preprocessor.cp, this->preprocessor.temp_dir, this->stats);
