/**
 * @file
 * @copyright This file is part of GENIE. See LICENSE and/or
 * https://github.com/mitogen/genie for more details.
 */

#ifndef SRC_GENIE_READ_SPRING_SPRING_ENCODING_IMPL_H_
#define SRC_GENIE_READ_SPRING_SPRING_ENCODING_IMPL_H_

// ---------------------------------------------------------------------------------------------------------------------

#include <list>
#include <string>

// ---------------------------------------------------------------------------------------------------------------------

namespace genie {
namespace read {
namespace spring {

// ---------------------------------------------------------------------------------------------------------------------

template <size_t bitset_size>
encoder_global_b<bitset_size>::encoder_global_b(int max_readlen_param) {
    max_readlen = max_readlen_param;
    basemask = new std::bitset<bitset_size> *[max_readlen_param];
    for (int i = 0; i < max_readlen_param; i++) basemask[i] = new std::bitset<bitset_size>[128];
}

// ---------------------------------------------------------------------------------------------------------------------

template <size_t bitset_size>
encoder_global_b<bitset_size>::~encoder_global_b() {
    for (int i = 0; i < max_readlen; i++) delete[] basemask[i];
    delete[] basemask;
}

// ---------------------------------------------------------------------------------------------------------------------

template <size_t bitset_size>
std::string bitsettostring(std::bitset<bitset_size> b, const uint16_t readlen,
                           const encoder_global_b<bitset_size> &egb) {
    // destroys bitset b
    static const char revinttochar[8] = {'A', 'N', 'G', 0, 'C', 0, 'T', 0};
    std::string s;
    s.resize(readlen);
    uint64_t ull;
    for (int i = 0; i < 3 * readlen / 63 + 1; i++) {
        ull = (b & egb.mask63).to_ullong();
        b >>= 63;
        for (int j = 21 * i; j < 21 * i + 21 && j < readlen; j++) {
            s[j] = revinttochar[ull % 8];
            ull /= 8;
        }
    }
    return s;
}

// ---------------------------------------------------------------------------------------------------------------------

template <size_t bitset_size>
void encode(std::bitset<bitset_size> *read, bbhashdict *dict, uint32_t *order_s, uint16_t *read_lengths_s,
            const encoder_global &eg, const encoder_global_b<bitset_size> &egb) {
    static const int thresh_s = THRESH_ENCODER;
    static const int maxsearch = MAX_SEARCH_ENCODER;
#ifdef GENIE_USE_OPENMP
    omp_lock *read_lock = new omp_lock[eg.numreads_s + eg.numreads_N];
    omp_lock *dict_lock = new omp_lock[eg.numreads_s + eg.numreads_N];
#endif
    bool *remainingreads = new bool[eg.numreads_s + eg.numreads_N];
    std::fill(remainingreads, remainingreads + eg.numreads_s + eg.numreads_N, 1);

    std::bitset<bitset_size> *mask1 = new std::bitset<bitset_size>[eg.numdict_s];
    generateindexmasks<bitset_size>(mask1, dict, eg.numdict_s, 3);
    std::bitset<bitset_size> **mask = new std::bitset<bitset_size> *[eg.max_readlen];
    for (int i = 0; i < eg.max_readlen; i++) mask[i] = new std::bitset<bitset_size>[eg.max_readlen];
    generatemasks<bitset_size>(mask, eg.max_readlen, 3);

    //
    // This is the 3rd hottest parallel region in genie (behind gabac
    // paralelization and 3rd parallel region in reorder.h).  It shows
    // good load balancing and benefits from parallelization.
    //
    std::cout << "Encoding reads\n";
#ifdef GENIE_USE_OPENMP
#pragma omp parallel num_threads(eg.num_thr)
#endif
    {
#ifdef GENIE_USE_OPENMP
        int tid = omp_get_thread_num();
#else
        int tid = 0;
#endif
        std::ifstream f(eg.infile + '.' + std::to_string(tid), std::ios::binary);
        std::ifstream in_flag(eg.infile_flag + '.' + std::to_string(tid));
        std::ifstream in_pos(eg.infile_pos + '.' + std::to_string(tid), std::ios::binary);
        std::ifstream in_order(eg.infile_order + '.' + std::to_string(tid), std::ios::binary);
        std::ifstream in_RC(eg.infile_RC + '.' + std::to_string(tid));
        std::ifstream in_readlength(eg.infile_readlength + '.' + std::to_string(tid), std::ios::binary);
        std::ofstream f_seq(eg.outfile_seq + '.' + std::to_string(tid));
        std::ofstream f_pos(eg.outfile_pos + '.' + std::to_string(tid), std::ios::binary);
        std::ofstream f_noise(eg.outfile_noise + '.' + std::to_string(tid));
        std::ofstream f_noisepos(eg.outfile_noisepos + '.' + std::to_string(tid), std::ios::binary);
        std::ofstream f_order(eg.infile_order + '.' + std::to_string(tid) + ".tmp", std::ios::binary);
        std::ofstream f_RC(eg.infile_RC + '.' + std::to_string(tid) + ".tmp");
        std::ofstream f_readlength(eg.infile_readlength + '.' + std::to_string(tid) + ".tmp", std::ios::binary);
        int64_t dictidx[2];  // to store the start and end index (end not inclusive)
        // in the dict read_id array
        uint64_t startposidx;  // index in startpos
        uint64_t ull;
        uint64_t abs_pos = 0;  // absolute position in reference (total length
        // of all contigs till now)
        bool flag = 0;
        // flag to check if match was found or not
        std::string current, ref;
        std::bitset<bitset_size> forward_bitset, reverse_bitset, b;
        char c = '0', rc = 'd';
        std::list<contig_reads> current_contig;
        int64_t p = 0;
        uint16_t rl = 0;
        uint32_t ord = 0, list_size = 0;  // list_size variable introduced because
        // list::size() was running very slowly
        // on UIUC machine
        std::list<uint32_t> *deleted_rids = new std::list<uint32_t>[eg.numdict_s];
        bool done = false;
        while (!done) {
            if (!(in_flag >> c)) done = true;
            if (!done) {
<<<<<<< HEAD
                std::getline(f, current);
                rc = static_cast<char>(in_RC.get());
                in_pos.read(reinterpret_cast<char *>(&p), sizeof(int64_t));
                in_order.read(reinterpret_cast<char *>(&ord), sizeof(uint32_t));
                in_readlength.read(reinterpret_cast<char *>(&rl), sizeof(uint16_t));
=======
                read_dna_from_bits(current,f);
                rc = in_RC.get();
                in_pos.read((char *)&p, sizeof(int64_t));
                in_order.read((char *)&ord, sizeof(uint32_t));
                in_readlength.read((char *)&rl, sizeof(uint16_t));
>>>>>>> 93f47133
            }
            if (c == '0' || done || list_size > 10000000) {  // limit on list size so
                                                             // that memory doesn't get
                                                             // too large
                if (list_size != 0) {
                    // sort contig according to pos
                    current_contig.sort([](const contig_reads &ar, const contig_reads &br) { return ar.pos < br.pos; });
                    // make first pos zero and shift all pos values accordingly
                    auto current_contig_it = current_contig.begin();
                    int64_t first_pos = (*current_contig_it).pos;
                    for (; current_contig_it != current_contig.end(); ++current_contig_it)
                        (*current_contig_it).pos -= first_pos;

                    ref = buildcontig(current_contig, list_size);
                    if ((int64_t)ref.size() >= eg.max_readlen && (eg.numreads_s + eg.numreads_N > 0)) {
                        // try to align the singleton reads to ref
                        // first create bitsets from first readlen positions of ref
                        forward_bitset.reset();
                        reverse_bitset.reset();
                        stringtobitset(ref.substr(0, eg.max_readlen), (uint16_t)eg.max_readlen, forward_bitset,
                                       egb.basemask);
                        stringtobitset(reverse_complement(ref.substr(0, eg.max_readlen), eg.max_readlen),
                                       (uint16_t)eg.max_readlen, reverse_bitset, egb.basemask);
                        for (int64_t j = 0; j < (int64_t)ref.size() - eg.max_readlen + 1; j++) {
                            // search for singleton reads
                            for (int rev = 0; rev < 2; rev++) {
                                for (int l = 0; l < eg.numdict_s; l++) {
                                    if (!rev)
                                        b = forward_bitset & mask1[l];
                                    else
                                        b = reverse_bitset & mask1[l];
                                    ull = (b >> 3 * dict[l].start).to_ullong();
                                    startposidx = dict[l].bphf->lookup(ull);
                                    if (startposidx >= dict[l].numkeys)  // not found
                                        continue;
                                        // check if any other thread is modifying same dictpos
#ifdef GENIE_USE_OPENMP
                                    if (!dict_lock[startposidx].test()) continue;
#else
                                        // if we are single-threaded we do not need to continue
                                        // because nobody else could possibly try to modify the same
                                        // dictpos
#endif
                                    dict[l].findpos(dictidx, startposidx);
                                    if (dict[l].empty_bin[startposidx]) {  // bin is empty
#ifdef GENIE_USE_OPENMP
                                        dict_lock[startposidx].unset();
#endif
                                        continue;
                                    }
                                    uint64_t ull1 =
                                        ((read[dict[l].read_id[dictidx[0]]] & mask1[l]) >> 3 * dict[l].start)
                                            .to_ullong();
                                    if (ull == ull1) {  // checking if ull is actually the key for this bin
                                        for (int64_t i = dictidx[1] - 1; i >= dictidx[0] && i >= dictidx[1] - maxsearch;
                                             i--) {
                                            auto rid = dict[l].read_id[i];
                                            int hamming;
                                            if (!rev)
                                                hamming =
                                                    static_cast<int>(((forward_bitset ^ read[rid]) &
                                                                      mask[0][eg.max_readlen - read_lengths_s[rid]])
                                                                         .count());
                                            else
                                                hamming =
                                                    static_cast<int>(((reverse_bitset ^ read[rid]) &
                                                                      mask[0][eg.max_readlen - read_lengths_s[rid]])
                                                                         .count());
                                            if (hamming <= thresh_s) {
#ifdef GENIE_USE_OPENMP
                                                read_lock[rid].set();
#endif
                                                if (remainingreads[rid]) {
                                                    remainingreads[rid] = 0;
                                                    flag = 1;
                                                }
#ifdef GENIE_USE_OPENMP
                                                read_lock[rid].unset();
#endif
                                            }
                                            if (flag == 1) {  // match found
                                                flag = 0;
                                                list_size++;
                                                char l_rc = rev ? 'r' : 'd';
                                                int64_t pos = rev ? (j + eg.max_readlen - read_lengths_s[rid]) : j;
                                                std::string read_string =
                                                    rev ? reverse_complement(bitsettostring<bitset_size>(
                                                                                 read[rid], read_lengths_s[rid], egb),
                                                                             read_lengths_s[rid])
                                                        : bitsettostring<bitset_size>(read[rid], read_lengths_s[rid],
                                                                                      egb);
                                                current_contig.push_back(
                                                    {read_string, pos, l_rc, order_s[rid], read_lengths_s[rid]});
                                                for (int l1 = 0; l1 < eg.numdict_s; l1++) {
                                                    if (read_lengths_s[rid] > dict[l1].end)
                                                        deleted_rids[l1].push_back(rid);
                                                }
                                            }
                                        }
                                    }
#ifdef GENIE_USE_OPENMP
                                    dict_lock[startposidx].unset();
#endif
                                    // delete from dictionaries
                                    for (int l1 = 0; l1 < eg.numdict_s; l1++)
                                        for (auto it = deleted_rids[l1].begin(); it != deleted_rids[l1].end();) {
                                            b = read[*it] & mask1[l1];
                                            ull = (b >> 3 * dict[l1].start).to_ullong();
                                            startposidx = dict[l1].bphf->lookup(ull);
#ifdef GENIE_USE_OPENMP
                                            if (!dict_lock[startposidx].test()) {
                                                ++it;
                                                continue;
                                            }
#else
                                            // nothing to be done
#endif
                                            dict[l1].findpos(dictidx, startposidx);
                                            dict[l1].remove(dictidx, startposidx, *it);
                                            it = deleted_rids[l1].erase(it);
#ifdef GENIE_USE_OPENMP
                                            dict_lock[startposidx].unset();
#endif
                                        }
                                }
                            }
                            if (j != (int64_t)ref.size() - eg.max_readlen) {  // not at last position,shift bitsets
                                forward_bitset >>= 3;
                                forward_bitset = forward_bitset & mask[0][0];
                                forward_bitset |= egb.basemask[eg.max_readlen - 1][(uint8_t)ref[j + eg.max_readlen]];
                                reverse_bitset <<= 3;
                                reverse_bitset = reverse_bitset & mask[0][0];
                                reverse_bitset |=
                                    egb.basemask[0][(uint8_t)chartorevchar[(uint8_t)ref[j + eg.max_readlen]]];
                            }
                        }  // end for
                    }      // end if
                    // sort contig according to pos
                    current_contig.sort([](const contig_reads &ar, const contig_reads &br) { return ar.pos < br.pos; });
                    writecontig(ref, current_contig, f_seq, f_pos, f_noise, f_noisepos, f_order, f_RC, f_readlength,
                                abs_pos);
                }
                if (!done) {
                    current_contig = {{current, p, rc, ord, rl}};
                    list_size = 1;
                }
            } else if (c == '1') {  // read found during rightward search
                current_contig.push_back({current, p, rc, ord, rl});
                list_size++;
            }
        }
        f.close();
        in_flag.close();
        in_pos.close();
        in_order.close();
        in_RC.close();
        in_readlength.close();
        f_seq.close();
        f_pos.close();
        f_noise.close();
        f_noisepos.close();
        f_order.close();
        f_readlength.close();
        f_RC.close();
        delete[] deleted_rids;
    }  // end omp parallel

    uint64_t *file_len_seq_thr = new uint64_t[eg.num_thr];
    for (int tid = 0; tid < eg.num_thr; tid++) {
        std::ifstream in_seq(eg.outfile_seq + '.' + std::to_string(tid));
        in_seq.seekg(0, in_seq.end);
        file_len_seq_thr[tid] = in_seq.tellg();
        in_seq.close();
    }
    // Combine files produced by the threads
    std::ofstream f_order(eg.infile_order, std::ios::binary);
    std::ofstream f_readlength(eg.infile_readlength, std::ios::binary);
    std::ofstream f_noisepos(eg.outfile_noisepos, std::ios::binary);
    std::ofstream f_noise(eg.outfile_noise);
    std::ofstream f_RC(eg.infile_RC);
    std::ofstream f_seq(eg.outfile_seq);
    for (int tid = 0; tid < eg.num_thr; tid++) {
        std::ifstream in_seq(eg.outfile_seq + '.' + std::to_string(tid));
        std::ifstream in_order(eg.infile_order + '.' + std::to_string(tid) + ".tmp", std::ios::binary);
        std::ifstream in_readlength(eg.infile_readlength + '.' + std::to_string(tid) + ".tmp", std::ios::binary);
        std::ifstream in_RC(eg.infile_RC + '.' + std::to_string(tid) + ".tmp");
        std::ifstream in_noisepos(eg.outfile_noisepos + '.' + std::to_string(tid), std::ios::binary);
        std::ifstream in_noise(eg.outfile_noise + '.' + std::to_string(tid));
        f_seq << in_seq.rdbuf();
        f_seq.clear();
        f_order << in_order.rdbuf();
        f_order.clear();  // clear error flag in case in_order is empty
        f_noisepos << in_noisepos.rdbuf();
        f_noisepos.clear();  // clear error flag in case in_noisepos is empty
        f_noise << in_noise.rdbuf();
        f_noise.clear();  // clear error flag in case in_noise is empty
        f_readlength << in_readlength.rdbuf();
        f_readlength.clear();  // clear error flag in case in_readlength is empty
        f_RC << in_RC.rdbuf();
        f_RC.clear();  // clear error flag in case in_RC is empty

        remove((eg.outfile_seq + '.' + std::to_string(tid)).c_str());
        remove((eg.infile_order + '.' + std::to_string(tid)).c_str());
        remove((eg.infile_order + '.' + std::to_string(tid) + ".tmp").c_str());
        remove((eg.infile_readlength + '.' + std::to_string(tid)).c_str());
        remove((eg.infile_readlength + '.' + std::to_string(tid) + ".tmp").c_str());
        remove((eg.outfile_noisepos + '.' + std::to_string(tid)).c_str());
        remove((eg.outfile_noise + '.' + std::to_string(tid)).c_str());
        remove((eg.infile_RC + '.' + std::to_string(tid) + ".tmp").c_str());
        remove((eg.infile_RC + '.' + std::to_string(tid)).c_str());
        remove((eg.infile_flag + '.' + std::to_string(tid)).c_str());
        remove((eg.infile_pos + '.' + std::to_string(tid)).c_str());
        remove((eg.infile + '.' + std::to_string(tid)).c_str());
    }
    f_order.close();
    f_readlength.close();
    // write remaining singleton reads now
    std::ofstream f_unaligned(eg.outfile_unaligned, std::ios::binary);
    f_order.open(eg.infile_order, std::ios::binary | std::ofstream::app);
    f_readlength.open(eg.infile_readlength, std::ios::binary | std::ofstream::app);
    uint32_t matched_s = eg.numreads_s;
    uint64_t len_unaligned = 0;

    for (uint32_t i = 0; i < eg.numreads_s; i++)
        if (remainingreads[i] == 1) {
            matched_s--;
<<<<<<< HEAD
            f_order.write(reinterpret_cast<char *>(&order_s[i]), sizeof(uint32_t));
            f_readlength.write(reinterpret_cast<char *>(&read_lengths_s[i]), sizeof(uint16_t));
            f_unaligned << bitsettostring<bitset_size>(read[i], read_lengths_s[i], egb);
=======
            f_order.write((char *)&order_s[i], sizeof(uint32_t));
            f_readlength.write((char *)&read_lengths_s[i], sizeof(uint16_t));
            std::string unaligned_read = bitsettostring<bitset_size>(read[i], read_lengths_s[i], egb);
            write_dnaN_in_bits(unaligned_read, f_unaligned);
            len_unaligned += read_lengths_s[i];
>>>>>>> 93f47133
        }
    uint32_t matched_N = eg.numreads_N;
    for (uint32_t i = eg.numreads_s; i < eg.numreads_s + eg.numreads_N; i++)
        if (remainingreads[i] == 1) {
            matched_N--;
<<<<<<< HEAD
            f_unaligned << bitsettostring<bitset_size>(read[i], read_lengths_s[i], egb);
            f_order.write(reinterpret_cast<char *>(&order_s[i]), sizeof(uint32_t));
            f_readlength.write(reinterpret_cast<char *>(&read_lengths_s[i]), sizeof(uint16_t));
=======
            std::string unaligned_read = bitsettostring<bitset_size>(read[i], read_lengths_s[i], egb);
            write_dnaN_in_bits(unaligned_read, f_unaligned);
            f_order.write((char *)&order_s[i], sizeof(uint32_t));
            f_readlength.write((char *)&read_lengths_s[i], sizeof(uint16_t));
            len_unaligned += read_lengths_s[i];
>>>>>>> 93f47133
        }
    f_order.close();
    f_readlength.close();
    f_unaligned.close();
    delete[] remainingreads;
#ifdef GENIE_USE_OPENMP
    delete[] dict_lock;
    delete[] read_lock;
#endif
    for (int i = 0; i < eg.max_readlen; i++) delete[] mask[i];
    delete[] mask;
    delete[] mask1;

    // write length of unaligned array
    std::ofstream f_unaligned_count(eg.outfile_unaligned+".count", std::ios::binary);
    f_unaligned_count.write((char*)&len_unaligned, sizeof(uint64_t));
    f_unaligned_count.close();

    // convert read_pos into 8 byte non-diff (absolute)
    // positions
    uint64_t abs_pos = 0;
    uint64_t abs_pos_thr;
    std::ofstream fout_pos(eg.outfile_pos, std::ios::binary);
    for (int tid = 0; tid < eg.num_thr; tid++) {
        std::ifstream fin_pos(eg.outfile_pos + '.' + std::to_string(tid), std::ios::binary);
        fin_pos.read(reinterpret_cast<char *>(&abs_pos_thr), sizeof(uint64_t));
        while (!fin_pos.eof()) {
            abs_pos_thr += abs_pos;
            fout_pos.write(reinterpret_cast<char *>(&abs_pos_thr), sizeof(uint64_t));
            fin_pos.read(reinterpret_cast<char *>(&abs_pos_thr), sizeof(uint64_t));
        }
        fin_pos.close();
        remove((eg.outfile_pos + '.' + std::to_string(tid)).c_str());
        abs_pos += file_len_seq_thr[tid];
    }
    fout_pos.close();
    delete[] file_len_seq_thr;

    std::cout << "Encoding done:\n";
    std::cout << matched_s << " singleton reads were aligned\n";
    std::cout << matched_N << " reads with N were aligned\n";
    return;
}

// ---------------------------------------------------------------------------------------------------------------------

template <size_t bitset_size>
void setglobalarrays(encoder_global &eg, encoder_global_b<bitset_size> &egb) {
    for (int i = 0; i < 63; i++) egb.mask63[i] = 1;
    for (int i = 0; i < eg.max_readlen; i++) {
        egb.basemask[i][(uint8_t)'A'][3 * i] = 0;
        egb.basemask[i][(uint8_t)'A'][3 * i + 1] = 0;
        egb.basemask[i][(uint8_t)'A'][3 * i + 2] = 0;
        egb.basemask[i][(uint8_t)'C'][3 * i] = 0;
        egb.basemask[i][(uint8_t)'C'][3 * i + 1] = 0;
        egb.basemask[i][(uint8_t)'C'][3 * i + 2] = 1;
        egb.basemask[i][(uint8_t)'G'][3 * i] = 0;
        egb.basemask[i][(uint8_t)'G'][3 * i + 1] = 1;
        egb.basemask[i][(uint8_t)'G'][3 * i + 2] = 0;
        egb.basemask[i][(uint8_t)'T'][3 * i] = 0;
        egb.basemask[i][(uint8_t)'T'][3 * i + 1] = 1;
        egb.basemask[i][(uint8_t)'T'][3 * i + 2] = 1;
        egb.basemask[i][(uint8_t)'N'][3 * i] = 1;
        egb.basemask[i][(uint8_t)'N'][3 * i + 1] = 0;
        egb.basemask[i][(uint8_t)'N'][3 * i + 2] = 0;
    }

    // enc_noise uses substitution statistics from Minoche et al.
    eg.enc_noise[(uint8_t)'A'][(uint8_t)'C'] = '0';
    eg.enc_noise[(uint8_t)'A'][(uint8_t)'G'] = '1';
    eg.enc_noise[(uint8_t)'A'][(uint8_t)'T'] = '2';
    eg.enc_noise[(uint8_t)'A'][(uint8_t)'N'] = '3';
    eg.enc_noise[(uint8_t)'C'][(uint8_t)'A'] = '0';
    eg.enc_noise[(uint8_t)'C'][(uint8_t)'G'] = '1';
    eg.enc_noise[(uint8_t)'C'][(uint8_t)'T'] = '2';
    eg.enc_noise[(uint8_t)'C'][(uint8_t)'N'] = '3';
    eg.enc_noise[(uint8_t)'G'][(uint8_t)'T'] = '0';
    eg.enc_noise[(uint8_t)'G'][(uint8_t)'A'] = '1';
    eg.enc_noise[(uint8_t)'G'][(uint8_t)'C'] = '2';
    eg.enc_noise[(uint8_t)'G'][(uint8_t)'N'] = '3';
    eg.enc_noise[(uint8_t)'T'][(uint8_t)'G'] = '0';
    eg.enc_noise[(uint8_t)'T'][(uint8_t)'C'] = '1';
    eg.enc_noise[(uint8_t)'T'][(uint8_t)'A'] = '2';
    eg.enc_noise[(uint8_t)'T'][(uint8_t)'N'] = '3';
    eg.enc_noise[(uint8_t)'N'][(uint8_t)'A'] = '0';
    eg.enc_noise[(uint8_t)'N'][(uint8_t)'G'] = '1';
    eg.enc_noise[(uint8_t)'N'][(uint8_t)'C'] = '2';
    eg.enc_noise[(uint8_t)'N'][(uint8_t)'T'] = '3';
    return;
}

// ---------------------------------------------------------------------------------------------------------------------

template <size_t bitset_size>
void readsingletons(std::bitset<bitset_size> *read, uint32_t *order_s, uint16_t *read_lengths_s,
                    const encoder_global &eg, const encoder_global_b<bitset_size> &egb) {
    // not parallelized right now since these are very small number of reads
    std::ifstream f(eg.infile + ".singleton", std::ifstream::in|std::ios::binary);
    std::string s;
    for (uint32_t i = 0; i < eg.numreads_s; i++) {
<<<<<<< HEAD
        std::getline(f, s);
        read_lengths_s[i] = uint16_t(s.length());
=======
        read_dna_from_bits(s,f);
        read_lengths_s[i] = s.length();
>>>>>>> 93f47133
        stringtobitset<bitset_size>(s, read_lengths_s[i], read[i], egb.basemask);
    }
    f.close();
    remove((eg.infile + ".singleton").c_str());
    f.open(eg.infile_N, std::ios::binary);
    for (uint32_t i = eg.numreads_s; i < eg.numreads_s + eg.numreads_N; i++) {
<<<<<<< HEAD
        std::getline(f, s);
        read_lengths_s[i] = uint16_t(s.length());
=======
        read_dnaN_from_bits(s,f);
        read_lengths_s[i] = s.length();
>>>>>>> 93f47133
        stringtobitset<bitset_size>(s, read_lengths_s[i], read[i], egb.basemask);
    }
    std::ifstream f_order_s(eg.infile_order + ".singleton", std::ios::binary);
    for (uint32_t i = 0; i < eg.numreads_s; i++)
        f_order_s.read(reinterpret_cast<char *>(&order_s[i]), sizeof(uint32_t));
    f_order_s.close();
    remove((eg.infile_order + ".singleton").c_str());
    std::ifstream f_order_N(eg.infile_order_N, std::ios::binary);
    for (uint32_t i = eg.numreads_s; i < eg.numreads_s + eg.numreads_N; i++)
        f_order_N.read(reinterpret_cast<char *>(&order_s[i]), sizeof(uint32_t));
    f_order_N.close();
}

// ---------------------------------------------------------------------------------------------------------------------

template <size_t bitset_size>
void encoder_main(const std::string &temp_dir, const compression_params &cp) {
    encoder_global_b<bitset_size> *egb_ptr = new encoder_global_b<bitset_size>(cp.max_readlen);
    encoder_global *eg_ptr = new encoder_global;
    encoder_global_b<bitset_size> &egb = *egb_ptr;
    encoder_global &eg = *eg_ptr;

    eg.basedir = temp_dir;
    eg.infile = eg.basedir + "/temp.dna";
    eg.infile_pos = eg.basedir + "/temppos.txt";
    eg.infile_flag = eg.basedir + "/tempflag.txt";
    eg.infile_order = eg.basedir + "/read_order.bin";
    eg.infile_order_N = eg.basedir + "/read_order_N.bin";
    eg.infile_RC = eg.basedir + "/read_rev.txt";
    eg.infile_readlength = eg.basedir + "/read_lengths.bin";
    eg.infile_N = eg.basedir + "/input_N.dna";
    eg.outfile_seq = eg.basedir + "/read_seq.txt";
    eg.outfile_pos = eg.basedir + "/read_pos.bin";
    eg.outfile_noise = eg.basedir + "/read_noise.txt";
    eg.outfile_noisepos = eg.basedir + "/read_noisepos.bin";
    eg.outfile_unaligned = eg.basedir + "/read_unaligned.txt";

    eg.max_readlen = cp.max_readlen;
    eg.num_thr = cp.num_thr;

    getDataParams(eg, cp);  // populate numreads
    setglobalarrays<bitset_size>(eg, egb);
    std::bitset<bitset_size> *read = new std::bitset<bitset_size>[eg.numreads_s + eg.numreads_N];
    uint32_t *order_s = new uint32_t[eg.numreads_s + eg.numreads_N];
    uint16_t *read_lengths_s = new uint16_t[eg.numreads_s + eg.numreads_N];
    readsingletons<bitset_size>(read, order_s, read_lengths_s, eg, egb);
    remove(eg.infile_N.c_str());
    correct_order(order_s, eg);

    bbhashdict *dict = new bbhashdict[eg.numdict_s];
    if (eg.max_readlen > 50) {
        dict[0].start = 0;
        dict[0].end = 20;
        dict[1].start = 21;
        dict[1].end = 41;
    } else {
        dict[0].start = 0;
        dict[0].end = 20 * eg.max_readlen / 50;
        dict[1].start = 20 * eg.max_readlen / 50 + 1;
        dict[1].end = 41 * eg.max_readlen / 50;
    }

    if (eg.numreads_s + eg.numreads_N > 0)
        constructdictionary<bitset_size>(read, dict, read_lengths_s, eg.numdict_s, eg.numreads_s + eg.numreads_N, 3,
                                         eg.basedir, eg.num_thr);

    encode<bitset_size>(read, dict, order_s, read_lengths_s, eg, egb);
    delete[] read;
    delete[] dict;
    delete[] order_s;
    delete[] read_lengths_s;
    delete eg_ptr;
    delete egb_ptr;
}

// ---------------------------------------------------------------------------------------------------------------------

}  // namespace spring
}  // namespace read
}  // namespace genie

// ---------------------------------------------------------------------------------------------------------------------

#endif  // SRC_GENIE_READ_SPRING_SPRING_ENCODING_IMPL_H_

// ---------------------------------------------------------------------------------------------------------------------
// ---------------------------------------------------------------------------------------------------------------------<|MERGE_RESOLUTION|>--- conflicted
+++ resolved
@@ -126,19 +126,11 @@
         while (!done) {
             if (!(in_flag >> c)) done = true;
             if (!done) {
-<<<<<<< HEAD
-                std::getline(f, current);
-                rc = static_cast<char>(in_RC.get());
-                in_pos.read(reinterpret_cast<char *>(&p), sizeof(int64_t));
-                in_order.read(reinterpret_cast<char *>(&ord), sizeof(uint32_t));
-                in_readlength.read(reinterpret_cast<char *>(&rl), sizeof(uint16_t));
-=======
                 read_dna_from_bits(current,f);
                 rc = in_RC.get();
                 in_pos.read((char *)&p, sizeof(int64_t));
                 in_order.read((char *)&ord, sizeof(uint32_t));
                 in_readlength.read((char *)&rl, sizeof(uint16_t));
->>>>>>> 93f47133
             }
             if (c == '0' || done || list_size > 10000000) {  // limit on list size so
                                                              // that memory doesn't get
@@ -365,33 +357,21 @@
     for (uint32_t i = 0; i < eg.numreads_s; i++)
         if (remainingreads[i] == 1) {
             matched_s--;
-<<<<<<< HEAD
-            f_order.write(reinterpret_cast<char *>(&order_s[i]), sizeof(uint32_t));
-            f_readlength.write(reinterpret_cast<char *>(&read_lengths_s[i]), sizeof(uint16_t));
-            f_unaligned << bitsettostring<bitset_size>(read[i], read_lengths_s[i], egb);
-=======
             f_order.write((char *)&order_s[i], sizeof(uint32_t));
             f_readlength.write((char *)&read_lengths_s[i], sizeof(uint16_t));
             std::string unaligned_read = bitsettostring<bitset_size>(read[i], read_lengths_s[i], egb);
             write_dnaN_in_bits(unaligned_read, f_unaligned);
             len_unaligned += read_lengths_s[i];
->>>>>>> 93f47133
         }
     uint32_t matched_N = eg.numreads_N;
     for (uint32_t i = eg.numreads_s; i < eg.numreads_s + eg.numreads_N; i++)
         if (remainingreads[i] == 1) {
             matched_N--;
-<<<<<<< HEAD
-            f_unaligned << bitsettostring<bitset_size>(read[i], read_lengths_s[i], egb);
-            f_order.write(reinterpret_cast<char *>(&order_s[i]), sizeof(uint32_t));
-            f_readlength.write(reinterpret_cast<char *>(&read_lengths_s[i]), sizeof(uint16_t));
-=======
             std::string unaligned_read = bitsettostring<bitset_size>(read[i], read_lengths_s[i], egb);
             write_dnaN_in_bits(unaligned_read, f_unaligned);
             f_order.write((char *)&order_s[i], sizeof(uint32_t));
             f_readlength.write((char *)&read_lengths_s[i], sizeof(uint16_t));
             len_unaligned += read_lengths_s[i];
->>>>>>> 93f47133
         }
     f_order.close();
     f_readlength.close();
@@ -492,26 +472,16 @@
     std::ifstream f(eg.infile + ".singleton", std::ifstream::in|std::ios::binary);
     std::string s;
     for (uint32_t i = 0; i < eg.numreads_s; i++) {
-<<<<<<< HEAD
-        std::getline(f, s);
-        read_lengths_s[i] = uint16_t(s.length());
-=======
         read_dna_from_bits(s,f);
         read_lengths_s[i] = s.length();
->>>>>>> 93f47133
         stringtobitset<bitset_size>(s, read_lengths_s[i], read[i], egb.basemask);
     }
     f.close();
     remove((eg.infile + ".singleton").c_str());
     f.open(eg.infile_N, std::ios::binary);
     for (uint32_t i = eg.numreads_s; i < eg.numreads_s + eg.numreads_N; i++) {
-<<<<<<< HEAD
-        std::getline(f, s);
-        read_lengths_s[i] = uint16_t(s.length());
-=======
         read_dnaN_from_bits(s,f);
         read_lengths_s[i] = s.length();
->>>>>>> 93f47133
         stringtobitset<bitset_size>(s, read_lengths_s[i], read[i], egb.basemask);
     }
     std::ifstream f_order_s(eg.infile_order + ".singleton", std::ios::binary);
