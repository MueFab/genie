--- conflicted
+++ resolved
@@ -55,22 +55,6 @@
  * @brief
  */
 class Decoder : public genie::core::ReadDecoder {
-<<<<<<< HEAD
- private:
-    compression_params cp{};        //!< @brief
-    bool combine_pairs;             //!< @brief
-    util::OrderedLock lock;         //!< @brief
-    std::ofstream fout_unmatched1;  //!< @brief
-    std::ofstream fout_unmatched2;  //!< @brief
-
-    std::string file_unmatched_fastq1;  //!< @brief
-    std::string file_unmatched_fastq2;  //!< @brief
-    std::string basedir;                //!< @brief
-
-    std::vector<uint32_t> mate_au_id_concat, mate_record_index_concat;  //!< @brief
-
- public:
-=======
    private:
     compression_params cp{};        //!<
     bool combine_pairs;             //!<
@@ -89,7 +73,6 @@
     std::string basedir;                //!<
 
    public:
->>>>>>> 93f47133
     /**
      * @brief
      * @param working_dir
