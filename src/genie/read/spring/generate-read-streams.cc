--- conflicted
+++ resolved
@@ -633,7 +633,8 @@
         raw_au.get(core::GenSub::RLEN).push(seq_end - seq_start - 1);  // rlen
         raw_au.get(core::GenSub::RTYPE).push(5);                       // rtype
         for (uint64_t i = seq_start; i < seq_end; i++)
-            raw_au.get(core::GenSub::UREADS).push(getAlphabetProperties(core::AlphabetID::ACGTN).inverseLut[data.seq[i]]);  // ureads
+            raw_au.get(core::GenSub::UREADS)
+                .push(getAlphabetProperties(core::AlphabetID::ACGTN).inverseLut[data.seq[i]]);  // ureads
     }
     uint64_t prevpos = 0, diffpos;
     // Write streams
@@ -664,11 +665,13 @@
                     .push(data.read_length_arr[current] + data.read_length_arr[pair] - 1);  // rlen
                 for (uint64_t j = 0; j < data.read_length_arr[current]; j++) {
                     raw_au.get(core::GenSub::UREADS)
-                        .push(getAlphabetProperties(core::AlphabetID::ACGTN).inverseLut[data.unaligned_arr[data.pos_arr[current] + j]]);  // ureads
+                        .push(getAlphabetProperties(core::AlphabetID::ACGTN)
+                                  .inverseLut[data.unaligned_arr[data.pos_arr[current] + j]]);  // ureads
                 }
                 for (uint64_t j = 0; j < data.read_length_arr[pair]; j++) {
                     raw_au.get(core::GenSub::UREADS)
-                        .push(getAlphabetProperties(core::AlphabetID::ACGTN).inverseLut[data.unaligned_arr[data.pos_arr[pair] + j]]);  // ureads
+                        .push(getAlphabetProperties(core::AlphabetID::ACGTN)
+                                  .inverseLut[data.unaligned_arr[data.pos_arr[pair] + j]]);  // ureads
                 }
                 raw_au.get(core::GenSub::POS_MAPPING_FIRST).push(seq_end - prevpos);     // pos
                 raw_au.get(core::GenSub::RCOMP).push(0);                                 // rcomp
@@ -706,14 +709,11 @@
                                     .push(data.noisepos_arr[data.pos_in_noise_arr[index] + j] - 1);  // mmpos
                             raw_au.get(core::GenSub::MMTYPE_TYPE).push(0);  // mmtype = Substitution
                             raw_au.get(core::GenSub::MMTYPE_SUBSTITUTION)
-                                .push(getAlphabetProperties(core::AlphabetID::ACGTN).inverseLut[data.noise_arr[data.pos_in_noise_arr[index] + j]]);
+                                .push(getAlphabetProperties(core::AlphabetID::ACGTN)
+                                          .inverseLut[data.noise_arr[data.pos_in_noise_arr[index] + j]]);
                             raw_au.pushDependency(core::GenSub::MMTYPE_SUBSTITUTION,
-<<<<<<< HEAD
-                                                  char_to_int[(uint8_t)data.seq[data.pos_arr[index] + curr_noise_pos]]);
-=======
-                                                  getAlphabetProperties(core::AlphabetID::ACGTN).inverseLut[data.seq[data.pos_arr[index]+curr_noise_pos]]);
-
->>>>>>> 96c754a2
+                                                  getAlphabetProperties(core::AlphabetID::ACGTN)
+                                                      .inverseLut[data.seq[data.pos_arr[index] + curr_noise_pos]]);
                         }
                         raw_au.get(core::GenSub::MMPOS_TERMINATOR).push(1);  // mmpos
                     }
@@ -745,13 +745,11 @@
                                 .push(data.noisepos_arr[data.pos_in_noise_arr[current] + j] - 1);  // mmpos
                         raw_au.get(core::GenSub::MMTYPE_TYPE).push(0);  // mmtype = Substitution
                         raw_au.get(core::GenSub::MMTYPE_SUBSTITUTION)
-                            .push(getAlphabetProperties(core::AlphabetID::ACGTN).inverseLut[data.noise_arr[data.pos_in_noise_arr[current] + j]]);
+                            .push(getAlphabetProperties(core::AlphabetID::ACGTN)
+                                      .inverseLut[data.noise_arr[data.pos_in_noise_arr[current] + j]]);
                         raw_au.pushDependency(core::GenSub::MMTYPE_SUBSTITUTION,
-<<<<<<< HEAD
-                                              char_to_int[(uint8_t)data.seq[data.pos_arr[current] + curr_noise_pos]]);
-=======
-                                              getAlphabetProperties(core::AlphabetID::ACGTN).inverseLut[data.seq[data.pos_arr[current]+curr_noise_pos]]);
->>>>>>> 96c754a2
+                                              getAlphabetProperties(core::AlphabetID::ACGTN)
+                                                  .inverseLut[data.seq[data.pos_arr[current] + curr_noise_pos]]);
                     }
                     raw_au.get(core::GenSub::MMPOS_TERMINATOR).push(1);
                 }
@@ -760,7 +758,8 @@
                 raw_au.get(core::GenSub::RLEN).push(data.read_length_arr[current] - 1);  // rlen
                 for (uint64_t j = 0; j < data.read_length_arr[current]; j++) {
                     raw_au.get(core::GenSub::UREADS)
-                        .push(getAlphabetProperties(core::AlphabetID::ACGTN).inverseLut[data.unaligned_arr[data.pos_arr[current] + j]]);  // ureads
+                        .push(getAlphabetProperties(core::AlphabetID::ACGTN)
+                                  .inverseLut[data.unaligned_arr[data.pos_arr[current] + j]]);  // ureads
                 }
                 raw_au.get(core::GenSub::POS_MAPPING_FIRST).push(seq_end - prevpos);     // pos
                 raw_au.get(core::GenSub::RCOMP).push(0);                                 // rcomp
