/**
 * @file
 * @copyright This file is part of GENIE. See LICENSE and/or
 * https://github.com/mitogen/genie for more details.
 */

#ifdef _WIN32
#define NOMINMAX
#endif

#include "genie/read/spring/decoder.h"
#include <algorithm>
#include <array>
#include <iostream>
<<<<<<< HEAD
=======
#include <unordered_map>
>>>>>>> 93f47133
#include <stdexcept>
#include <string>
#include <tuple>
#include <utility>
#include <vector>
<<<<<<< HEAD
#include "genie/read/spring/params.h"
#include "genie/read/spring/util.h"
=======
#include "params.h"
#include "util.h"
#include "kwaymergesort.h"
>>>>>>> 93f47133

// ---------------------------------------------------------------------------------------------------------------------

namespace genie {
namespace read {
namespace spring {

// ---------------------------------------------------------------------------------------------------------------------

void decode_streams(core::AccessUnit& au, bool paired_end, bool combine_pairs,
                    std::array<std::vector<Record>, 2>& matched_records,
                    std::array<std::vector<Record>, 2>& unmatched_records, std::vector<std::string>& names,
                    std::vector<std::string>& qvs) {
    /*
     * return values are matched_records[2] (for pairs that are matched),
     * unmatched_records[2] (for pairs that are unmatched).
     * For single end case, only matched_records[0] is
     * populated, for paired end reads with combine_pairs false, only
     * matched_records[0] and matched_records[1] are populated (unmatched records
     * also put in these). For paired end with combine_pairs true, matched_records
     * arrays contain the matched records and have equal size, unmatched_records
     * have the records that don't have pair within the same AU.
     * Unmatched pairs are combined based on matching read ids. For reads whose
     * pair is in same AU, we perform matching here itself (using a hash table to
     * map read name to the index and then using this to match the pairs).
     * Otherwise, we put them in unmatched_records and the matching is
     * performed across AUs later (see Decoder::flushIn).
     */
    std::vector<Record> unmatched_same_au[2];
    std::unordered_map<std::string, uint32_t> pos_in_unmatched_same_au_0;
    // hash table mapping the read name to its position in unmatched_same_au[0]
    // used to reorder the unmatched_same_au[1] in the same order
    size_t qv_pos = 0;
    size_t name_pos = 0;
    Record cur_record;
    std::string refBuf;

    // some state variables
    uint64_t abs_pos = 0;

    while (!au.get(core::GenSub::RTYPE).end()) {
        auto rtype = au.get(core::GenSub::RTYPE).pull();
        if (rtype == 5) {
            // put in refBuf
            auto rlen = (uint32_t)au.get(core::GenSub::RLEN).pull() + 1;  // rlen
            for (uint32_t i = 0; i < rlen; i++) {
                refBuf.push_back(
                    getAlphabetProperties(core::AlphabetID::ACGTN).lut[au.get(core::GenSub::UREADS).pull()]);  // ureads
            }
        } else {
            // rtype can be 1 (P) or 3 (M)
            uint8_t number_of_record_segments;
            uint16_t delta = 0;
            bool read_1_first = true;
            bool same_au_flag = false;  // when combine_pairs true and pair is split:
                                        // flag to indicate if mate in same AU
            if (paired_end) {
                uint64_t pairing_decoding_case = au.get(core::GenSub::PAIR_DECODING_CASE).pull();
                // note that we don't decode/use mateAUid and mateRecordIndex in this
                // decoder the compressor still stores this information which can be a
                // bit redundant given it is stored at two places and also the ids are
                // stored at both places. one way to resolve this could be to use the
                // R1_unpaired and R2_unpaired decoding cases, but we don't use those as
                // they are not semantically correct
                uint16_t data_pair;
                switch (pairing_decoding_case) {
                    case 0:
                        data_pair = (uint16_t)au.get(core::GenSub::PAIR_SAME_REC).pull();
                        read_1_first = !(((uint16_t)(data_pair)) & 1);
                        delta = ((uint16_t)(data_pair)) >> 1;
                        number_of_record_segments = 2;
                        break;
                    case 1:
                    case 3:
                        number_of_record_segments = 1;
                        read_1_first = false;
                        if (combine_pairs) {
                            if (pairing_decoding_case == 1) {
                                same_au_flag = true;
                            } else if (pairing_decoding_case == 3) {
                                same_au_flag = false;
                            }
                        }
                        break;
                    case 2:
                    case 4:
                        number_of_record_segments = 1;
                        read_1_first = true;
                        if (combine_pairs) {
                            if (pairing_decoding_case == 2)
                                same_au_flag = true;
                            else if (pairing_decoding_case == 4)
                                same_au_flag = false;
                        }
                        break;
                    default:
                        throw std::runtime_error("Unsupported pair decoding case encountered");
                }
            } else {
                number_of_record_segments = 1;
            }
            uint32_t rlen[2];
            for (int i = 0; i < number_of_record_segments; i++)
                rlen[i] = (uint32_t)(au.get(core::GenSub::RLEN).pull()) + 1;      // rlen
            auto pos = (uint32_t)au.get(core::GenSub::POS_MAPPING_FIRST).pull();  // pos

            abs_pos += pos;
            std::string cur_read[2];
            cur_read[0] = refBuf.substr(abs_pos, rlen[0]);
            if (number_of_record_segments == 2) {
                uint64_t pair_abs_pos = abs_pos + delta;
                cur_read[1] = refBuf.substr(pair_abs_pos, rlen[1]);
            }
            bool reverseComp[2];
            for (int i = 0; i < number_of_record_segments; i++)
                reverseComp[i] = au.get(core::GenSub::RCOMP).pull();  // rcomp
            if (rtype == 3) {
                // type M
                for (int i = 0; i < number_of_record_segments; i++) {
                    uint32_t abs_mmpos = 0;
                    while (true) {
                        bool mmpos_flag = static_cast<bool>(au.get(core::GenSub::MMPOS_TERMINATOR).pull());
                        if (mmpos_flag == 1) break;
                        uint32_t mmpos = (uint32_t)(au.get(core::GenSub::MMPOS_POSITION).pull());
                        abs_mmpos += mmpos;
                        uint32_t mmtype_0 = (uint32_t)(au.get(core::GenSub::MMTYPE_TYPE).pull());
                        if (mmtype_0 != 0)  // i.e., not substitution
                            throw std::runtime_error("Non zero mmtype encountered.");
                        const auto mmtype_1 = au.get(core::GenSub::MMTYPE_SUBSTITUTION).getMismatchDecoder()->dataLeft()
                                                  ? au.get(core::GenSub::MMTYPE_SUBSTITUTION)
                                                        .getMismatchDecoder()
                                                        ->decodeMismatch(getAlphabetProperties(core::AlphabetID::ACGTN)
                                                                             .inverseLut[cur_read[i][abs_mmpos]])
                                                  : getAlphabetProperties(core::AlphabetID::ACGTN).inverseLut['N'];
                        cur_read[i][abs_mmpos] = getAlphabetProperties(core::AlphabetID::ACGTN).lut[mmtype_1];
                        abs_mmpos++;
                    }
                }
            }
            // finally, reverse complement if needed
            for (int i = 0; i < number_of_record_segments; i++) {
                if (reverseComp[i] == 1) cur_read[i] = reverse_complement(cur_read[i], rlen[i]);
            }
            bool first_read_flag = true;
            for (int i = 0; i < number_of_record_segments; i++) {
                if (paired_end) {
                    if ((i == 0 && read_1_first) || (i == 1 && !read_1_first)) {
                        first_read_flag = true;
                    } else {
                        first_read_flag = false;
                    }
                }
                cur_record.seq = cur_read[i];
                if (!names.empty()) {
                    cur_record.name = names[name_pos];
                }
                if (!qvs.empty()) {
                    cur_record.qv = std::move(qvs[qv_pos++]);
                }
                if (!paired_end) {
                    matched_records[0].push_back(cur_record);
                } else {
                    if (number_of_record_segments == 2) {
                        matched_records[first_read_flag ? 0 : 1].push_back(cur_record);
                    } else {
                        if (same_au_flag) {
                            unmatched_same_au[first_read_flag ? 0 : 1].push_back(cur_record);
                            if (first_read_flag)
                                pos_in_unmatched_same_au_0[cur_record.name] = unmatched_same_au[0].size()-1;
                        }
                        else {
                            unmatched_records[first_read_flag ? 0 : 1].push_back(cur_record);
                        }
                    }
                }
            }
            name_pos++;
        }
    }
    // if combine_pairs is true, reorder reads in unmatched_same_au so that pairs
    // match, and push this to matched_records arrays
    if (paired_end && combine_pairs) {
        size_t size_unmatched = unmatched_same_au[0].size();
        if (size_unmatched != unmatched_same_au[1].size() || size_unmatched != pos_in_unmatched_same_au_0.size())
            UTILS_DIE("Sizes of unmatched same AU vectors don't match.");
        if (size_unmatched > 0) {
            matched_records[0].insert(matched_records[0].end(), unmatched_same_au[0].begin(),
                                      unmatched_same_au[0].end());
            std::vector<std::pair<uint32_t, uint32_t>> record_index_for_sorting(size_unmatched);
            for (size_t i = 0; i < size_unmatched; i++)
<<<<<<< HEAD
                record_index_for_sorting[i] = std::make_pair(mate_record_index_same_rec[i], uint32_t(i));
=======
                record_index_for_sorting[i] = std::make_pair(pos_in_unmatched_same_au_0[unmatched_same_au[1][i].name], i);
>>>>>>> 93f47133
            std::sort(
                record_index_for_sorting.begin(), record_index_for_sorting.end(),
                [](std::pair<uint32_t, uint32_t> a, std::pair<uint32_t, uint32_t> b) { return a.first < b.first; });
            for (size_t i = 0; i < size_unmatched; i++)
                matched_records[1].push_back(unmatched_same_au[1][record_index_for_sorting[i].second]);
        }
    }
    return;
}

// ---------------------------------------------------------------------------------------------------------------------

Decoder::Decoder(const std::string& working_dir, bool comb_p, bool paired_end) : combine_pairs(comb_p) {
    basedir = working_dir;

    while (true) {
        std::string random_str = "tmp." + spring::random_string(10);
        basedir = working_dir + "/" + random_str + '/';
        if (!ghc::filesystem::exists(basedir)) break;
    }
    UTILS_DIE_IF(!ghc::filesystem::create_directory(basedir), "Cannot create temporary directory.");
    std::cout << "Temporary directory: " << basedir << "\n";
    // Read compression params
    std::string compression_params_file = "cp.bin";
    std::string file_quality = "quality_1";
    std::string file_id = "id_1";
    cp.ureads_flag = false;
    cp.paired_end = paired_end;
    // temporary files for combine pairs case
    file_unmatched_fastq1 = basedir + "/unmatched_1.fastq";
    file_unmatched_fastq2 = basedir + "/unmatched_2.fastq";
    file_unmatched_readnames_1 = basedir + "/unmatched_readnames_1.txt";
    file_unmatched_readnames_2 = basedir + "/unmatched_readnames_2.txt";
    if (cp.paired_end) {
        if (combine_pairs && !cp.ureads_flag) {
            fout_unmatched1.open(file_unmatched_fastq1);
            fout_unmatched2.open(file_unmatched_fastq2);
            fout_unmatched_readnames_1.open(file_unmatched_readnames_1);
            fout_unmatched_readnames_2.open(file_unmatched_readnames_2);
            unmatched_record_index[0] = unmatched_record_index[1] = 0;
        }
    }
}

// ---------------------------------------------------------------------------------------------------------------------

void Decoder::flowIn(genie::core::AccessUnit&& t, const util::Section& id) {
    core::record::Chunk chunk;
    genie::core::AccessUnit au = entropyCodeAU(std::move(t), true);
    util::Watch watch;
    std::array<std::vector<Record>, 2> matched_records;
    std::array<std::vector<Record>, 2> unmatched_records;

    std::vector<std::string> ecigars;
    while (!au.get(core::GenSub::RTYPE).end()) {
        if (au.get(core::GenSub::RTYPE).pull() != 5) {
            ecigars.emplace_back(std::to_string(au.get(core::GenSub::RLEN).pull() + 1) + "+");
            if (cp.paired_end) {
                if (au.get(core::GenSub::PAIR_DECODING_CASE).pull() == 0) {
                    ecigars.emplace_back(std::to_string(au.get(core::GenSub::RLEN).pull() + 1) + "+");
                }
            }
        } else {
            au.get(core::GenSub::RLEN).pull();
        }
    }
    au.get(core::GenSub::PAIR_DECODING_CASE).setPosition(0);
    au.get(core::GenSub::RTYPE).setPosition(0);
    au.get(core::GenSub::RLEN).setPosition(0);

    watch.pause();
    auto names = namecoder->process(au.get(core::GenDesc::RNAME));

    // if read names is empty but combine_pairs is set to true, raise error
    if (au.getNumReads() > 0 && std::get<0>(names).empty() && combine_pairs)
        UTILS_DIE("combinePairsFlag cannot be set to true when read names are not present for all records.");

    au.getStats().add(std::get<1>(names));
    auto qvs = qvcoder->process(au.getParameters().getQVConfig(core::record::ClassType::CLASS_U), ecigars,
                                au.get(core::GenDesc::QV));
    au.getStats().add(std::get<1>(qvs));
    watch.resume();

    decode_streams(au, cp.paired_end, combine_pairs, matched_records, unmatched_records,
                   std::get<0>(names), std::get<0>(qvs));

    for (size_t i = 0; i < matched_records[0].size(); ++i) {
        chunk.getData().emplace_back(cp.paired_end ? (uint8_t)2 : (uint8_t)1, core::record::ClassType::CLASS_U,
                                     std::move(matched_records[0][i].name), "", (uint8_t)0);
        core::record::Segment seg(std::move(matched_records[0][i].seq));
        if (!matched_records[0][i].qv.empty()) {
            seg.addQualities(std::move(matched_records[0][i].qv));
        }
        chunk.getData().back().addSegment(std::move(seg));
        if (cp.paired_end) {
            core::record::Segment seg2(std::move(matched_records[1][i].seq));
            if (!matched_records[1][i].qv.empty()) {
                seg2.addQualities(std::move(matched_records[1][i].qv));
            }
            chunk.getData().back().addSegment(std::move(seg2));
        }
    }
    // now put unmatched reads to chunks if combine_pairs is false
    if (!combine_pairs) {
        for (size_t i = 0; i < unmatched_records[0].size(); ++i) {
            chunk.getData().emplace_back(cp.paired_end ? 2 : 1, core::record::ClassType::CLASS_U,
                                         std::move(unmatched_records[0][i].name), "", 0, true);
            // last parameter is read_1_first
            core::record::Segment seg(std::move(unmatched_records[0][i].seq));
            if (!unmatched_records[0][i].qv.empty()) {
                seg.addQualities(std::move(unmatched_records[0][i].qv));
            }
            chunk.getData().back().addSegment(std::move(seg));
        }
        for (size_t i = 0; i < unmatched_records[1].size(); ++i) {
            chunk.getData().emplace_back(cp.paired_end ? 2 : 1, core::record::ClassType::CLASS_U,
                                         std::move(unmatched_records[1][i].name), "", 0, false);
            // last parameter is read_1_first
            core::record::Segment seg(std::move(unmatched_records[1][i].seq));
            if (!unmatched_records[1][i].qv.empty()) {
                seg.addQualities(std::move(unmatched_records[1][i].qv));
            }
            chunk.getData().back().addSegment(std::move(seg));
        }
    }
    {
        util::OrderedSection sec(&lock, id);
        if (cp.paired_end && combine_pairs) {
            for (int j = 0; j < 2; j++) {
                std::ostream& tmpout = (j == 0) ? fout_unmatched1 : fout_unmatched2;
                std::ostream& tmpoutreadnames = (j == 0) ? fout_unmatched_readnames_1 : fout_unmatched_readnames_2;
                for (auto& fastqRecord : unmatched_records[j]) {
                    tmpout << fastqRecord.name << "\n";
                    tmpout << fastqRecord.seq << "\n";
                    tmpout << fastqRecord.qv << "\n";
                    tmpoutreadnames << fastqRecord.name << "\t" << unmatched_record_index[j]++ << "\n";
                }
            }
        }
    }

    size_t chunk_size = chunk.getData().size();
    if (cp.paired_end) {
        chunk_size *= 2;
    }
    chunk.setStats(std::move(au.getStats()));
    chunk.getStats().addDouble("time-spring-decoder", watch.check());
    au.clear();
    flowOut(std::move(chunk), util::Section{id.start, chunk_size, true});
    if (id.length - chunk_size > 0) {
        skipOut(util::Section{id.start + chunk_size, id.length - chunk_size, true});
    }
}

// ---------------------------------------------------------------------------------------------------------------------

void Decoder::readRec(std::ifstream& i, Record& r) {
    UTILS_DIE_IF(!std::getline(i, r.name), "Error reading tmp file");
    UTILS_DIE_IF(!std::getline(i, r.seq), "Error reading tmp file");
    UTILS_DIE_IF(!std::getline(i, r.qv), "Error reading tmp file");
}

// ---------------------------------------------------------------------------------------------------------------------

void Decoder::add(core::record::Chunk& chunk, core::record::Record&& r, uint64_t& pos) {
    const size_t CHUNK_SIZE = 100000;
    chunk.getData().push_back(std::move(r));
    if (chunk.getData().size() >= CHUNK_SIZE) {
        size_t size = chunk.getData().size() * 2;
        flowOut(std::move(chunk), {size_t(pos), size, true});
        pos += size;
    }
}

// ---------------------------------------------------------------------------------------------------------------------

void Decoder::flushIn(uint64_t& pos) {
    core::record::Chunk chunk;

    // now reorder the remaining unmatched reads so that they are paired and then
    // write them to file.

    // Strategy: we wrote all unmatched records for read 1 and read 2
    // to files. We also wrote the read names along with their
    // position in the unmatched reads to separate files.
    // First step will be to sort the read names for unmatched_1 and unmatched_2
    // - that will provide us with a mapping between the records in
    // unmatched_1 and unmatched_2. Then we write the unmatched_1 in their original
    // order, and unmatched_2 in the corresponding sorted order. This last part is
    // done in chunks whose size is determined by BIN_SIZE_COMBINE_PAIRS, to
    // put a limit on the memory usage for this step. Higher BIN_SIZE_COMBINE_PAIRS
    // can lead to speed up due to fewer disk accesses.


    if (!cp.ureads_flag && cp.paired_end && combine_pairs) {
        std::cout << "Order unmatched decoded reads..." << std::endl;
        fout_unmatched1.close();
        fout_unmatched2.close();
        fout_unmatched_readnames_1.close();
        fout_unmatched_readnames_2.close();
        
        // verify that the two unmatched reads have same number of reads
        if (unmatched_record_index[0] != unmatched_record_index[1])
            UTILS_DIE("Sizes of unmatched reads across AUs don't match.");
        uint32_t size_unmatched = unmatched_record_index[0];
        std::cout << "Pairs to match: " << size_unmatched << "\n";

        std::string file_unmatched_readnames_1_sorted = file_unmatched_readnames_1 + ".sorted";
        std::string file_unmatched_readnames_2_sorted = file_unmatched_readnames_2 + ".sorted";

        if (size_unmatched > 0) {
<<<<<<< HEAD
            std::vector<std::tuple<uint32_t, uint32_t, uint32_t>> au_id_index_for_sorting(size_unmatched);
            for (size_t i = 0; i < size_unmatched; i++)
                au_id_index_for_sorting[i] =
                    std::make_tuple(mate_au_id_concat[i], mate_record_index_concat[i], (uint32_t)i);
            std::sort(au_id_index_for_sorting.begin(), au_id_index_for_sorting.end(),
                      [](std::tuple<uint32_t, uint32_t, uint32_t> a, std::tuple<uint32_t, uint32_t, uint32_t> b) {
                          return (std::get<0>(a) == std::get<0>(b)) ? (std::get<1>(a) < std::get<1>(b))
                                                                    : (std::get<0>(a) < std::get<0>(b));
                      });
            std::vector<uint32_t> reverse_index(size_unmatched);
            for (size_t i = 0; i < size_unmatched; i++)
                reverse_index[std::get<2>(au_id_index_for_sorting[i])] = (uint32_t)i;

            // now reorder the unmatched records in file 2, by picking them in chunks
            uint32_t bin_size = std::min(BIN_SIZE_COMBINE_PAIRS, (uint32_t)size_unmatched);
=======
            // first sort fout_unmatched_readnames_* using disk-based merge sort
            // from fork of https://github.com/arq5x/kway-mergesort
            auto sort_readnames_start = std::chrono::steady_clock::now();
            size_t maxBufferSize = 2000000000; // roughly 2 GB
            std::ofstream fout_unmatched_readnames_1_sorted(file_unmatched_readnames_1_sorted);
            std::ofstream fout_unmatched_readnames_2_sorted(file_unmatched_readnames_2_sorted);
            kwaymergesort::KwayMergeSort *sorter =
                            new kwaymergesort::KwayMergeSort (
                                                file_unmatched_readnames_1,
                                                &fout_unmatched_readnames_1_sorted,
                                                maxBufferSize,
                                                false,
                                                basedir);
            sorter->Sort();
            delete sorter;
            fout_unmatched_readnames_1_sorted.close();
            sorter = new kwaymergesort::KwayMergeSort (
                                    file_unmatched_readnames_2,
                                    &fout_unmatched_readnames_2_sorted,
                                    maxBufferSize,
                                    false,
                                    basedir);
            sorter->Sort();
            delete sorter;
            fout_unmatched_readnames_2_sorted.close();
            auto sort_readnames_end = std::chrono::steady_clock::now();
            
            std::cout << "Time for sorting read names: " << std::chrono::duration_cast<std::chrono::seconds>(sort_readnames_end-sort_readnames_start).count() << " s\n";

            // now build an index that tells for read i in file_2, where it's pair in
            // file_1 lies.
            std::vector<uint32_t> index_file_1(size_unmatched);
            // map sorted position to unsorted
            std::vector<uint32_t> reverse_index_file_2(size_unmatched);
            // map unsorted to sorted (for now, reused later to map unsorted in file 2 to unsorted in file 1)

            std::ifstream fin_unmatched_readnames_1_sorted(file_unmatched_readnames_1_sorted);
            std::string line;
            uint32_t num_lines = 0;
            while (std::getline(fin_unmatched_readnames_1_sorted, line)) {
                auto pos_tab = line.find_last_of('\t'); // find last tab
                index_file_1[num_lines++] = std::stoull(line.substr(pos_tab+1));
            }
            if (num_lines != size_unmatched)
                UTILS_DIE("Sizes of unmatched reads across AUs don't match (readnames_1_sorted).");
            fin_unmatched_readnames_1_sorted.close();

            std::ifstream fin_unmatched_readnames_2_sorted(file_unmatched_readnames_2_sorted);
            num_lines = 0;
            while (std::getline(fin_unmatched_readnames_2_sorted, line)) {
                auto pos_tab = line.find_last_of('\t'); // find last tab
                reverse_index_file_2[std::stoull(line.substr(pos_tab+1))] = num_lines++;
            }
            if (num_lines != size_unmatched)
                UTILS_DIE("Sizes of unmatched reads across AUs don't match (readnames_2_sorted).");
            fin_unmatched_readnames_2_sorted.close();

            // now build index from file 2 to file 1
            for (uint32_t i = 0; i < size_unmatched; i++) {
                reverse_index_file_2[i] = index_file_1[reverse_index_file_2[i]];
            }

            index_file_1.clear();

            auto reorder_unmatched_start = std::chrono::steady_clock::now();
            // we will write the reads in file 1 in the same order as in file_unmatched_fastq1
            std::ifstream fin_unmatched1(file_unmatched_fastq1);

            // now reorder the unmatched records in file 2, by picking them in chunks
            uint32_t bin_size = std::min(BIN_SIZE_COMBINE_PAIRS, size_unmatched);
>>>>>>> 93f47133
            std::vector<Record> records_bin(bin_size);
            Record tmpFastqRecord;
            for (uint32_t i = 0; i <= size_unmatched / bin_size; i++) {
                uint32_t num_records_bin = bin_size;
                if (i == size_unmatched / bin_size) num_records_bin = size_unmatched % bin_size;
                if (num_records_bin == 0) break;  // we are done
                std::ifstream fin_unmatched2(file_unmatched_fastq2);
                uint32_t bin_start = i * bin_size;
                for (uint32_t j = 0; j < size_unmatched; j++) {
                    if (reverse_index_file_2[j] >= bin_start && reverse_index_file_2[j] < bin_start + num_records_bin) {
                        readRec(fin_unmatched2, records_bin[reverse_index_file_2[j] - bin_start]);
                    } else {
                        readRec(fin_unmatched2, tmpFastqRecord);
                    }
                }
                fin_unmatched2.close();
                for (uint32_t j = 0; j < num_records_bin; j++) {
                    readRec(fin_unmatched1, tmpFastqRecord);

                    core::record::Record r(2, core::record::ClassType::CLASS_U, std::move(tmpFastqRecord.name), "", 0);
                    core::record::Segment s1(std::move(tmpFastqRecord.seq));
                    if (!tmpFastqRecord.qv.empty()) {
                        s1.addQualities(std::move(tmpFastqRecord.qv));
                    }

                    core::record::Segment s2(std::move(records_bin[j].seq));
                    if (!records_bin[j].qv.empty()) {
                        s2.addQualities(std::move(records_bin[j].qv));
                    }

                    r.addSegment(std::move(s1));
                    r.addSegment(std::move(s2));

                    add(chunk, std::move(r), pos);
                }
            }
            ghc::filesystem::remove(file_unmatched_readnames_1_sorted);
            ghc::filesystem::remove(file_unmatched_readnames_2_sorted);
            auto reorder_unmatched_end = std::chrono::steady_clock::now();
            std::cout << "Time for reordering unmatched reads: " << std::chrono::duration_cast<std::chrono::seconds>(reorder_unmatched_end - reorder_unmatched_start).count() << " s\n";
        }
        ghc::filesystem::remove(file_unmatched_fastq1);
        ghc::filesystem::remove(file_unmatched_fastq2);
        ghc::filesystem::remove(file_unmatched_readnames_1);
        ghc::filesystem::remove(file_unmatched_readnames_2);


    }

    size_t size = chunk.getData().size() * 2;
    if (size) {
        flowOut(std::move(chunk), {size_t(pos), size, true});
        pos += size;
    }

    ghc::filesystem::remove(basedir);

    flushOut(pos);
}

// ---------------------------------------------------------------------------------------------------------------------

void Decoder::skipIn(const util::Section& id) {
    { util::OrderedSection sec(&lock, id); }
    skipOut(id);
}

// ---------------------------------------------------------------------------------------------------------------------

}  // namespace spring
}  // namespace read
}  // namespace genie

// ---------------------------------------------------------------------------------------------------------------------
// ---------------------------------------------------------------------------------------------------------------------<|MERGE_RESOLUTION|>--- conflicted
+++ resolved
@@ -12,23 +12,17 @@
 #include <algorithm>
 #include <array>
 #include <iostream>
-<<<<<<< HEAD
-=======
 #include <unordered_map>
->>>>>>> 93f47133
 #include <stdexcept>
 #include <string>
 #include <tuple>
 #include <utility>
 #include <vector>
-<<<<<<< HEAD
 #include "genie/read/spring/params.h"
 #include "genie/read/spring/util.h"
-=======
 #include "params.h"
 #include "util.h"
 #include "kwaymergesort.h"
->>>>>>> 93f47133
 
 // ---------------------------------------------------------------------------------------------------------------------
 
@@ -219,11 +213,7 @@
                                       unmatched_same_au[0].end());
             std::vector<std::pair<uint32_t, uint32_t>> record_index_for_sorting(size_unmatched);
             for (size_t i = 0; i < size_unmatched; i++)
-<<<<<<< HEAD
-                record_index_for_sorting[i] = std::make_pair(mate_record_index_same_rec[i], uint32_t(i));
-=======
                 record_index_for_sorting[i] = std::make_pair(pos_in_unmatched_same_au_0[unmatched_same_au[1][i].name], i);
->>>>>>> 93f47133
             std::sort(
                 record_index_for_sorting.begin(), record_index_for_sorting.end(),
                 [](std::pair<uint32_t, uint32_t> a, std::pair<uint32_t, uint32_t> b) { return a.first < b.first; });
@@ -435,23 +425,6 @@
         std::string file_unmatched_readnames_2_sorted = file_unmatched_readnames_2 + ".sorted";
 
         if (size_unmatched > 0) {
-<<<<<<< HEAD
-            std::vector<std::tuple<uint32_t, uint32_t, uint32_t>> au_id_index_for_sorting(size_unmatched);
-            for (size_t i = 0; i < size_unmatched; i++)
-                au_id_index_for_sorting[i] =
-                    std::make_tuple(mate_au_id_concat[i], mate_record_index_concat[i], (uint32_t)i);
-            std::sort(au_id_index_for_sorting.begin(), au_id_index_for_sorting.end(),
-                      [](std::tuple<uint32_t, uint32_t, uint32_t> a, std::tuple<uint32_t, uint32_t, uint32_t> b) {
-                          return (std::get<0>(a) == std::get<0>(b)) ? (std::get<1>(a) < std::get<1>(b))
-                                                                    : (std::get<0>(a) < std::get<0>(b));
-                      });
-            std::vector<uint32_t> reverse_index(size_unmatched);
-            for (size_t i = 0; i < size_unmatched; i++)
-                reverse_index[std::get<2>(au_id_index_for_sorting[i])] = (uint32_t)i;
-
-            // now reorder the unmatched records in file 2, by picking them in chunks
-            uint32_t bin_size = std::min(BIN_SIZE_COMBINE_PAIRS, (uint32_t)size_unmatched);
-=======
             // first sort fout_unmatched_readnames_* using disk-based merge sort
             // from fork of https://github.com/arq5x/kway-mergesort
             auto sort_readnames_start = std::chrono::steady_clock::now();
@@ -522,7 +495,6 @@
 
             // now reorder the unmatched records in file 2, by picking them in chunks
             uint32_t bin_size = std::min(BIN_SIZE_COMBINE_PAIRS, size_unmatched);
->>>>>>> 93f47133
             std::vector<Record> records_bin(bin_size);
             Record tmpFastqRecord;
             for (uint32_t i = 0; i <= size_unmatched / bin_size; i++) {
