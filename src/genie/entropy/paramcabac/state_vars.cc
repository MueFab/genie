--- conflicted
+++ resolved
@@ -95,110 +95,52 @@
         numAlphaSubsym = StateVars::get2PowN(codingSubsymSize);
     }
 
-<<<<<<< HEAD
     // cLengthBI
-    if (binarization_ID == BinarizationParameters::BinarizationId::BINARY_CODING) {
-=======
-    //cLengthBI
-    if(binarization_ID == BinarizationParameters::BinarizationId::BI) {
->>>>>>> 4bc14713
+    if (binarization_ID == BinarizationParameters::BinarizationId::BI) {
         cLengthBI = codingSubsymSize;
     }
 
     if (!cabac_binarization.getBypassFlag()) {
         // numCtxSubsym
-<<<<<<< HEAD
         switch (binarization_ID) {
-            case BinarizationParameters::BinarizationId::BINARY_CODING:
+            case BinarizationParameters::BinarizationId::BI:
                 numCtxSubsym = codingSubsymSize;
 
                 break;
-            case BinarizationParameters::BinarizationId::TRUNCATED_UNARY:
+            case BinarizationParameters::BinarizationId::TU:
                 numCtxSubsym = cabacBinazParams.getCMax();  // cmax
                 break;
-            case BinarizationParameters::BinarizationId::EXPONENTIAL_GOLOMB:
+            case BinarizationParameters::BinarizationId::EG:
                 numCtxSubsym = std::floor(std::log2(numAlphaSubsym + 1)) + 1;
                 break;
-            case BinarizationParameters::BinarizationId::SIGNED_EXPONENTIAL_GOMB:
+            case BinarizationParameters::BinarizationId::SEG:
                 numCtxSubsym = std::floor(std::log2(numAlphaSubsym + 1)) + 2;
                 break;
-            case BinarizationParameters::BinarizationId::TRUNCATED_EXPONENTIAL_GOLOMB:
+            case BinarizationParameters::BinarizationId::TEG:
                 numCtxSubsym = cabacBinazParams.getCMaxTeg()  // cmax_teg
                                + std::floor(std::log2(numAlphaSubsym + 1)) + 1;
                 break;
-            case BinarizationParameters::BinarizationId::SIGNED_TRUNCATED_EXPONENTIAL_GOLOMB:
+            case BinarizationParameters::BinarizationId::STEG:
                 numCtxSubsym = cabacBinazParams.getCMaxTeg()  // cmax_teg
                                + std::floor(std::log2(numAlphaSubsym + 1)) + 2;
                 break;
-            case BinarizationParameters::BinarizationId::SPLIT_UNITWISE_TRUNCATED_UNARY: {
+            case BinarizationParameters::BinarizationId::SUTU: {
                 uint8_t splitUnitSize = cabacBinazParams.getSplitUnitSize();
                 numCtxSubsym = (outputSymbolSize / splitUnitSize) * ((1 << splitUnitSize) - 1) +
                                ((1 << (outputSymbolSize % splitUnitSize)) - 1);
             } break;
-            case BinarizationParameters::BinarizationId::SIGNED_SPLIT_UNITWISE_TRUNCATED_UNARY: {
+            case BinarizationParameters::BinarizationId::SSUTU: {
                 uint8_t splitUnitSize = cabacBinazParams.getSplitUnitSize();
                 numCtxSubsym = (outputSymbolSize / splitUnitSize) * ((1 << splitUnitSize) - 1) +
                                ((1 << (outputSymbolSize % splitUnitSize)) - 1) + 1;
             } break;
-            case BinarizationParameters::BinarizationId::DOUBLE_TRUNCATED_UNARY: {
+            case BinarizationParameters::BinarizationId::DTU: {
                 uint8_t splitUnitSize = cabacBinazParams.getSplitUnitSize();
                 numCtxSubsym = cabacBinazParams.getCMaxDtu() +
                                (outputSymbolSize / splitUnitSize) * ((1 << splitUnitSize) - 1) +
                                ((1 << (outputSymbolSize % splitUnitSize)) - 1);
             } break;
-            case BinarizationParameters::BinarizationId::SIGNED_DOUBLE_TRUNCATED_UNARY: {
-=======
-        switch(binarization_ID) {
-            case BinarizationParameters::BinarizationId::BI:
-                numCtxSubsym = codingSubsymSize;
-
-            break;
-            case BinarizationParameters::BinarizationId::TU:
-                numCtxSubsym = cabacBinazParams.getCMax(); // cmax
-            break;
-            case BinarizationParameters::BinarizationId::EG:
-                numCtxSubsym = std::floor(std::log2(numAlphaSubsym+1))+1;
-            break;
-            case BinarizationParameters::BinarizationId::SEG:
-                numCtxSubsym = std::floor(std::log2(numAlphaSubsym+1))+2;
-            break;
-            case BinarizationParameters::BinarizationId::TEG:
-                numCtxSubsym = cabacBinazParams.getCMaxTeg() // cmax_teg
-                             + std::floor(std::log2(numAlphaSubsym+1))+1;
-            break;
-            case BinarizationParameters::BinarizationId::STEG:
-                numCtxSubsym = cabacBinazParams.getCMaxTeg() // cmax_teg
-                             + std::floor(std::log2(numAlphaSubsym+1))+2;
-            break;
-            case BinarizationParameters::BinarizationId::SUTU:
-            {
-                uint8_t splitUnitSize = cabacBinazParams.getSplitUnitSize();
-                numCtxSubsym = (outputSymbolSize/splitUnitSize)
-                             * ((1<<splitUnitSize)-1)
-                             + ((1<<(outputSymbolSize%splitUnitSize))-1);
-            }
-            break;
-            case BinarizationParameters::BinarizationId::SSUTU:
-            {
-                uint8_t splitUnitSize = cabacBinazParams.getSplitUnitSize();
-                numCtxSubsym = (outputSymbolSize/splitUnitSize)
-                             * ((1<<splitUnitSize)-1)
-                             + ((1<<(outputSymbolSize%splitUnitSize))-1)
-                             + 1;
-            }
-            break;
-            case BinarizationParameters::BinarizationId::DTU:
-            {
-                uint8_t splitUnitSize = cabacBinazParams.getSplitUnitSize();
-                numCtxSubsym = cabacBinazParams.getCMaxDtu()
-                             + (outputSymbolSize/splitUnitSize)
-                             * ((1<<splitUnitSize)-1)
-                             + ((1<<(outputSymbolSize%splitUnitSize))-1);
-            }
-            break;
-            case BinarizationParameters::BinarizationId::SDTU:
-            {
->>>>>>> 4bc14713
+            case BinarizationParameters::BinarizationId::SDTU: {
                 uint8_t splitUnitSize = cabacBinazParams.getSplitUnitSize();
                 numCtxSubsym = cabacBinazParams.getCMaxDtu() +
                                (outputSymbolSize / splitUnitSize) * ((1 << splitUnitSize) - 1) +
@@ -222,10 +164,9 @@
 
         // numCtxLuts
         numCtxLuts = 0;
-<<<<<<< HEAD
         if (transform_ID_subsym == SupportValues::TransformIdSubsym::LUT_TRANSFORM) {
-            if ((binarization_ID >= BinarizationParameters::BinarizationId::SPLIT_UNITWISE_TRUNCATED_UNARY &&
-                 binarization_ID <= BinarizationParameters::BinarizationId::SIGNED_DOUBLE_TRUNCATED_UNARY) ||
+            if ((binarization_ID >= BinarizationParameters::BinarizationId::SUTU &&
+                 binarization_ID <= BinarizationParameters::BinarizationId::SDTU) ||
                 codingOrder == 0 || (1u << codingSubsymSize) > MAX_LUT_SIZE) {
                 UTILS_THROW_RUNTIME_EXCEPTION(
                     "LUT_TRANSFORM not supported with given configuration: coding_order = 0\
@@ -234,16 +175,6 @@
                     "\
                                              , coding_subsym_size = " +
                     std::to_string(codingSubsymSize));
-=======
-        if(transform_ID_subsym == SupportValues::TransformIdSubsym::LUT_TRANSFORM) {
-            if((binarization_ID >= BinarizationParameters::BinarizationId::SUTU &&
-                    binarization_ID <= BinarizationParameters::BinarizationId::SDTU) ||
-                    codingOrder == 0 ||
-                    (1u<<codingSubsymSize) > MAX_LUT_SIZE) {
-                UTILS_THROW_RUNTIME_EXCEPTION("LUT_TRANSFORM not supported with given configuration: coding_order = 0\
-                                             , binarization_ID = "+std::to_string((uint8_t)binarization_ID)+"\
-                                             , coding_subsym_size = "+std::to_string(codingSubsymSize));
->>>>>>> 4bc14713
             } else {
                 numCtxLuts = (codingSubsymSize / 2) * ((1 << 2) - 1) + ((1 << (codingSubsymSize % 2)) - 1);
             }
