/**
 * @file
 * @copyright This file is part of GENIE. See LICENSE and/or
 * https://github.com/mitogen/genie for more details.
 */

#ifndef GENIE_BINARIZATION_PARAMETERS_H
#define GENIE_BINARIZATION_PARAMETERS_H

// ---------------------------------------------------------------------------------------------------------------------

#include <genie/util/bitreader.h>
#include <genie/util/bitwriter.h>
#include <vector>

// ---------------------------------------------------------------------------------------------------------------------

namespace genie {
namespace entropy {
namespace paramcabac {

// ---------------------------------------------------------------------------------------------------------------------

/**
 *
 */
class BinarizationParameters {
   public:
    /**
     *
     */
    enum class BinarizationId : uint8_t {
        BI = 0,
        TU = 1,
        EG = 2,
        SEG = 3,
        TEG = 4,
        STEG = 5,
        SUTU = 6,
        SSUTU = 7,
        DTU = 8,
        SDTU = 9,
    };

    /**
     *
     */
    BinarizationParameters();

    /**
     *
     * @param binID
     * @param reader
     */
    BinarizationParameters(BinarizationId binID, util::BitReader &reader);

    /**
     *
     * @param _binarization_id
     * @param params
     */
    BinarizationParameters(const BinarizationId &_binarization_id, std::vector<uint8_t> params);

    /**
     *
     */
    virtual ~BinarizationParameters() = default;

    /**
     *
     * @param binID
     * @param writer
     */
    virtual void write(BinarizationId binID, util::BitWriter &writer) const;

    /**
     *
     * @return
     */
    uint8_t getCMax() const;

    /**
     *
     * @return
     */
    uint8_t getCMaxTeg() const;

    /**
     *
     * @return
     */
    uint8_t getCMaxDtu() const;

    /**
     *
     * @return
     */
    uint8_t getSplitUnitSize() const;

    /**
     *
     * @param binarzationId
     * @return
     */
    static uint8_t getNumBinarizationParams(BinarizationParameters::BinarizationId binarzationId);

    bool operator==(const BinarizationParameters &bin) const {
        return cmax == bin.cmax && cmax_teg == bin.cmax_teg && cmax_dtu == bin.cmax_dtu &&
               split_unit_size == bin.split_unit_size;
    }

   private:
<<<<<<< HEAD
    uint8_t cmax;             //!<
    uint8_t cmax_teg;         //!<
    uint8_t cmax_dtu;         //!<
    uint8_t split_unit_size;  //!<
=======
    uint8_t cmax;             //!< : 8; Line 3
    uint8_t cmax_teg;         //!< : 8; Line 5
    uint8_t cmax_dtu;         //!< : 8; Line 7
    uint8_t split_unit_size;  //!< : 4; Line 10
    
    static uint8_t numParams[unsigned(BinarizationId::SDTU) + 1u];
>>>>>>> 4bc14713

    static uint8_t numParams[unsigned(BinarizationId::SIGNED_DOUBLE_TRUNCATED_UNARY) + 1u];  //!<
};

// ---------------------------------------------------------------------------------------------------------------------

}  // namespace paramcabac
}  // namespace entropy
}  // namespace genie

// ---------------------------------------------------------------------------------------------------------------------

#endif  // GENIE_BINARIZATION_PARAMETERS_H

// ---------------------------------------------------------------------------------------------------------------------
// ---------------------------------------------------------------------------------------------------------------------<|MERGE_RESOLUTION|>--- conflicted
+++ resolved
@@ -110,21 +110,12 @@
     }
 
    private:
-<<<<<<< HEAD
     uint8_t cmax;             //!<
     uint8_t cmax_teg;         //!<
     uint8_t cmax_dtu;         //!<
     uint8_t split_unit_size;  //!<
-=======
-    uint8_t cmax;             //!< : 8; Line 3
-    uint8_t cmax_teg;         //!< : 8; Line 5
-    uint8_t cmax_dtu;         //!< : 8; Line 7
-    uint8_t split_unit_size;  //!< : 4; Line 10
-    
-    static uint8_t numParams[unsigned(BinarizationId::SDTU) + 1u];
->>>>>>> 4bc14713
 
-    static uint8_t numParams[unsigned(BinarizationId::SIGNED_DOUBLE_TRUNCATED_UNARY) + 1u];  //!<
+    static uint8_t numParams[unsigned(BinarizationId::SDTU) + 1u];  //!<
 };
 
 // ---------------------------------------------------------------------------------------------------------------------
