--- conflicted
+++ resolved
@@ -59,16 +59,10 @@
     uint8_t codingSubSymSize[MAX_NUM_TRANSPORT_SEQS] = {8};
     uint8_t outputSymbolSize[MAX_NUM_TRANSPORT_SEQS] = {8};
     uint8_t codingOrder[MAX_NUM_TRANSPORT_SEQS] = {0};
-<<<<<<< HEAD
     SupportValues::TransformIdSubsym trnsfSubsymID[MAX_NUM_TRANSPORT_SEQS] = {
         SupportValues::TransformIdSubsym::NO_TRANSFORM};
     BinarizationParameters::BinarizationId binID[MAX_NUM_TRANSPORT_SEQS] = {
-        BinarizationParameters::BinarizationId::BINARY_CODING};
-=======
-    SupportValues::TransformIdSubsym trnsfSubsymID[MAX_NUM_TRANSPORT_SEQS] = {SupportValues::TransformIdSubsym::NO_TRANSFORM};
-    BinarizationParameters::BinarizationId binID[MAX_NUM_TRANSPORT_SEQS] =
-            {BinarizationParameters::BinarizationId::BI};
->>>>>>> 4bc14713
+        BinarizationParameters::BinarizationId::BI};
     std::vector<std::vector<uint8_t>> binParams(MAX_NUM_TRANSPORT_SEQS, std::vector<uint8_t>(2, 0));
     bool bypassFlag[MAX_NUM_TRANSPORT_SEQS] = {false};
     bool adaptiveModeFlag[MAX_NUM_TRANSPORT_SEQS] = {true};
