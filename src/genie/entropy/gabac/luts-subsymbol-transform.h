--- conflicted
+++ resolved
@@ -11,8 +11,8 @@
 
 #include <genie/entropy/paramcabac/state_vars.h>
 #include "reader.h"
+#include "writer.h"
 #include "subsymbol.h"
-#include "writer.h"
 
 // ---------------------------------------------------------------------------------------------------------------------
 
@@ -58,7 +58,6 @@
  *
  */
 class LUTsSubSymbolTransform {
-<<<<<<< HEAD
    public:
     /**
      *
@@ -80,11 +79,10 @@
     /**
      *
      * @param writer
-     * @param alphaProps
      * @param symbols
      * @param depSymbols
      */
-    void encodeLUTs(Writer& writer, const core::Alphabet alphaProps, util::DataBlock* const symbols,
+    void encodeLUTs(Writer& writer, util::DataBlock* const symbols,
                     util::DataBlock* const depSymbols = nullptr);
 
     /**
@@ -113,29 +111,6 @@
      * @param prvIdx
      */
     void invTransformOrder2(std::vector<Subsymbol>& subsymbols, const uint8_t subsymIdx, const uint8_t lutIdx,
-=======
-
-    public:
-    LUTsSubSymbolTransform(const paramcabac::SupportValues& _supportVals,
-                           const paramcabac::StateVars& _stateVars,
-                           const uint8_t _numLuts,
-                           const uint8_t _numPrvs,
-                           const bool _modeFlag);
-
-    void decodeLUTs(Reader &reader);
-    void encodeLUTs(Writer &writer, util::DataBlock* const symbols, util::DataBlock* const depSymbols = nullptr);
-
-    uint64_t getNumMaxElemsOrder2(std::vector<Subsymbol>& subsymbols,
-                                  const uint8_t lutIdx,
-                                  const uint8_t prvIdx);
-    uint64_t getNumMaxElemsOrder1(std::vector<Subsymbol>& subsymbols,
-                                  const uint8_t lutIdx,
-                                  const uint8_t prvIdx);
-
-    void invTransformOrder2(std::vector<Subsymbol>& subsymbols,
-                            const uint8_t subsymIdx,
-                            const uint8_t lutIdx,
->>>>>>> 4bc14713
                             const uint8_t prvIdx);
 
     /**
@@ -189,19 +164,13 @@
      * @param numAlphaSubsym
      */
     void setupLutsOrder2(uint8_t numSubsyms, uint64_t numAlphaSubsym);
-<<<<<<< HEAD
-=======
-    void buildLuts(util::DataBlock* const symbols, util::DataBlock* const depSymbols = nullptr);
->>>>>>> 4bc14713
-
-    /**
-     *
-     * @param alphaProps
+
+    /**
+     *
      * @param symbols
      * @param depSymbols
      */
-    void buildLuts(const core::Alphabet alphaProps, util::DataBlock* const symbols,
-                   util::DataBlock* const depSymbols = nullptr);
+    void buildLuts(util::DataBlock* const symbols, util::DataBlock* const depSymbols = nullptr);
 
     /**
      *
