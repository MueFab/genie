/**
 * @file
 * @copyright This file is part of GENIE. See LICENSE and/or
 * https://github.com/mitogen/genie for more details.
 */

#include "luts-subsymbol-transform.h"

#include <algorithm>
#include <functional>
#include <vector>

#include <genie/util/block-stepper.h>
#include <genie/util/data-block.h>

// ---------------------------------------------------------------------------------------------------------------------

namespace genie {
namespace entropy {
namespace gabac {

// ---------------------------------------------------------------------------------------------------------------------

bool LutEntry::operator>=(const LutEntry& entry) const { return (freq >= entry.freq); }

// ---------------------------------------------------------------------------------------------------------------------

LutOrder1 LUTsSubSymbolTransform::getInitLutsOrder1(uint64_t numAlphaSubsym) {
    return std::vector<LutRow>(numAlphaSubsym, {std::vector<LutEntry>(numAlphaSubsym, {0, 0}),  // value, freq
                                                0}                                              // numMaxElems
    );
}

// ---------------------------------------------------------------------------------------------------------------------

LUTsSubSymbolTransform::LUTsSubSymbolTransform(const paramcabac::SupportValues& _supportVals,
                                               const paramcabac::StateVars& _stateVars, uint8_t _numLuts,
                                               uint8_t _numPrvs, const bool _modeFlag)
    : supportVals(_supportVals),
      stateVars(_stateVars),
      numLuts(_numLuts),
      numPrvs(_numPrvs),
      encodingModeFlag(_modeFlag) {}

// ---------------------------------------------------------------------------------------------------------------------

void LUTsSubSymbolTransform::setupLutsOrder1(uint8_t numSubsyms, uint64_t numAlphaSubsym) {
    if (numAlphaSubsym > paramcabac::StateVars::MAX_LUT_SIZE) return;

    lutsO1.clear();
    lutsO1 = std::vector<LutOrder1>(numSubsyms, getInitLutsOrder1(numAlphaSubsym));
}

// ---------------------------------------------------------------------------------------------------------------------

void LUTsSubSymbolTransform::setupLutsOrder2(uint8_t numSubsyms, uint64_t numAlphaSubsym) {
    if (numAlphaSubsym > paramcabac::StateVars::MAX_LUT_SIZE) return;

    lutsO2.clear();
    lutsO2 =
        std::vector<LutOrder2>(numSubsyms, std::vector<LutOrder1>(numAlphaSubsym, getInitLutsOrder1(numAlphaSubsym)));
}

<<<<<<< HEAD
// ---------------------------------------------------------------------------------------------------------------------

void LUTsSubSymbolTransform::buildLuts(const core::Alphabet alphaProps, util::DataBlock* const symbols,
                                       util::DataBlock* const depSymbols) {
    if (numLuts == 0 || !encodingModeFlag) return;
=======
void LUTsSubSymbolTransform::buildLuts(util::DataBlock* const symbols, util::DataBlock* const depSymbols) {
    if(numLuts == 0 || !encodingModeFlag)
        return;
>>>>>>> 4bc14713

    assert(symbols != nullptr);

    size_t numSymbols = symbols->size();
    if (numSymbols <= 0) return;

    uint8_t const outputSymbolSize = supportVals.getOutputSymbolSize();
    uint8_t const codingSubsymSize = supportVals.getCodingSubsymSize();
    uint8_t const codingOrder = supportVals.getCodingOrder();
    uint8_t const numSubsymbols = stateVars.getNumSubsymbols();
    uint64_t const numAlphaSubsym = stateVars.getNumAlphaSubsymbol();
    uint64_t const subsymMask = paramcabac::StateVars::get2PowN(codingSubsymSize) - 1;

    util::BlockStepper r = symbols->getReader();
    std::vector<Subsymbol> subsymbols(stateVars.getNumSubsymbols());

    util::BlockStepper d;
    if (depSymbols) {
        d = depSymbols->getReader();
    }

    if (codingOrder == 2)
        setupLutsOrder2(numSubsymbols, numAlphaSubsym);
    else
        setupLutsOrder1(numSubsymbols, numAlphaSubsym);

    while (r.isValid()) {
        // Split symbol into subsymbols and then build subsymbols
        uint64_t symbolValue = r.get();
        uint64_t subsymValue = 0;
        uint32_t oss = outputSymbolSize;

        uint64_t depSymbolValue = 0, depSubsymValue = 0;
<<<<<<< HEAD
        if (d.isValid()) {
            depSymbolValue = alphaProps.inverseLut[d.get()];
=======
        if(d.isValid()) {
            depSymbolValue = d.get();
>>>>>>> 4bc14713
            d.inc();
        }

        uint64_t symValue = abs((int64_t)symbolValue);
        for (uint8_t s = 0; s < numSubsymbols; s++) {
            uint8_t lutIdx = (numLuts > 1) ? s : 0;  // either private or shared LUT
            uint8_t prvIdx = (numPrvs > 1) ? s : 0;  // either private or shared PRV

            if (depSymbols) {
                depSubsymValue = (depSymbolValue >> (oss - codingSubsymSize)) & subsymMask;
                subsymbols[prvIdx].prvValues[0] = depSubsymValue;
            }

            subsymValue = (symValue >> (oss -= codingSubsymSize)) & subsymMask;

            if (codingOrder == 2) {
                LutOrder2& lut = lutsO2[lutIdx];
                lut[subsymbols[prvIdx].prvValues[1]][subsymbols[prvIdx].prvValues[0]].entries[subsymValue].freq++;
                lut[subsymbols[prvIdx].prvValues[1]][subsymbols[prvIdx].prvValues[0]].entries[subsymValue].value =
                    subsymValue;

                subsymbols[prvIdx].prvValues[1] = subsymbols[prvIdx].prvValues[0];
                subsymbols[prvIdx].prvValues[0] = subsymValue;

            } else if (codingOrder == 1) {
                LutOrder1& lut = lutsO1[lutIdx];
                lut[subsymbols[prvIdx].prvValues[0]].entries[subsymValue].freq++;
                lut[subsymbols[prvIdx].prvValues[0]].entries[subsymValue].value = subsymValue;

                subsymbols[prvIdx].prvValues[0] = subsymValue;
            }
        }

        r.inc();
    }

    return;
}

// ---------------------------------------------------------------------------------------------------------------------

void LUTsSubSymbolTransform::decodeLutOrder1(Reader& reader, uint64_t numAlphaSubsym, uint8_t codingSubsymSize,
                                             LutOrder1& lut) {
    uint32_t i, j;
    for (i = 0; i < numAlphaSubsym; i++) {
        lut[i].numMaxElems = reader.readLutSymbol(codingSubsymSize);
        for (j = 0; j <= lut[i].numMaxElems; j++) {
            lut[i].entries[j].value = reader.readLutSymbol(codingSubsymSize);
        }
    }
}

// ---------------------------------------------------------------------------------------------------------------------

void LUTsSubSymbolTransform::decodeLUTs(Reader& reader) {
    if (numLuts == 0 || encodingModeFlag) return;

    uint8_t const codingSubsymSize = supportVals.getCodingSubsymSize();
    uint8_t const codingOrder = supportVals.getCodingOrder();
    uint64_t const numAlphaSubsym = stateVars.getNumAlphaSubsymbol();

    if (codingOrder == 2) {
        setupLutsOrder2(stateVars.getNumSubsymbols(), numAlphaSubsym);
        for (uint32_t s = 0; s < numLuts; s++) {
            for (uint32_t k = 0; k < numAlphaSubsym; k++) {
                decodeLutOrder1(reader, numAlphaSubsym, codingSubsymSize, lutsO2[s][k]);
            }
        }
    } else if (codingOrder == 1) {
        setupLutsOrder1(stateVars.getNumSubsymbols(), numAlphaSubsym);
        for (uint32_t s = 0; s < numLuts; s++) {
            decodeLutOrder1(reader, numAlphaSubsym, codingSubsymSize, lutsO1[s]);
        }
    }
}

// ---------------------------------------------------------------------------------------------------------------------

void LUTsSubSymbolTransform::sortLutRow(LutRow& lutRow) {
    // sort entries in descending order and populate numMaxElems;
    sort(lutRow.entries.begin(), lutRow.entries.end(), std::greater_equal<LutEntry>());
    lutRow.numMaxElems =
        std::count_if(lutRow.entries.begin(), lutRow.entries.end(), [](LutEntry e) { return e.freq != 0; });
    if (lutRow.numMaxElems > 0) lutRow.numMaxElems--;
}

// ---------------------------------------------------------------------------------------------------------------------

void LUTsSubSymbolTransform::encodeLutOrder1(Writer& writer, uint64_t numAlphaSubsym, uint8_t codingSubsymSize,
                                             LutOrder1& lut) {
    uint32_t i, j;
    for (i = 0; i < numAlphaSubsym; i++) {
        sortLutRow(lut[i]);
        writer.writeLutSymbol(lut[i].numMaxElems, codingSubsymSize);
        for (j = 0; j <= lut[i].numMaxElems; j++) {
            writer.writeLutSymbol(lut[i].entries[j].value, codingSubsymSize);
        }
    }
}

<<<<<<< HEAD
// ---------------------------------------------------------------------------------------------------------------------
=======
void LUTsSubSymbolTransform::encodeLUTs(Writer &writer, util::DataBlock* const symbols, util::DataBlock* const depSymbols) {
>>>>>>> 4bc14713

void LUTsSubSymbolTransform::encodeLUTs(Writer& writer, const core::Alphabet alphaProps, util::DataBlock* const symbols,
                                        util::DataBlock* const depSymbols) {
    if (numLuts == 0 || !encodingModeFlag) return;

    uint8_t const codingSubsymSize = supportVals.getCodingSubsymSize();
    uint8_t const codingOrder = supportVals.getCodingOrder();
    uint64_t const numAlphaSubsym = stateVars.getNumAlphaSubsymbol();

    // build LUTs from symbols
    buildLuts(symbols, depSymbols);

    // encode LUTs
    if (codingOrder == 2) {
        for (uint32_t s = 0; s < numLuts; s++) {
            for (uint32_t k = 0; k < numAlphaSubsym; k++) {
                encodeLutOrder1(writer, numAlphaSubsym, codingSubsymSize, lutsO2[s][k]);
            }
        }
    } else if (codingOrder == 1) {
        for (uint32_t s = 0; s < numLuts; s++) {
            encodeLutOrder1(writer, numAlphaSubsym, codingSubsymSize, lutsO1[s]);
        }
    }
}

// ---------------------------------------------------------------------------------------------------------------------

void LUTsSubSymbolTransform::transformOrder2(std::vector<Subsymbol>& subsymbols, const uint8_t subsymIdx,
                                             const uint8_t lutIdx, const uint8_t prvIdx) {
    Subsymbol& subsymbol = subsymbols[subsymIdx];
    const uint64_t subsymVal = subsymbol.subsymValue;
    const LutRow lutRow = lutsO2[lutIdx][subsymbols[prvIdx].prvValues[1]][subsymbols[prvIdx].prvValues[0]];
    auto entry = std::find_if(lutRow.entries.begin(), lutRow.entries.end(),
                              [subsymVal](LutEntry e) { return e.value == subsymVal && e.freq > 0; });
    if (entry != lutRow.entries.end()) {
        subsymbol.lutNumMaxElems = lutRow.numMaxElems;
        subsymbol.lutEntryIdx = distance(lutRow.entries.begin(), entry);
    }
}

// ---------------------------------------------------------------------------------------------------------------------

void LUTsSubSymbolTransform::transformOrder1(std::vector<Subsymbol>& subsymbols, const uint8_t subsymIdx,
                                             const uint8_t lutIdx, const uint8_t prvIdx) {
    Subsymbol& subsymbol = subsymbols[subsymIdx];
    const uint64_t subsymVal = subsymbol.subsymValue;
    const LutRow lutRow = lutsO1[lutIdx][subsymbols[prvIdx].prvValues[0]];

    auto entry = std::find_if(lutRow.entries.begin(), lutRow.entries.end(),
                              [subsymVal](LutEntry e) { return e.value == subsymVal && e.freq > 0; });
    if (entry != lutRow.entries.end()) {
        subsymbol.lutNumMaxElems = lutRow.numMaxElems;
        subsymbol.lutEntryIdx = distance(lutRow.entries.begin(), entry);
    }
}

// ---------------------------------------------------------------------------------------------------------------------

uint64_t LUTsSubSymbolTransform::getNumMaxElemsOrder2(std::vector<Subsymbol>& subsymbols, const uint8_t lutIdx,
                                                      const uint8_t prvIdx) {
    return lutsO2[lutIdx][subsymbols[prvIdx].prvValues[1]][subsymbols[prvIdx].prvValues[0]].numMaxElems;
}

// ---------------------------------------------------------------------------------------------------------------------

uint64_t LUTsSubSymbolTransform::getNumMaxElemsOrder1(std::vector<Subsymbol>& subsymbols, const uint8_t lutIdx,
                                                      const uint8_t prvIdx) {
    return lutsO1[lutIdx][subsymbols[prvIdx].prvValues[0]].numMaxElems;
}

// ---------------------------------------------------------------------------------------------------------------------

void LUTsSubSymbolTransform::invTransformOrder2(std::vector<Subsymbol>& subsymbols, const uint8_t subsymIdx,
                                                const uint8_t lutIdx, const uint8_t prvIdx) {
    subsymbols[subsymIdx].subsymValue = lutsO2[lutIdx][subsymbols[prvIdx].prvValues[1]][subsymbols[prvIdx].prvValues[0]]
                                            .entries[subsymbols[subsymIdx].lutEntryIdx]
                                            .value;
}

// ---------------------------------------------------------------------------------------------------------------------

void LUTsSubSymbolTransform::invTransformOrder1(std::vector<Subsymbol>& subsymbols, const uint8_t subsymIdx,
                                                const uint8_t lutIdx, const uint8_t prvIdx) {
    subsymbols[subsymIdx].subsymValue =
        lutsO1[lutIdx][subsymbols[prvIdx].prvValues[0]].entries[subsymbols[subsymIdx].lutEntryIdx].value;
}

// ---------------------------------------------------------------------------------------------------------------------

}  // namespace gabac
}  // namespace entropy
}  // namespace genie

// ---------------------------------------------------------------------------------------------------------------------
// ---------------------------------------------------------------------------------------------------------------------<|MERGE_RESOLUTION|>--- conflicted
+++ resolved
@@ -61,17 +61,10 @@
         std::vector<LutOrder2>(numSubsyms, std::vector<LutOrder1>(numAlphaSubsym, getInitLutsOrder1(numAlphaSubsym)));
 }
 
-<<<<<<< HEAD
-// ---------------------------------------------------------------------------------------------------------------------
-
-void LUTsSubSymbolTransform::buildLuts(const core::Alphabet alphaProps, util::DataBlock* const symbols,
-                                       util::DataBlock* const depSymbols) {
+// ---------------------------------------------------------------------------------------------------------------------
+
+void LUTsSubSymbolTransform::buildLuts(util::DataBlock* const symbols, util::DataBlock* const depSymbols) {
     if (numLuts == 0 || !encodingModeFlag) return;
-=======
-void LUTsSubSymbolTransform::buildLuts(util::DataBlock* const symbols, util::DataBlock* const depSymbols) {
-    if(numLuts == 0 || !encodingModeFlag)
-        return;
->>>>>>> 4bc14713
 
     assert(symbols != nullptr);
 
@@ -105,13 +98,8 @@
         uint32_t oss = outputSymbolSize;
 
         uint64_t depSymbolValue = 0, depSubsymValue = 0;
-<<<<<<< HEAD
         if (d.isValid()) {
-            depSymbolValue = alphaProps.inverseLut[d.get()];
-=======
-        if(d.isValid()) {
             depSymbolValue = d.get();
->>>>>>> 4bc14713
             d.inc();
         }
 
@@ -212,13 +200,9 @@
     }
 }
 
-<<<<<<< HEAD
-// ---------------------------------------------------------------------------------------------------------------------
-=======
-void LUTsSubSymbolTransform::encodeLUTs(Writer &writer, util::DataBlock* const symbols, util::DataBlock* const depSymbols) {
->>>>>>> 4bc14713
-
-void LUTsSubSymbolTransform::encodeLUTs(Writer& writer, const core::Alphabet alphaProps, util::DataBlock* const symbols,
+// ---------------------------------------------------------------------------------------------------------------------
+
+void LUTsSubSymbolTransform::encodeLUTs(Writer& writer, util::DataBlock* const symbols,
                                         util::DataBlock* const depSymbols) {
     if (numLuts == 0 || !encodingModeFlag) return;
 
