/**
 * @file
 * @copyright This file is part of GENIE. See LICENSE and/or
 * https://github.com/mitogen/genie for more details.
 */

#include "gabac-compressor.h"
#include <genie/util/make-unique.h>

namespace genie {
namespace entropy {
namespace gabac {

// ---------------------------------------------------------------------------------------------------------------------

void writeVInt(uint64_t val, util::DataBlock &out) {
    std::vector<uint8_t> tmp;
    do {
        tmp.push_back(val & 0x7f);
        val >>= 7;
    } while (val != 0);
    for (int i = tmp.size() - 1; i > 0; i--) out.push_back(tmp[i] | 0x80);
    out.push_back(tmp[0]);
}

static util::DataBlock convertTokenType(const util::DataBlock &in) {
    util::DataBlock out(0, 1);
    uint32_t num_output_symbols = in.empty() ? 0 : 256 * (256 * (256 * in.get(0) + in.get(1)) + in.get(2)) + in.get(3);
    writeVInt(num_output_symbols, out);
    if (!in.empty()) {
        for (size_t i = 4; i < in.size(); ++i) {
            out.push_back(in.get(i));
        }
    }
    return out;
}

core::AccessUnitPayload::SubsequencePayload GabacCompressor::compress(const gabac::EncodingConfiguration &conf,
                                                                      bool vSize,
                                                                      core::AccessUnitRaw::Subsequence &&in) {
    // Interface to GABAC library
    core::AccessUnitRaw::Subsequence data = std::move(in);
    size_t num_symbols = data.getNumSymbols();
    util::DataBlock buffer = data.move();
    gabac::IBufferStream bufferInputStream(&buffer);

    util::DataBlock outblock(0, 1);
    gabac::OBufferStream bufferOutputStream(&outblock);

    // Setup
    const size_t GABAC_BLOCK_SIZE = 0;  // 0 means single block (block size is equal to input size)
    std::ostream *const GABAC_LOG_OUTPUT_STREAM = &std::cout;
    const gabac::IOConfiguration GABAC_IO_SETUP = {&bufferInputStream, nullptr, &bufferOutputStream, GABAC_BLOCK_SIZE,
                                                   GABAC_LOG_OUTPUT_STREAM, gabac::IOConfiguration::LogLevel::TRACE};
    const bool GABAC_DECODING_MODE = false;

    // Run
    gabac::run(GABAC_IO_SETUP, conf, GABAC_DECODING_MODE);

    bufferOutputStream.flush(&outblock);
    core::AccessUnitPayload::SubsequencePayload out(data.getID());
<<<<<<< HEAD
    out.annotateNumSymbols(num_symbols);
    for (auto &o : outbuffer) {
        if(vSize) {
            o = convertTokenType(o);
        }
        out.add(core::AccessUnitPayload::TransformedPayload(std::move(o), index++));
    }
=======
    out.set(std::move(outblock));
>>>>>>> d39d1639
    return out;
}

// ---------------------------------------------------------------------------------------------------------------------

void GabacCompressor::flowIn(core::AccessUnitRaw &&t, size_t id) {
    core::AccessUnitRaw raw_aus = std::move(t);
    auto payload = core::AccessUnitPayload(raw_aus.moveParameters(), raw_aus.getNumRecords());

    for (const auto &desc : raw_aus) {
        core::AccessUnitPayload::DescriptorPayload descriptor_payload(desc.getID());
        for (const auto &subdesc : desc) {
            auto &input = raw_aus.get(subdesc.getID());
<<<<<<< HEAD
            auto s_id = subdesc.getID();
            if (desc.getID() == core::GenDesc::RNAME || desc.getID() == core::GenDesc::MSAR) {
                s_id.second = 0;
            }
            const auto &conf = configSet.getConfAsGabac(s_id);
            descriptor_payload.add(compress(
                conf, desc.getID() == core::GenDesc::RNAME || desc.getID() == core::GenDesc::MSAR, std::move(input)));
=======
            if(input.getRawSize() > 0) {
                const auto &conf = configSet.getConfAsGabac(subdesc.getID());
                // add compressed payload
                descriptor_payload.add(compress(conf, std::move(input)));
            } else {
                // add empty payload
                descriptor_payload.add(core::AccessUnitPayload::SubsequencePayload(subdesc.getID(), util::DataBlock(0,1)));
            }
>>>>>>> d39d1639
        }
        if (!descriptor_payload.isEmpty()) {
            payload.setPayload(desc.getID(), std::move(descriptor_payload));
        }
    }

    configSet.storeParameters(payload.getParameters());

    payload.setReference(raw_aus.getReference());
    payload.setMinPos(raw_aus.getMinPos());
    payload.setMaxPos(raw_aus.getMaxPos());
    raw_aus.clear();
    flowOut(std::move(payload), id);
}

// ---------------------------------------------------------------------------------------------------------------------

void GabacCompressor::dryIn() { dryOut(); }

}  // namespace gabac
}  // namespace entropy
}  // namespace genie
// ---------------------------------------------------------------------------------------------------------------------
// ---------------------------------------------------------------------------------------------------------------------<|MERGE_RESOLUTION|>--- conflicted
+++ resolved
@@ -59,17 +59,7 @@
 
     bufferOutputStream.flush(&outblock);
     core::AccessUnitPayload::SubsequencePayload out(data.getID());
-<<<<<<< HEAD
-    out.annotateNumSymbols(num_symbols);
-    for (auto &o : outbuffer) {
-        if(vSize) {
-            o = convertTokenType(o);
-        }
-        out.add(core::AccessUnitPayload::TransformedPayload(std::move(o), index++));
-    }
-=======
     out.set(std::move(outblock));
->>>>>>> d39d1639
     return out;
 }
 
@@ -83,15 +73,6 @@
         core::AccessUnitPayload::DescriptorPayload descriptor_payload(desc.getID());
         for (const auto &subdesc : desc) {
             auto &input = raw_aus.get(subdesc.getID());
-<<<<<<< HEAD
-            auto s_id = subdesc.getID();
-            if (desc.getID() == core::GenDesc::RNAME || desc.getID() == core::GenDesc::MSAR) {
-                s_id.second = 0;
-            }
-            const auto &conf = configSet.getConfAsGabac(s_id);
-            descriptor_payload.add(compress(
-                conf, desc.getID() == core::GenDesc::RNAME || desc.getID() == core::GenDesc::MSAR, std::move(input)));
-=======
             if(input.getRawSize() > 0) {
                 const auto &conf = configSet.getConfAsGabac(subdesc.getID());
                 // add compressed payload
@@ -100,7 +81,6 @@
                 // add empty payload
                 descriptor_payload.add(core::AccessUnitPayload::SubsequencePayload(subdesc.getID(), util::DataBlock(0,1)));
             }
->>>>>>> d39d1639
         }
         if (!descriptor_payload.isEmpty()) {
             payload.setPayload(desc.getID(), std::move(descriptor_payload));
