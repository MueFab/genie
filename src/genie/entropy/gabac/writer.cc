/**
 * @file
 * @copyright This file is part of GENIE. See LICENSE and/or
 * https://github.com/mitogen/genie for more details.
 */

#include "writer.h"

#include <cassert>
#include <cmath>
#include <limits>

#include "context-tables.h"
//
// #include binary-arithmetic-decoder.cc from here instead of compiling it
// separately, so that we may call inlined member functions of class
// BinaryArithmeticDecoder in this file.
//
#include "binary-arithmetic-encoder.cc"

// ---------------------------------------------------------------------------------------------------------------------

namespace genie {
namespace entropy {
namespace gabac {

// ---------------------------------------------------------------------------------------------------------------------

Writer::Writer(OBufferStream *const bitstream, const bool bypassFlag, const unsigned long numContexts)
    : m_bitOutputStream(bitstream),
      m_binaryArithmeticEncoder(m_bitOutputStream),
      m_bypassFlag(bypassFlag),
      m_numContexts(numContexts) {
    if (!bypassFlag && numContexts > 0) {
        m_contextModels = contexttables::buildContextTable(m_numContexts);
    }
}

// ---------------------------------------------------------------------------------------------------------------------

Writer::~Writer() = default;

// ---------------------------------------------------------------------------------------------------------------------

void Writer::start() { m_binaryArithmeticEncoder.start(); }

// ---------------------------------------------------------------------------------------------------------------------

void Writer::close() { m_binaryArithmeticEncoder.flush(); }

// ---------------------------------------------------------------------------------------------------------------------

void Writer::reset() {
    m_binaryArithmeticEncoder.flush();
    m_contextModels.clear();
    m_contextModels = contexttables::buildContextTable(m_numContexts);
}

// ---------------------------------------------------------------------------------------------------------------------

void Writer::writeAsBIbypass(uint64_t input, const std::vector<unsigned int> binParams) {
    m_binaryArithmeticEncoder.encodeBinsEP(static_cast<unsigned int>(input), binParams[0]);
}

// ---------------------------------------------------------------------------------------------------------------------

void Writer::writeAsBIcabac(uint64_t input, const std::vector<unsigned int> binParams) {
    const unsigned int cLength = binParams[0];
    unsigned int cm = binParams[3];
    auto scan = m_contextModels.begin() + cm;
    for (int i = cLength - 1; i >= 0; i--)  // i must be signed
    {
        unsigned int bin = static_cast<unsigned int>(static_cast<uint64_t>(input) >> static_cast<uint8_t>(i)) & 0x1u;
        m_binaryArithmeticEncoder.encodeBin(bin, &*(scan++));
    }
}

// ---------------------------------------------------------------------------------------------------------------------

void Writer::writeAsTUbypass(uint64_t input, const std::vector<unsigned int> binParams) {
    const unsigned int cMax = binParams[0];
    for (uint64_t i = 0; i < input; i++) {
        m_binaryArithmeticEncoder.encodeBinEP(1);
    }
    if (cMax > input) {
        m_binaryArithmeticEncoder.encodeBinEP(0);
    }
}

// ---------------------------------------------------------------------------------------------------------------------

void Writer::writeAsTUcabac(uint64_t input, const std::vector<unsigned int> binParams) {
    const unsigned int cMax = binParams[0];
    unsigned int cm = binParams[3];
    auto scan = m_contextModels.begin() + cm;
    for (uint64_t i = 0; i < input; i++) {
        m_binaryArithmeticEncoder.encodeBin(1, &*(scan++));
    }
    if (cMax > input) {
        m_binaryArithmeticEncoder.encodeBin(0, &*scan);
    }
}

// ---------------------------------------------------------------------------------------------------------------------

void Writer::writeAsEGbypass(uint64_t input, const std::vector<unsigned int>) {
    unsigned int valuePlus1 = input + 1;
    unsigned int numLeadZeros = floor(log2(valuePlus1));

    /* prefix */
    writeAsBIbypass(1, std::vector<unsigned int>({numLeadZeros + 1}));
    if (numLeadZeros) {
        /* suffix */
        writeAsBIbypass(valuePlus1 & ((1u << numLeadZeros) - 1), std::vector<unsigned int>({numLeadZeros}));
    }
}

// ---------------------------------------------------------------------------------------------------------------------

void Writer::writeAsEGcabac(uint64_t input, const std::vector<unsigned int> binParams) {
    unsigned int valuePlus1 = input + 1;
    unsigned int numLeadZeros = floor(log2(valuePlus1));

    /* prefix */
    writeAsBIcabac(1, std::vector<unsigned int>({numLeadZeros + 1, 0, 0, binParams[3]}));
    if (numLeadZeros) {
        /* suffix */
        writeAsBIbypass(valuePlus1 & ((1u << numLeadZeros) - 1), std::vector<unsigned int>({numLeadZeros}));
    }
}

// ---------------------------------------------------------------------------------------------------------------------

void Writer::writeAsTEGbypass(uint64_t input, const std::vector<unsigned int> binParams) {
    const unsigned int cTruncExpGolParam = binParams[0];
    if (input < cTruncExpGolParam) {
        writeAsTUbypass(input, binParams);
    } else {
        writeAsTUbypass(cTruncExpGolParam, binParams);
        writeAsEGbypass(input - cTruncExpGolParam, std::vector<unsigned int>({0}));
    }
}

// ---------------------------------------------------------------------------------------------------------------------

void Writer::writeAsTEGcabac(uint64_t input, const std::vector<unsigned int> binParams) {
    const unsigned int cTruncExpGolParam = binParams[0];

    writeAsTUcabac(input, std::vector<unsigned int>({cTruncExpGolParam, 0, 0, binParams[3]}));
    if (input >= cTruncExpGolParam) {
        writeAsEGcabac(input - cTruncExpGolParam,
                       std::vector<unsigned int>({0, 0, 0, binParams[3] + cTruncExpGolParam}));
    }
}

// ---------------------------------------------------------------------------------------------------------------------

void Writer::writeAsSUTUbypass(uint64_t input, const std::vector<unsigned int> binParams) {
    const unsigned int outputSymSize = binParams[0];
    const unsigned int splitUnitSize = binParams[1];

    unsigned int i, j;
    for (i = 0, j = outputSymSize; i < outputSymSize; i += splitUnitSize) {
        unsigned int unitSize =
            (i == 0 && outputSymSize % splitUnitSize) ? outputSymSize % splitUnitSize : splitUnitSize;
        unsigned int cMax = (1u << unitSize) - 1;
        unsigned int val = (input >> (j -= unitSize)) & cMax;
        writeAsTUbypass(val, std::vector<unsigned int>({cMax}));
    }
}

// ---------------------------------------------------------------------------------------------------------------------

void Writer::writeAsSUTUcabac(uint64_t input, const std::vector<unsigned int> binParams) {
    const unsigned int outputSymSize = binParams[0];
    const unsigned int splitUnitSize = binParams[1];

    unsigned int cm = binParams[3];
    unsigned int i, j;
    for (i = 0, j = outputSymSize; i < outputSymSize; i += splitUnitSize) {
        unsigned int unitSize =
            (i == 0 && outputSymSize % splitUnitSize) ? outputSymSize % splitUnitSize : splitUnitSize;
        unsigned int cMax = (1u << unitSize) - 1;
        unsigned int val = (input >> (j -= unitSize)) & cMax;
        writeAsTUcabac(val, std::vector<unsigned int>({cMax, 0, 0, cm}));
        cm += cMax;
    }
}

// ---------------------------------------------------------------------------------------------------------------------

void Writer::writeAsDTUbypass(uint64_t input, const std::vector<unsigned int> binParams) {
    const unsigned int cMaxDtu = binParams[2];

    writeAsTUbypass((input < cMaxDtu) ? input : cMaxDtu, std::vector<unsigned int>({cMaxDtu}));

    if (input >= cMaxDtu) {
        input -= cMaxDtu;

        writeAsSUTUbypass(input, binParams);
    }
}

// ---------------------------------------------------------------------------------------------------------------------

void Writer::writeAsDTUcabac(uint64_t input, const std::vector<unsigned int> binParams) {
    const unsigned int cMaxDtu = binParams[2];

    writeAsTUcabac((input < cMaxDtu) ? input : cMaxDtu, std::vector<unsigned int>({cMaxDtu, 0, 0, binParams[3]}));

    if (input >= cMaxDtu) {
        input -= cMaxDtu;

        writeAsSUTUcabac(input, std::vector<unsigned int>({binParams[0], binParams[1], 0, binParams[3] + cMaxDtu}));
    }
}

<<<<<<< HEAD
// ---------------------------------------------------------------------------------------------------------------------

void Writer::writeBI(uint64_t input, const std::vector<unsigned int> binParams) {
    if (m_bypassFlag)
        writeAsBIbypass(input, binParams);
    else
        writeAsBIcabac(input, binParams);
}

// ---------------------------------------------------------------------------------------------------------------------

void Writer::writeTU(uint64_t input, const std::vector<unsigned int> binParams) {
    if (m_bypassFlag)
        writeAsTUbypass(input, binParams);
    else
        writeAsTUcabac(input, binParams);
}

// ---------------------------------------------------------------------------------------------------------------------

void Writer::writeEG(uint64_t input, const std::vector<unsigned int> binParams) {
    if (m_bypassFlag)
        writeAsEGbypass(input, binParams);
    else
        writeAsEGcabac(input, binParams);
}

// ---------------------------------------------------------------------------------------------------------------------

void Writer::writeTEG(uint64_t input, const std::vector<unsigned int> binParams) {
    if (m_bypassFlag)
        writeAsTEGbypass(input, binParams);
    else
        writeAsTEGcabac(input, binParams);
}

// ---------------------------------------------------------------------------------------------------------------------

void Writer::writeSUTU(uint64_t input, const std::vector<unsigned int> binParams) {
    if (m_bypassFlag)
        writeAsSUTUbypass(input, binParams);
    else
        writeAsSUTUcabac(input, binParams);
}

// ---------------------------------------------------------------------------------------------------------------------

void Writer::writeDTU(uint64_t input, const std::vector<unsigned int> binParams) {
    if (m_bypassFlag)
        writeAsDTUbypass(input, binParams);
    else
        writeAsDTUcabac(input, binParams);
}

// ---------------------------------------------------------------------------------------------------------------------

void Writer::writeLutSymbol(uint64_t input, const uint8_t codingSubsymSize) {
    std::vector<unsigned int> binParams({codingSubsymSize, 2, 0, 0});  // ctxIdx = 0
    if (m_bypassFlag)
        writeAsSUTUbypass(input, binParams);
    else
        writeAsSUTUcabac(input, binParams);
=======
void Writer::writeLutSymbol(uint64_t input, const uint8_t codingSubsymSize) {
    std::vector<unsigned int> binParams({codingSubsymSize, 2, 0, 0}); // ctxIdx = 0
    writeAsSUTUcabac(input, binParams);
>>>>>>> 4bc14713
}

// ---------------------------------------------------------------------------------------------------------------------

void Writer::writeSignFlag(int64_t input) {
    std::vector<unsigned int> binParams({1});
    if (m_bypassFlag)
        writeAsBIbypass(input < 0, std::vector<unsigned int>({1}));
    else
        writeAsBIcabac(input < 0, std::vector<unsigned int>({1, 0, 0, static_cast<unsigned int>(m_numContexts - 1)}));
}

// ---------------------------------------------------------------------------------------------------------------------

}  // namespace gabac
}  // namespace entropy
}  // namespace genie

// ---------------------------------------------------------------------------------------------------------------------
// ---------------------------------------------------------------------------------------------------------------------<|MERGE_RESOLUTION|>--- conflicted
+++ resolved
@@ -215,74 +215,11 @@
     }
 }
 
-<<<<<<< HEAD
-// ---------------------------------------------------------------------------------------------------------------------
-
-void Writer::writeBI(uint64_t input, const std::vector<unsigned int> binParams) {
-    if (m_bypassFlag)
-        writeAsBIbypass(input, binParams);
-    else
-        writeAsBIcabac(input, binParams);
-}
-
-// ---------------------------------------------------------------------------------------------------------------------
-
-void Writer::writeTU(uint64_t input, const std::vector<unsigned int> binParams) {
-    if (m_bypassFlag)
-        writeAsTUbypass(input, binParams);
-    else
-        writeAsTUcabac(input, binParams);
-}
-
-// ---------------------------------------------------------------------------------------------------------------------
-
-void Writer::writeEG(uint64_t input, const std::vector<unsigned int> binParams) {
-    if (m_bypassFlag)
-        writeAsEGbypass(input, binParams);
-    else
-        writeAsEGcabac(input, binParams);
-}
-
-// ---------------------------------------------------------------------------------------------------------------------
-
-void Writer::writeTEG(uint64_t input, const std::vector<unsigned int> binParams) {
-    if (m_bypassFlag)
-        writeAsTEGbypass(input, binParams);
-    else
-        writeAsTEGcabac(input, binParams);
-}
-
-// ---------------------------------------------------------------------------------------------------------------------
-
-void Writer::writeSUTU(uint64_t input, const std::vector<unsigned int> binParams) {
-    if (m_bypassFlag)
-        writeAsSUTUbypass(input, binParams);
-    else
-        writeAsSUTUcabac(input, binParams);
-}
-
-// ---------------------------------------------------------------------------------------------------------------------
-
-void Writer::writeDTU(uint64_t input, const std::vector<unsigned int> binParams) {
-    if (m_bypassFlag)
-        writeAsDTUbypass(input, binParams);
-    else
-        writeAsDTUcabac(input, binParams);
-}
-
-// ---------------------------------------------------------------------------------------------------------------------
-
-void Writer::writeLutSymbol(uint64_t input, const uint8_t codingSubsymSize) {
-    std::vector<unsigned int> binParams({codingSubsymSize, 2, 0, 0});  // ctxIdx = 0
-    if (m_bypassFlag)
-        writeAsSUTUbypass(input, binParams);
-    else
-        writeAsSUTUcabac(input, binParams);
-=======
+// ---------------------------------------------------------------------------------------------------------------------
+
 void Writer::writeLutSymbol(uint64_t input, const uint8_t codingSubsymSize) {
     std::vector<unsigned int> binParams({codingSubsymSize, 2, 0, 0}); // ctxIdx = 0
     writeAsSUTUcabac(input, binParams);
->>>>>>> 4bc14713
 }
 
 // ---------------------------------------------------------------------------------------------------------------------
