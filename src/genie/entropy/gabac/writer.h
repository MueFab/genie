--- conflicted
+++ resolved
@@ -148,56 +148,11 @@
      */
     void writeAsDTUcabac(uint64_t input, const std::vector<unsigned int> binParams);
 
-<<<<<<< HEAD
-    /**
-     *
-     * @param input
-     * @param binParams
-     */
-    void writeBI(uint64_t input, const std::vector<unsigned int> binParams);
-
-    /**
-     *
-     * @param input
-     * @param binParams
-     */
-    void writeTU(uint64_t input, const std::vector<unsigned int> binParams);
-
-    /**
-     *
-     * @param input
-     * @param binParams
-     */
-    void writeEG(uint64_t input, const std::vector<unsigned int> binParams);
-
-    /**
-     *
-     * @param input
-     * @param binParams
-     */
-    void writeTEG(uint64_t input, const std::vector<unsigned int> binParams);
-
-    /**
-     *
-     * @param input
-     * @param binParams
-     */
-    void writeSUTU(uint64_t input, const std::vector<unsigned int> binParams);
-
-    /**
-     *
-     * @param input
-     * @param binParams
-     */
-    void writeDTU(uint64_t input, const std::vector<unsigned int> binParams);
-
     /**
      *
      * @param input
      * @param codingSubsymSize
      */
-=======
->>>>>>> 4bc14713
     void writeLutSymbol(uint64_t input, const uint8_t codingSubsymSize);
 
     /**
