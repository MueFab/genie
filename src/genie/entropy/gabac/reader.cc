--- conflicted
+++ resolved
@@ -214,74 +214,11 @@
     return value;
 }
 
-<<<<<<< HEAD
-// ---------------------------------------------------------------------------------------------------------------------
-
-uint64_t Reader::readBI(const std::vector<unsigned int> binParams) {
-    if (m_bypassFlag)
-        return readAsBIbypass(binParams);
-    else
-        return readAsBIcabac(binParams);
-}
-
-// ---------------------------------------------------------------------------------------------------------------------
-
-uint64_t Reader::readTU(const std::vector<unsigned int> binParams) {
-    if (m_bypassFlag)
-        return readAsTUbypass(binParams);
-    else
-        return readAsTUcabac(binParams);
-}
-
-// ---------------------------------------------------------------------------------------------------------------------
-
-uint64_t Reader::readEG(const std::vector<unsigned int> binParams) {
-    if (m_bypassFlag)
-        return readAsEGbypass(binParams);
-    else
-        return readAsEGcabac(binParams);
-}
-
-// ---------------------------------------------------------------------------------------------------------------------
-
-uint64_t Reader::readTEG(const std::vector<unsigned int> binParams) {
-    if (m_bypassFlag)
-        return readAsTEGbypass(binParams);
-    else
-        return readAsTEGcabac(binParams);
-}
-
-// ---------------------------------------------------------------------------------------------------------------------
-
-uint64_t Reader::readSUTU(const std::vector<unsigned int> binParams) {
-    if (m_bypassFlag)
-        return readAsSUTUbypass(binParams);
-    else
-        return readAsSUTUcabac(binParams);
-}
-
-// ---------------------------------------------------------------------------------------------------------------------
-
-uint64_t Reader::readDTU(const std::vector<unsigned int> binParams) {
-    if (m_bypassFlag)
-        return readAsDTUbypass(binParams);
-    else
-        return readAsDTUcabac(binParams);
-}
-
-// ---------------------------------------------------------------------------------------------------------------------
-
-uint64_t Reader::readLutSymbol(const uint8_t codingSubsymSize) {
-    std::vector<unsigned int> binParams({codingSubsymSize, 2, 0, 0});  // ctxIdx = 0
-    if (m_bypassFlag)
-        return readAsSUTUbypass(binParams);
-    else
-        return readAsSUTUcabac(binParams);
-=======
+// ---------------------------------------------------------------------------------------------------------------------
+
 uint64_t Reader::readLutSymbol(const uint8_t codingSubsymSize) {
     std::vector<unsigned int> binParams({codingSubsymSize, 2, 0, 0}); // ctxIdx = 0
     return readAsSUTUcabac(binParams);
->>>>>>> 4bc14713
 }
 
 // ---------------------------------------------------------------------------------------------------------------------
