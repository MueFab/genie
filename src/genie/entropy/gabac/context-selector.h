/**
 * @file
 * @copyright This file is part of GENIE. See LICENSE and/or
 * https://github.com/mitogen/genie for more details.
 */

#ifndef SRC_GENIE_ENTROPY_GABAC_CONTEXT_SELECTOR_H_
#define SRC_GENIE_ENTROPY_GABAC_CONTEXT_SELECTOR_H_

// ---------------------------------------------------------------------------------------------------------------------

#include <cassert>
#include <vector>
#include "genie/entropy/gabac/context-tables.h"
#include "genie/entropy/gabac/subsymbol.h"
#include "genie/entropy/paramcabac/state_vars.h"

// ---------------------------------------------------------------------------------------------------------------------

namespace genie {
namespace entropy {
namespace gabac {

/**
 *
 */
class ContextSelector {
 public:
    /**
     *
     * @param _stateVars
     */
    explicit ContextSelector(const paramcabac::StateVars& _stateVars);

    /**
     *
     * @param src
     */
    ContextSelector(const ContextSelector& src);

    /**
     *
     */
    ~ContextSelector() = default;

    /**
     *
     * @param subsymIdx
     * @return
     */
    unsigned int getContextIdxOrder0(const uint8_t subsymIdx);

    /**
     *
     * @param subsymIdx
     * @param prvIdx
     * @param subsymbols
     * @param codingOrder
     * @return
     */
    unsigned int getContextIdxOrderGT0(const uint8_t subsymIdx, const uint8_t prvIdx,
                                       const std::vector<Subsymbol>& subsymbols, const uint8_t codingOrder);

<<<<<<< HEAD
 private:
    const paramcabac::StateVars& stateVars;  //!<
=======
   private:
    const paramcabac::StateVars stateVars;  //!<
>>>>>>> 96c754a2
};

// ---------------------------------------------------------------------------------------------------------------------

}  // namespace gabac
}  // namespace entropy
}  // namespace genie

// ---------------------------------------------------------------------------------------------------------------------

#endif  // SRC_GENIE_ENTROPY_GABAC_CONTEXT_SELECTOR_H_

// ---------------------------------------------------------------------------------------------------------------------
// ---------------------------------------------------------------------------------------------------------------------<|MERGE_RESOLUTION|>--- conflicted
+++ resolved
@@ -61,13 +61,8 @@
     unsigned int getContextIdxOrderGT0(const uint8_t subsymIdx, const uint8_t prvIdx,
                                        const std::vector<Subsymbol>& subsymbols, const uint8_t codingOrder);
 
-<<<<<<< HEAD
  private:
-    const paramcabac::StateVars& stateVars;  //!<
-=======
-   private:
     const paramcabac::StateVars stateVars;  //!<
->>>>>>> 96c754a2
 };
 
 // ---------------------------------------------------------------------------------------------------------------------
