--- conflicted
+++ resolved
@@ -15,21 +15,12 @@
         mismatch-decoder.cc
         merge-subseq-transform.cc
         rle-subseq-transform.cc
-<<<<<<< HEAD
-        decode-cabac.cc
-        decoding.cc
-        encode-cabac.cc
-        encoding.cc
-        encoder.cc
-        decoder.cc
-=======
         decode-transformed-subseq.cc
         decode-desc-subseq.cc
+        decoder.cc
         encode-transformed-subseq.cc
         encode-desc-subseq.cc
-        gabac-compressor.cc
-        gabac-decompressor.cc
->>>>>>> 4bc14713
+        encoder.cc
         gabac-seq-conf-set.cc
         run.cc
         stream-handler.cc
