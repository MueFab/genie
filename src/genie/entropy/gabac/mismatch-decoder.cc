--- conflicted
+++ resolved
@@ -66,23 +66,12 @@
                     }
 
                     if (currNumtrnsfSymbols > 0) {
-<<<<<<< HEAD
                         subseqPayloadSizeUsed += gabac::StreamHandler::readBytes(
-                            inputStream, trnsfSubseqPayloadSizeRemain, &currTrnsfSubseqData);
+                            inputStream, trnsfSubseqPayloadSizeRemain, &trnsfSubseqData[i]);
                     }
 
-                    trnsfSymbolsDecoder.emplace_back(&currTrnsfSubseqData, subseqCfg.getTransformSubseqCfg((uint8_t)i),
-                                                     (unsigned int)currNumtrnsfSymbols);
-=======
-                        subseqPayloadSizeUsed += gabac::StreamHandler::readBytes(inputStream,
-                                                                                 trnsfSubseqPayloadSizeRemain,
-                                                                                 &trnsfSubseqData[i]);
-                    }
-
-                    trnsfSymbolsDecoder.emplace_back(&trnsfSubseqData[i],
-                                                    subseqCfg.getTransformSubseqCfg(i),
-                                                    currNumtrnsfSymbols);
->>>>>>> 96c754a2
+                    trnsfSymbolsDecoder.emplace_back(&trnsfSubseqData[i], subseqCfg.getTransformSubseqCfg(i),
+                                                     currNumtrnsfSymbols);
                 }
             }
         }
@@ -110,9 +99,7 @@
 
 // ---------------------------------------------------------------------------------------------------------------------
 
-uint64_t MismatchDecoder::getSubseqSymbolsTotal() const {
-    return numSubseqSymbolsTotal;
-}
+uint64_t MismatchDecoder::getSubseqSymbolsTotal() const { return numSubseqSymbolsTotal; }
 
 // ---------------------------------------------------------------------------------------------------------------------
 
