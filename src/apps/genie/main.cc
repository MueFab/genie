--- conflicted
+++ resolved
@@ -19,14 +19,8 @@
 #include "genie/transcode-fasta/main.h"
 #include "genie/transcode-fastq/main.h"
 #include "genie/transcode-sam/main.h"
-<<<<<<< HEAD
-#include "genie/sam_sort_test/main.h"
-
-#include "genie/util/runtime-exception.h"
-=======
 #include "genie/util/runtime_exception.h"
 #include "util/log.h"
->>>>>>> d27a80f9
 
 constexpr auto kLogModuleName = "App";
 
@@ -92,22 +86,6 @@
       genie_app::transcode_sam::main(argc - operation_index,
                                      argv + operation_index);
 #endif
-<<<<<<< HEAD
-        } else if (operation == "gabac") {
-            genieapp::gabac::main(argc - OPERATION_INDEX, argv + OPERATION_INDEX);
-        } else if (operation == "capsulate") {
-            genieapp::capsulator::main(argc - OPERATION_INDEX, argv + OPERATION_INDEX);
-        } else if (operation == "help") {
-            help(argc - OPERATION_INDEX, argv + OPERATION_INDEX);
-        } else if (operation == "sort") {
-            genieapp::sam_sort_test::main(argc - OPERATION_INDEX, argv + OPERATION_INDEX);
-        } else {
-            UTILS_DIE("Unknown operation " + operation + "! Type \"genie help\" for a list of operations.");
-        }
-    } catch (const genie::util::Exception& e) {
-        std::cerr << "ERROR: " << e.what() << std::endl;
-        return -1;
-=======
     } else if (operation == "gabac") {
       genie_app::gabac::main(argc - operation_index, argv + operation_index);
     } else if (operation == "capsulate") {
@@ -118,7 +96,6 @@
     } else {
       UTILS_DIE("Unknown operation " + operation +
                 "! Type \"genie help\" for a list of operations.");
->>>>>>> d27a80f9
     }
   } catch (const genie::util::Exception& e) {
     UTILS_LOG(genie::util::Logger::Severity::ERROR, e.what());
