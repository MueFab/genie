/**
 * @file
 * @copyright This file is part of GENIE. See LICENSE and/or
 * https://github.com/mitogen/genie for more details.
 */

#define NOMINMAX
#include "apps/genie/run/main.h"
#include <filesystem>  // NOLINT
#include <iostream>
#include <memory>
#include <string>
#include <utility>
#include <vector>
#include "apps/genie/run/program-options.h"
#include "genie/core/format-importer-null.h"
#include "genie/core/name-encoder-none.h"
#include "genie/format/fasta/exporter.h"
#include "genie/format/fasta/manager.h"
#include "genie/format/fastq/exporter.h"
#include "genie/format/fastq/importer.h"
#include "genie/format/mgb/exporter.h"
#include "genie/format/mgb/importer.h"
#include "genie/format/mgrec/exporter.h"
#include "genie/format/mgrec/importer.h"
#include "genie/module/default-setup.h"
#include "genie/quality/calq/decoder.h"
#include "genie/quality/calq/encoder.h"
#include "genie/quality/qvwriteout/encoder-none.h"
#include "genie/read/lowlatency/encoder.h"
#include "genie/util/stop-watch.h"

// ---------------------------------------------------------------------------------------------------------------------

namespace genieapp::run {

// ---------------------------------------------------------------------------------------------------------------------

std::string file_extension(const std::string& path) {
    auto pos = path.find_last_of('.');
    std::string ext = path.substr(pos + 1);
    for (auto& c : ext) {
        c = static_cast<char>(std::tolower(c));
    }
    return ext;
}

// ---------------------------------------------------------------------------------------------------------------------

enum class OperationCase { UNKNOWN = 0, ENCODE = 1, DECODE = 2, CAPSULATE = 4 };

// ---------------------------------------------------------------------------------------------------------------------

enum class FileType { UNKNOWN = 0, MPEG = 1, THIRD_PARTY = 2 };

// ---------------------------------------------------------------------------------------------------------------------

FileType getType(const std::string& ext) {
    if (ext == "mgrec" || ext == "fasta" || ext == "fastq") {
        return FileType::THIRD_PARTY;
    } else if (ext == "mgb") {
        return FileType::MPEG;
    } else {
        return FileType::UNKNOWN;
    }
}

// ---------------------------------------------------------------------------------------------------------------------

OperationCase getOperation(FileType in, FileType out) {
    if (in == FileType::THIRD_PARTY && out == FileType::MPEG) {
        return OperationCase::ENCODE;
    } else if (in == FileType::MPEG && out == FileType::THIRD_PARTY) {
        return OperationCase::DECODE;
    } else if (in == FileType::MPEG && out == FileType::MPEG) {
        return OperationCase::CAPSULATE;
    } else {
        return OperationCase::UNKNOWN;
    }
}

// ---------------------------------------------------------------------------------------------------------------------

OperationCase getOperation(const std::string& filenameIn, const std::string& filenameOut) {
    return getOperation(getType(file_extension(filenameIn)), getType(file_extension(filenameOut)));
}

// ---------------------------------------------------------------------------------------------------------------------

<<<<<<< HEAD
=======
/*template <class T>
void attachExporter(T& flow, const ProgramOptions& pOpts, std::vector<std::unique_ptr<std::ofstream>>& outputFiles) {
    std::ostream* out_ptr = &std::cout;
    if (pOpts.outputFile.substr(0, 2) != "-.") {
        outputFiles.emplace_back(std::make_unique<std::ofstream>(pOpts.outputFile));
        out_ptr = outputFiles.back().get();
    }
    if (file_extension(pOpts.outputFile) == "mgrec") {
        flow.addExporter(std::make_unique<genie::format::mgrec::Exporter>(*out_ptr));
    } else if (file_extension(pOpts.outputFile) == "fasta") {
        flow.addExporter(
            std::make_unique<genie::format::fasta::Exporter>(&flow.getRefMgr(), out_ptr, pOpts.numberOfThreads));
    }
}*/

>>>>>>> f64d68a5
template <class T>
void attachExporter(T& flow, const ProgramOptions& pOpts, std::vector<std::unique_ptr<std::ofstream>>& outputFiles) {
    std::ostream* file1 = &std::cout;
    if (pOpts.outputFile.substr(0, 2) != "-.") {
        outputFiles.emplace_back(std::make_unique<std::ofstream>(pOpts.outputFile));
        file1 = outputFiles.back().get();
    }
    if (file_extension(pOpts.outputFile) == "fastq") {
        if (file_extension(pOpts.outputSupFile) == "fastq") {
            std::ostream* file2 = &std::cout;
            if (pOpts.outputSupFile.substr(0, 2) != "-.") {
                outputFiles.emplace_back(std::make_unique<std::ofstream>(pOpts.outputSupFile));
                file2 = outputFiles.back().get();
            }
            flow.addExporter(std::make_unique<genie::format::fastq::Exporter>(*file1, *file2));
        } else {
            flow.addExporter(std::make_unique<genie::format::fastq::Exporter>(*file1));
        }
    } else if (file_extension(pOpts.outputFile) == "mgrec") {
        flow.addExporter(std::make_unique<genie::format::mgrec::Exporter>(*file1));
    } else if (file_extension(pOpts.outputFile) == "fasta") {
        flow.addExporter(
            std::make_unique<genie::format::fasta::Exporter>(&flow.getRefMgr(), file1, pOpts.numberOfThreads));
    }
}

// ---------------------------------------------------------------------------------------------------------------------

void addFasta(const std::string& fastaFile, genie::core::FlowGraphEncode* flow,
              std::vector<std::unique_ptr<std::ifstream>>& inputFiles) {
    std::string fai = fastaFile.substr(0, fastaFile.find_last_of('.') + 1) + "fai";
    std::string sha = fastaFile.substr(0, fastaFile.find_last_of('.') + 1) + "sha256";
    auto fasta_file = std::make_unique<std::ifstream>(fastaFile);
    if (!std::filesystem::exists(fai)) {
        std::cerr << "Indexing " << fastaFile << " ..." << std::endl;
        std::ofstream fai_file(fai);
        genie::format::fasta::FastaReader::index(*fasta_file, fai_file);
    }
    if (!std::filesystem::exists(sha)) {
        std::cerr << "Calculaing hashes " << fastaFile << " ..." << std::endl;
        std::ofstream sha_file(sha);
        std::ifstream fai_file(fai);
        genie::format::fasta::FaiFile fai_reader(fai_file);
        genie::format::fasta::FastaReader::hash(fai_reader, *fasta_file, sha_file);
    }
    auto fai_file = std::make_unique<std::ifstream>(fai);
    auto sha_file = std::make_unique<std::ifstream>(sha);
    inputFiles.push_back(std::move(fasta_file));
    inputFiles.push_back(std::move(fai_file));
    inputFiles.push_back(std::move(sha_file));
    flow->addReferenceSource(
        std::make_unique<genie::format::fasta::Manager>(**(inputFiles.rbegin() + 2), **(inputFiles.rbegin() + 1),
                                                        **inputFiles.rbegin(), &flow->getRefMgr(), fastaFile));
}

// ---------------------------------------------------------------------------------------------------------------------

template <class T>
void attachImporterMgrec(T& flow, const ProgramOptions& pOpts, std::vector<std::unique_ptr<std::ifstream>>& inputFiles,
                         std::vector<std::unique_ptr<std::ofstream>>& outputFiles) {
    constexpr size_t BLOCKSIZE = 128000;
    std::istream* in_ptr = &std::cin;
    if (pOpts.inputFile.substr(0, 2) != "-.") {
        inputFiles.emplace_back(std::make_unique<std::ifstream>(pOpts.inputFile));
        in_ptr = inputFiles.back().get();
    }
<<<<<<< HEAD
    outputFiles.emplace_back(std::make_unique<std::ofstream>(pOpts.outputFile + ".unsupported.mgrec"));
    flow.addImporter(std::make_unique<genie::format::mgrec::Importer>(BLOCKSIZE, *in_ptr, *outputFiles.back()));
    if (file_extension(pOpts.inputFile) == "fasta") {
=======

    if (file_extension(pOpts.inputFile) == "mgrec") {
        outputFiles.emplace_back(std::make_unique<std::ofstream>(pOpts.outputFile + ".unsupported.mgrec"));
        flow.addImporter(std::make_unique<genie::format::mgrec::Importer>(BLOCKSIZE, *in_ptr, *outputFiles.back()));
    } else if (file_extension(pOpts.inputFile) == "fasta") {
>>>>>>> f64d68a5
        flow.addImporter(std::make_unique<genie::core::NullImporter>());
    }
}

// ---------------------------------------------------------------------------------------------------------------------

template <class T>
void attachImporterFastq(T& flow, const ProgramOptions& pOpts,
                         std::vector<std::unique_ptr<std::ifstream>>& inputFiles) {
    constexpr size_t BLOCKSIZE = 256000;
    std::istream* file1 = &std::cin;
    if (pOpts.inputFile.substr(0, 2) != "-.") {
        inputFiles.emplace_back(std::make_unique<std::ifstream>(pOpts.inputFile));
        file1 = inputFiles.back().get();
    }
    if (file_extension(pOpts.inputSupFile) == "fastq") {
        std::istream* file2 = &std::cin;
        if (pOpts.inputSupFile.substr(0, 2) != "-.") {
            inputFiles.emplace_back(std::make_unique<std::ifstream>(pOpts.inputSupFile));
            file2 = inputFiles.back().get();
        }
        flow.addImporter(std::make_unique<genie::format::fastq::Importer>(BLOCKSIZE, *file1, *file2));
    } else {
        flow.addImporter(std::make_unique<genie::format::fastq::Importer>(BLOCKSIZE, *file1));
    }
}

// ---------------------------------------------------------------------------------------------------------------------

std::unique_ptr<genie::core::FlowGraph> buildEncoder(const ProgramOptions& pOpts,
                                                     std::vector<std::unique_ptr<std::ifstream>>& inputFiles,
                                                     std::vector<std::unique_ptr<std::ofstream>>& outputFiles) {
    constexpr size_t BLOCKSIZE = 128000;
    genie::core::ClassifierRegroup::RefMode mode;
    if (pOpts.refMode == "none") {
        mode = genie::core::ClassifierRegroup::RefMode::NONE;
    } else if (pOpts.refMode == "full") {
        mode = genie::core::ClassifierRegroup::RefMode::FULL;
    } else {
        mode = genie::core::ClassifierRegroup::RefMode::RELEVANT;
    }
    if (file_extension(pOpts.inputFile) == "fasta") {
        mode = genie::core::ClassifierRegroup::RefMode::FULL;
    }
    auto flow = genie::module::buildDefaultEncoder(pOpts.numberOfThreads, pOpts.workingDirectory, BLOCKSIZE, mode,
                                                   pOpts.rawReference, pOpts.rawStreams);
    if (file_extension(pOpts.inputFile) == "fasta") {
        addFasta(pOpts.inputFile, flow.get(), inputFiles);
    } else if (!pOpts.inputRefFile.empty()) {
        if (file_extension(pOpts.inputRefFile) == "fasta" || file_extension(pOpts.inputRefFile) == "fa") {
            addFasta(pOpts.inputRefFile, flow.get(), inputFiles);
        } else {
            UTILS_DIE("Unknown reference format");
        }
    }
    std::ostream* out_ptr = &std::cout;
    if (pOpts.outputFile.substr(0, 2) != "-.") {
        outputFiles.emplace_back(std::make_unique<std::ofstream>(pOpts.outputFile, std::ios::binary));
        out_ptr = outputFiles.back().get();
    }
    flow->addExporter(std::make_unique<genie::format::mgb::Exporter>(out_ptr));
    if (file_extension(pOpts.inputFile) == "fastq") {
        attachImporterFastq(*flow, pOpts, inputFiles);
    } else {
        attachImporterMgrec(*flow, pOpts, inputFiles, outputFiles);
    }
    if (pOpts.qvMode == "none") {
        flow->setQVCoder(std::make_unique<genie::quality::qvwriteout::NoneEncoder>(), 0);
    }
    if (pOpts.qvMode == "calq") {
        flow->setQVCoder(std::make_unique<genie::quality::calq::Encoder>(), 0);
    }
    if (pOpts.readNameMode == "none") {
        flow->setNameCoder(std::make_unique<genie::core::NameEncoderNone>(), 0);
    }
    if (pOpts.lowLatency) {
        flow->setReadCoder(std::make_unique<genie::read::lowlatency::Encoder>(pOpts.rawStreams), 3);
        flow->setReadCoder(std::make_unique<genie::read::lowlatency::Encoder>(pOpts.rawStreams), 4);
    }
    return flow;
}

// ---------------------------------------------------------------------------------------------------------------------

std::unique_ptr<genie::core::FlowGraph> buildDecoder(const ProgramOptions& pOpts,
                                                     std::vector<std::unique_ptr<std::ifstream>>& inputFiles,
                                                     std::vector<std::unique_ptr<std::ofstream>>& outputFiles) {
    constexpr size_t BLOCKSIZE = 128000;
    auto flow = genie::module::buildDefaultDecoder(pOpts.numberOfThreads, pOpts.workingDirectory,
                                                   pOpts.combinePairsFlag, BLOCKSIZE);

    std::string json_uri_path = pOpts.inputRefFile;
    if (std::filesystem::exists(pOpts.inputFile + ".json") && std::filesystem::file_size(pOpts.inputFile + ".json")) {
        genie::core::meta::Dataset data(nlohmann::json::parse(std::ifstream(pOpts.inputFile + ".json")));
        if (data.getReference()) {
            std::string uri =
                dynamic_cast<const genie::core::meta::external_ref::Fasta&>(data.getReference()->getBase()).getURI();
            std::string scheme = "file://";
            UTILS_DIE_IF(uri.substr(0, scheme.length()) != scheme, "Unknown URI scheme: " + uri);
            std::string path = uri.substr(scheme.length());
            std::cerr << "Extracted reference URI: " << uri << std::endl;
            if (std::filesystem::exists(path)) {
                std::cerr << "Reference URI valid." << std::endl;
                json_uri_path = path;
            } else {
                std::cerr << "Reference URI invalid. Falling back to CLI reference." << std::endl;
            }
        }
    }
    if (!json_uri_path.empty()) {
        if (file_extension(json_uri_path) == "fasta" || file_extension(json_uri_path) == "fa") {
            std::string fai = json_uri_path.substr(0, json_uri_path.find_last_of('.') + 1) + "fai";
            std::string sha = json_uri_path.substr(0, json_uri_path.find_last_of('.') + 1) + "sha256";
            auto fasta_file = std::make_unique<std::ifstream>(json_uri_path);
            if (!std::filesystem::exists(fai)) {
                std::cerr << "Indexing " << json_uri_path << " ..." << std::endl;
                std::ofstream fai_file(fai);
                genie::format::fasta::FastaReader::index(*fasta_file, fai_file);
            }
            if (!std::filesystem::exists(sha)) {
                std::cerr << "Calculating hashes " << json_uri_path << " ..." << std::endl;
                std::ofstream sha_file(sha);
                std::ifstream fai_file(fai);
                genie::format::fasta::FaiFile fai_reader(fai_file);
                genie::format::fasta::FastaReader::hash(fai_reader, *fasta_file, sha_file);
            }
            auto fai_file = std::make_unique<std::ifstream>(fai);
            auto sha_file = std::make_unique<std::ifstream>(sha);
            inputFiles.push_back(std::move(fasta_file));
            inputFiles.push_back(std::move(fai_file));
            inputFiles.push_back(std::move(sha_file));
            flow->addReferenceSource(std::make_unique<genie::format::fasta::Manager>(
                **(inputFiles.rbegin() + 2), **(inputFiles.rbegin() + 1), **inputFiles.rbegin(), &flow->getRefMgr(),
                json_uri_path));
        } else if (file_extension(json_uri_path) == "mgb") {
            inputFiles.emplace_back(std::make_unique<std::ifstream>(json_uri_path));
            flow->addImporter(std::make_unique<genie::format::mgb::Importer>(*inputFiles.back(), &flow->getRefMgr(),
                                                                             flow->getRefDecoder(), true));
        }
    }
    std::istream* in_ptr = &std::cin;
    if (pOpts.inputFile.substr(0, 2) != "-.") {
        inputFiles.emplace_back(std::make_unique<std::ifstream>(pOpts.inputFile, std::ios::binary));
        in_ptr = inputFiles.back().get();
    }
    flow->addImporter(std::make_unique<genie::format::mgb::Importer>(*in_ptr, &flow->getRefMgr(), flow->getRefDecoder(),
                                                                     file_extension(pOpts.outputFile) == "fasta"));
    attachExporter(*flow, pOpts, outputFiles);
    return flow;
}

// ---------------------------------------------------------------------------------------------------------------------

int main(int argc, char* argv[]) {
    ProgramOptions pOpts(argc, argv);
    if (pOpts.help) {
        return 0;
    }
    genie::util::Watch watch;
    std::unique_ptr<genie::core::FlowGraph> flowGraph;
    std::vector<std::unique_ptr<std::ifstream>> inputFiles;
    std::vector<std::unique_ptr<std::ofstream>> outputFiles;
    switch (getOperation(pOpts.inputFile, pOpts.outputFile)) {
        case OperationCase::UNKNOWN:
            UTILS_DIE("Unknown constellation of file name extensions - don't know which operation to perform.");
            break;
        case OperationCase::ENCODE:
            flowGraph = buildEncoder(pOpts, inputFiles, outputFiles);
            break;
        case OperationCase::DECODE:
            flowGraph = buildDecoder(pOpts, inputFiles, outputFiles);
            break;
        case OperationCase::CAPSULATE:
            UTILS_DIE("Encapsulation / Decapsulation not yet supported.");
            break;
    }

    flowGraph->run();

    if (getOperation(pOpts.inputFile, pOpts.outputFile) == OperationCase::ENCODE) {
        std::ofstream jsonfile(pOpts.outputFile + ".json");
        auto jsonstring = flowGraph->getMeta().toJson().dump(4);
        jsonfile.write(jsonstring.data(), jsonstring.length());
    }

    auto stats = flowGraph->getStats();
    stats.addDouble("time-total", watch.check());
    std::cerr << stats << std::endl;

    return 0;
}

// ---------------------------------------------------------------------------------------------------------------------

}  // namespace genieapp::run

// ---------------------------------------------------------------------------------------------------------------------
// ---------------------------------------------------------------------------------------------------------------------<|MERGE_RESOLUTION|>--- conflicted
+++ resolved
@@ -87,24 +87,6 @@
 
 // ---------------------------------------------------------------------------------------------------------------------
 
-<<<<<<< HEAD
-=======
-/*template <class T>
-void attachExporter(T& flow, const ProgramOptions& pOpts, std::vector<std::unique_ptr<std::ofstream>>& outputFiles) {
-    std::ostream* out_ptr = &std::cout;
-    if (pOpts.outputFile.substr(0, 2) != "-.") {
-        outputFiles.emplace_back(std::make_unique<std::ofstream>(pOpts.outputFile));
-        out_ptr = outputFiles.back().get();
-    }
-    if (file_extension(pOpts.outputFile) == "mgrec") {
-        flow.addExporter(std::make_unique<genie::format::mgrec::Exporter>(*out_ptr));
-    } else if (file_extension(pOpts.outputFile) == "fasta") {
-        flow.addExporter(
-            std::make_unique<genie::format::fasta::Exporter>(&flow.getRefMgr(), out_ptr, pOpts.numberOfThreads));
-    }
-}*/
-
->>>>>>> f64d68a5
 template <class T>
 void attachExporter(T& flow, const ProgramOptions& pOpts, std::vector<std::unique_ptr<std::ofstream>>& outputFiles) {
     std::ostream* file1 = &std::cout;
@@ -171,17 +153,12 @@
         inputFiles.emplace_back(std::make_unique<std::ifstream>(pOpts.inputFile));
         in_ptr = inputFiles.back().get();
     }
-<<<<<<< HEAD
-    outputFiles.emplace_back(std::make_unique<std::ofstream>(pOpts.outputFile + ".unsupported.mgrec"));
-    flow.addImporter(std::make_unique<genie::format::mgrec::Importer>(BLOCKSIZE, *in_ptr, *outputFiles.back()));
-    if (file_extension(pOpts.inputFile) == "fasta") {
-=======
 
     if (file_extension(pOpts.inputFile) == "mgrec") {
         outputFiles.emplace_back(std::make_unique<std::ofstream>(pOpts.outputFile + ".unsupported.mgrec"));
         flow.addImporter(std::make_unique<genie::format::mgrec::Importer>(BLOCKSIZE, *in_ptr, *outputFiles.back()));
     } else if (file_extension(pOpts.inputFile) == "fasta") {
->>>>>>> f64d68a5
+
         flow.addImporter(std::make_unique<genie::core::NullImporter>());
     }
 }
