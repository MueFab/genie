--- conflicted
+++ resolved
@@ -90,19 +90,7 @@
 template <class T>
 void attachExporter(T& flow, const ProgramOptions& pOpts, std::vector<std::unique_ptr<std::ofstream>>& outputFiles) {
     outputFiles.emplace_back(genie::util::make_unique<std::ofstream>(pOpts.outputFile));
-<<<<<<< HEAD
-    if (file_extension(pOpts.outputFile) == "fastq") {
-        if (file_extension(pOpts.outputSupFile) == "fastq") {
-            auto& file1 = *outputFiles.back();
-            outputFiles.emplace_back(genie::util::make_unique<std::ofstream>(pOpts.outputSupFile));
-            flow.addExporter(genie::util::make_unique<genie::format::fastq::Exporter>(file1, *outputFiles.back()));
-        } else {
-            flow.addExporter(genie::util::make_unique<genie::format::fastq::Exporter>(*outputFiles.back()));
-        }
-    } else if (file_extension(pOpts.outputFile) == "mgrec") {
-=======
     if (file_extension(pOpts.outputFile) == "mgrec") {
->>>>>>> ee031789
         flow.addExporter(genie::util::make_unique<genie::format::mgrec::Exporter>(*outputFiles.back()));
     } else if (file_extension(pOpts.outputFile) == "fasta") {
         flow.addExporter(genie::util::make_unique<genie::format::fasta::Exporter>(
@@ -134,24 +122,7 @@
 void attachImporter(T& flow, const ProgramOptions& pOpts, std::vector<std::unique_ptr<std::ifstream>>& inputFiles) {
     constexpr size_t BLOCKSIZE = 10000;
     inputFiles.emplace_back(genie::util::make_unique<std::ifstream>(pOpts.inputFile));
-<<<<<<< HEAD
-    if (file_extension(pOpts.inputFile) == "fastq") {
-        if (file_extension(pOpts.inputSupFile) == "fastq") {
-            if (pOpts.readNameMode == "none") {
-                std::cerr << "WARNING: paired fastq provided with read name mode set to none"
-                          << " - the pairing information of some reads will be lost when using SPRING encoding.\n";
-            }
-            auto& file1 = *inputFiles.back();
-            inputFiles.emplace_back(genie::util::make_unique<std::ifstream>(pOpts.inputSupFile));
-            flow.addImporter(
-                genie::util::make_unique<genie::format::fastq::Importer>(BLOCKSIZE, file1, *inputFiles.back()));
-        } else {
-            flow.addImporter(genie::util::make_unique<genie::format::fastq::Importer>(BLOCKSIZE, *inputFiles.back()));
-        }
-    } else if (file_extension(pOpts.inputFile) == "mgrec") {
-=======
     if (file_extension(pOpts.inputFile) == "mgrec") {
->>>>>>> ee031789
         flow.addImporter(genie::util::make_unique<genie::format::mgrec::Importer>(BLOCKSIZE, *inputFiles.back()));
     } else if (file_extension(pOpts.inputFile) == "fasta") {
         flow.addImporter(genie::util::make_unique<genie::core::NullImporter>());
