/**
 * @file
 * @copyright This file is part of GENIE. See LICENSE and/or
 * https://github.com/mitogen/genie for more details.
 */

#define NOMINMAX
#include "apps/genie/run/main.h"
#include <filesystem>  // NOLINT
#include <iostream>
#include <memory>
#include <string>
#include <utility>
#include <vector>
#include "apps/genie/run/program-options.h"
#include "genie/core/format-importer-null.h"
#include "genie/core/name-encoder-none.h"
#include "genie/format/fasta/exporter.h"
#include "genie/format/fasta/manager.h"
#include "genie/format/fastq/exporter.h"
#include "genie/format/fastq/importer.h"
#include "genie/format/mgb/exporter.h"
#include "genie/format/mgb/importer.h"
#include "genie/format/mgrec/exporter.h"
#include "genie/format/mgrec/importer.h"
#include "genie/module/default-setup.h"
#include "genie/quality/calq/decoder.h"
#include "genie/quality/calq/encoder.h"
#include "genie/quality/qvwriteout/encoder-none.h"
#include "genie/read/lowlatency/encoder.h"
#include "genie/util/stop-watch.h"

// ---------------------------------------------------------------------------------------------------------------------

namespace genieapp::run {

// ---------------------------------------------------------------------------------------------------------------------

std::string file_extension(const std::string& path) {
    auto pos = path.find_last_of('.');
    std::string ext = path.substr(pos + 1);
    for (auto& c : ext) {
        c = static_cast<char>(std::tolower(c));
    }
    return ext;
}

// ---------------------------------------------------------------------------------------------------------------------

enum class OperationCase { UNKNOWN = 0, ENCODE = 1, DECODE = 2, CAPSULATE = 4 };

// ---------------------------------------------------------------------------------------------------------------------

enum class FileType { UNKNOWN = 0, MPEG = 1, THIRD_PARTY = 2 };

// ---------------------------------------------------------------------------------------------------------------------

FileType getType(const std::string& ext) {
    if (ext == "mgrec" || ext == "fasta" || ext == "fastq") {
        return FileType::THIRD_PARTY;
    } else if (ext == "mgb") {
        return FileType::MPEG;
    } else {
        return FileType::UNKNOWN;
    }
}

// ---------------------------------------------------------------------------------------------------------------------

OperationCase getOperation(FileType in, FileType out) {
    if (in == FileType::THIRD_PARTY && out == FileType::MPEG) {
        return OperationCase::ENCODE;
    } else if (in == FileType::MPEG && out == FileType::THIRD_PARTY) {
        return OperationCase::DECODE;
    } else if (in == FileType::MPEG && out == FileType::MPEG) {
        return OperationCase::CAPSULATE;
    } else {
        return OperationCase::UNKNOWN;
    }
}

// ---------------------------------------------------------------------------------------------------------------------

OperationCase getOperation(const std::string& filenameIn, const std::string& filenameOut) {
    return getOperation(getType(file_extension(filenameIn)), getType(file_extension(filenameOut)));
}

// ---------------------------------------------------------------------------------------------------------------------

/*template <class T>
void attachExporter(T& flow, const ProgramOptions& pOpts, std::vector<std::unique_ptr<std::ofstream>>& outputFiles) {
    std::ostream* out_ptr = &std::cout;
    if (pOpts.outputFile.substr(0, 2) != "-.") {
        outputFiles.emplace_back(std::make_unique<std::ofstream>(pOpts.outputFile));
        out_ptr = outputFiles.back().get();
    }
    if (file_extension(pOpts.outputFile) == "mgrec") {
        flow.addExporter(std::make_unique<genie::format::mgrec::Exporter>(*out_ptr));
    } else if (file_extension(pOpts.outputFile) == "fasta") {
        flow.addExporter(
            std::make_unique<genie::format::fasta::Exporter>(&flow.getRefMgr(), out_ptr, pOpts.numberOfThreads));
    }
}*/

template <class T>
void attachExporter(T& flow, const ProgramOptions& pOpts, std::vector<std::unique_ptr<std::ofstream>>& outputFiles) {
    std::ostream* file1 = &std::cout;
    if (pOpts.outputFile.substr(0, 2) != "-.") {
        outputFiles.emplace_back(std::make_unique<std::ofstream>(pOpts.outputFile));
        file1 = outputFiles.back().get();
    }
    if (file_extension(pOpts.outputFile) == "fastq") {
        if (file_extension(pOpts.outputSupFile) == "fastq") {
            std::ostream* file2 = &std::cout;
            if (pOpts.outputSupFile.substr(0, 2) != "-.") {
                outputFiles.emplace_back(std::make_unique<std::ofstream>(pOpts.outputSupFile));
                file2 = outputFiles.back().get();
            }
            flow.addExporter(std::make_unique<genie::format::fastq::Exporter>(*file1, *file2));
        } else {
            flow.addExporter(std::make_unique<genie::format::fastq::Exporter>(*file1));
        }
    } else if (file_extension(pOpts.outputFile) == "mgrec") {
        flow.addExporter(std::make_unique<genie::format::mgrec::Exporter>(*file1));
    } else if (file_extension(pOpts.outputFile) == "fasta") {
        flow.addExporter(
            std::make_unique<genie::format::fasta::Exporter>(&flow.getRefMgr(), file1, pOpts.numberOfThreads));
    }
}

// ---------------------------------------------------------------------------------------------------------------------

void addFasta(const std::string& fastaFile, genie::core::FlowGraphEncode* flow,
              std::vector<std::unique_ptr<std::ifstream>>& inputFiles) {
    std::string fai = fastaFile.substr(0, fastaFile.find_last_of('.') + 1) + "fai";
    std::string sha = fastaFile.substr(0, fastaFile.find_last_of('.') + 1) + "sha256";
    auto fasta_file = std::make_unique<std::ifstream>(fastaFile);
    if (!std::filesystem::exists(fai)) {
        std::cerr << "Indexing " << fastaFile << " ..." << std::endl;
        std::ofstream fai_file(fai);
        genie::format::fasta::FastaReader::index(*fasta_file, fai_file);
    }
    if (!std::filesystem::exists(sha)) {
        std::cerr << "Calculaing hashes " << fastaFile << " ..." << std::endl;
        std::ofstream sha_file(sha);
        std::ifstream fai_file(fai);
        genie::format::fasta::FaiFile fai_reader(fai_file);
        genie::format::fasta::FastaReader::hash(fai_reader, *fasta_file, sha_file);
    }
    auto fai_file = std::make_unique<std::ifstream>(fai);
    auto sha_file = std::make_unique<std::ifstream>(sha);
    inputFiles.push_back(std::move(fasta_file));
    inputFiles.push_back(std::move(fai_file));
    inputFiles.push_back(std::move(sha_file));
    flow->addReferenceSource(
        std::make_unique<genie::format::fasta::Manager>(**(inputFiles.rbegin() + 2), **(inputFiles.rbegin() + 1),
                                                        **inputFiles.rbegin(), &flow->getRefMgr(), fastaFile));
}

// ---------------------------------------------------------------------------------------------------------------------

template <class T>
void attachImporterMgrec(T& flow, const ProgramOptions& pOpts, std::vector<std::unique_ptr<std::ifstream>>& inputFiles,
                         std::vector<std::unique_ptr<std::ofstream>>& outputFiles) {
    constexpr size_t BLOCKSIZE = 128000;
    std::istream* in_ptr = &std::cin;
    if (pOpts.inputFile.substr(0, 2) != "-.") {
        inputFiles.emplace_back(std::make_unique<std::ifstream>(pOpts.inputFile));
        in_ptr = inputFiles.back().get();
    }
<<<<<<< HEAD
    // if (file_extension(pOpts.inputFile) == "mgrec") {
    // outputFiles.emplace_back(std::make_unique<std::ofstream>(pOpts.outputFile + ".unsupported.mgrec"));
    flow.addImporter(std::make_unique<genie::format::mgrec::Importer>(BLOCKSIZE, *in_ptr, *outputFiles.back()));
    if (file_extension(pOpts.inputFile) == "fasta") {
=======
    if (file_extension(pOpts.inputFile) == "mgrec") {
        outputFiles.emplace_back(std::make_unique<std::ofstream>(pOpts.outputFile + ".unsupported.mgrec"));
        flow.addImporter(std::make_unique<genie::format::mgrec::Importer>(BLOCKSIZE, *in_ptr, *outputFiles.back()));
    } else if (file_extension(pOpts.inputFile) == "fasta") {
>>>>>>> 027fadb9
        flow.addImporter(std::make_unique<genie::core::NullImporter>());
    }
}

// ---------------------------------------------------------------------------------------------------------------------

template <class T>
void attachImporterFastq(T& flow, const ProgramOptions& pOpts,
                         std::vector<std::unique_ptr<std::ifstream>>& inputFiles) {
    constexpr size_t BLOCKSIZE = 256000;
    std::istream* file1 = &std::cin;
    if (pOpts.inputFile.substr(0, 2) != "-.") {
        inputFiles.emplace_back(std::make_unique<std::ifstream>(pOpts.inputFile));
        file1 = inputFiles.back().get();
    }
    /*if (file_extension(pOpts.inputFile) == "fastq") {*/
    if (file_extension(pOpts.inputSupFile) == "fastq") {
        std::istream* file2 = &std::cin;
        if (pOpts.inputSupFile.substr(0, 2) != "-.") {
            inputFiles.emplace_back(std::make_unique<std::ifstream>(pOpts.inputSupFile));
            file2 = inputFiles.back().get();
        }
        flow.addImporter(std::make_unique<genie::format::fastq::Importer>(BLOCKSIZE, *file1, *file2));
    } else {
        flow.addImporter(std::make_unique<genie::format::fastq::Importer>(BLOCKSIZE, *file1));
    }
    /*} else if (file_extension(pOpts.inputFile) == "mgrec") {
        auto tmpFile = pOpts.outputFile + ".unsupported.mgrec";
        outputFiles.emplace_back(std::make_unique<std::ofstream>(tmpFile));
        flow.addImporter(
            std::make_unique<genie::format::mgrec::Importer>(BLOCKSIZE, *file1, *outputFiles.back(), false));
        std::remove(tmpFile.c_str());
    }*/
}

// ---------------------------------------------------------------------------------------------------------------------

std::unique_ptr<genie::core::FlowGraph> buildEncoder(const ProgramOptions& pOpts,
                                                     std::vector<std::unique_ptr<std::ifstream>>& inputFiles,
                                                     std::vector<std::unique_ptr<std::ofstream>>& outputFiles) {
    constexpr size_t BLOCKSIZE = 128000;
    genie::core::ClassifierRegroup::RefMode mode;
    if (pOpts.refMode == "none") {
        mode = genie::core::ClassifierRegroup::RefMode::NONE;
    } else if (pOpts.refMode == "full") {
        mode = genie::core::ClassifierRegroup::RefMode::FULL;
    } else {
        mode = genie::core::ClassifierRegroup::RefMode::RELEVANT;
    }
    if (file_extension(pOpts.inputFile) == "fasta") {
        mode = genie::core::ClassifierRegroup::RefMode::FULL;
    }
    auto flow = genie::module::buildDefaultEncoder(pOpts.numberOfThreads, pOpts.workingDirectory, BLOCKSIZE, mode,
                                                   pOpts.rawReference, pOpts.rawStreams);
    if (file_extension(pOpts.inputFile) == "fasta") {
        addFasta(pOpts.inputFile, flow.get(), inputFiles);
    } else if (!pOpts.inputRefFile.empty()) {
        if (file_extension(pOpts.inputRefFile) == "fasta" || file_extension(pOpts.inputRefFile) == "fa") {
            addFasta(pOpts.inputRefFile, flow.get(), inputFiles);
        } else {
            UTILS_DIE("Unknown reference format");
        }
    }
    std::ostream* out_ptr = &std::cout;
    if (pOpts.outputFile.substr(0, 2) != "-.") {
        outputFiles.emplace_back(std::make_unique<std::ofstream>(pOpts.outputFile, std::ios::binary));
        out_ptr = outputFiles.back().get();
    }
    flow->addExporter(std::make_unique<genie::format::mgb::Exporter>(out_ptr));
    if (file_extension(pOpts.inputFile) == "fastq" &&
        (pOpts.inputSupFile.empty() || file_extension(pOpts.inputSupFile) == "fastq")) {
        attachImporterFastq(*flow, pOpts, inputFiles);
    } else if (file_extension(pOpts.inputFile) == "mgrec" && pOpts.inputSupFile.empty()) {
        attachImporterMgrec(*flow, pOpts, inputFiles, outputFiles);
    } else {
        UTILS_DIE("Unknown input format");
    }
    if (pOpts.qvMode == "none") {
        flow->setQVCoder(std::make_unique<genie::quality::qvwriteout::NoneEncoder>(), 0);
    }
    if (pOpts.qvMode == "calq") {
        flow->setQVCoder(std::make_unique<genie::quality::calq::Encoder>(), 0);
    }
    if (pOpts.readNameMode == "none") {
        flow->setNameCoder(std::make_unique<genie::core::NameEncoderNone>(), 0);
    }
    if (pOpts.lowLatency) {
        flow->setReadCoder(std::make_unique<genie::read::lowlatency::Encoder>(pOpts.rawStreams), 3);
        flow->setReadCoder(std::make_unique<genie::read::lowlatency::Encoder>(pOpts.rawStreams), 4);
    }
    return flow;
}

// ---------------------------------------------------------------------------------------------------------------------

std::unique_ptr<genie::core::FlowGraph> buildDecoder(const ProgramOptions& pOpts,
                                                     std::vector<std::unique_ptr<std::ifstream>>& inputFiles,
                                                     std::vector<std::unique_ptr<std::ofstream>>& outputFiles) {
    constexpr size_t BLOCKSIZE = 128000;
    auto flow = genie::module::buildDefaultDecoder(pOpts.numberOfThreads, pOpts.workingDirectory,
                                                   pOpts.combinePairsFlag, BLOCKSIZE);

    std::string json_uri_path = pOpts.inputRefFile;
    if (std::filesystem::exists(pOpts.inputFile + ".json") && std::filesystem::file_size(pOpts.inputFile + ".json")) {
        genie::core::meta::Dataset data(nlohmann::json::parse(std::ifstream(pOpts.inputFile + ".json")));
        if (data.getReference()) {
            std::string uri =
                dynamic_cast<const genie::core::meta::external_ref::Fasta&>(data.getReference()->getBase()).getURI();
            std::string scheme = "file://";
            UTILS_DIE_IF(uri.substr(0, scheme.length()) != scheme, "Unknown URI scheme: " + uri);
            std::string path = uri.substr(scheme.length());
            std::cerr << "Extracted reference URI: " << uri << std::endl;
            if (std::filesystem::exists(path)) {
                std::cerr << "Reference URI valid." << std::endl;
                json_uri_path = path;
            } else {
                std::cerr << "Reference URI invalid. Falling back to CLI reference." << std::endl;
            }
        }
    }
    if (!json_uri_path.empty()) {
        if (file_extension(json_uri_path) == "fasta" || file_extension(json_uri_path) == "fa") {
            std::string fai = json_uri_path.substr(0, json_uri_path.find_last_of('.') + 1) + "fai";
            std::string sha = json_uri_path.substr(0, json_uri_path.find_last_of('.') + 1) + "sha256";
            auto fasta_file = std::make_unique<std::ifstream>(json_uri_path);
            if (!std::filesystem::exists(fai)) {
                std::cerr << "Indexing " << json_uri_path << " ..." << std::endl;
                std::ofstream fai_file(fai);
                genie::format::fasta::FastaReader::index(*fasta_file, fai_file);
            }
            if (!std::filesystem::exists(sha)) {
                std::cerr << "Calculating hashes " << json_uri_path << " ..." << std::endl;
                std::ofstream sha_file(sha);
                std::ifstream fai_file(fai);
                genie::format::fasta::FaiFile fai_reader(fai_file);
                genie::format::fasta::FastaReader::hash(fai_reader, *fasta_file, sha_file);
            }
            auto fai_file = std::make_unique<std::ifstream>(fai);
            auto sha_file = std::make_unique<std::ifstream>(sha);
            inputFiles.push_back(std::move(fasta_file));
            inputFiles.push_back(std::move(fai_file));
            inputFiles.push_back(std::move(sha_file));
            flow->addReferenceSource(std::make_unique<genie::format::fasta::Manager>(
                **(inputFiles.rbegin() + 2), **(inputFiles.rbegin() + 1), **inputFiles.rbegin(), &flow->getRefMgr(),
                json_uri_path));
        } else if (file_extension(json_uri_path) == "mgb") {
            inputFiles.emplace_back(std::make_unique<std::ifstream>(json_uri_path));
            flow->addImporter(std::make_unique<genie::format::mgb::Importer>(*inputFiles.back(), &flow->getRefMgr(),
                                                                             flow->getRefDecoder(), true));
        }
    }
    std::istream* in_ptr = &std::cin;
    if (pOpts.inputFile.substr(0, 2) != "-.") {
        inputFiles.emplace_back(std::make_unique<std::ifstream>(pOpts.inputFile, std::ios::binary));
        in_ptr = inputFiles.back().get();
    }
    flow->addImporter(std::make_unique<genie::format::mgb::Importer>(*in_ptr, &flow->getRefMgr(), flow->getRefDecoder(),
                                                                     file_extension(pOpts.outputFile) == "fasta"));
    attachExporter(*flow, pOpts, outputFiles);
    return flow;
}

// ---------------------------------------------------------------------------------------------------------------------

int main(int argc, char* argv[]) {
    ProgramOptions pOpts(argc, argv);
    if (pOpts.help) {
        return 0;
    }
    genie::util::Watch watch;
    std::unique_ptr<genie::core::FlowGraph> flowGraph;
    std::vector<std::unique_ptr<std::ifstream>> inputFiles;
    std::vector<std::unique_ptr<std::ofstream>> outputFiles;
    switch (getOperation(pOpts.inputFile, pOpts.outputFile)) {
        case OperationCase::UNKNOWN:
            UTILS_DIE("Unknown constellation of file name extensions - don't know which operation to perform.");
            break;
        case OperationCase::ENCODE:
            flowGraph = buildEncoder(pOpts, inputFiles, outputFiles);
            break;
        case OperationCase::DECODE:
            flowGraph = buildDecoder(pOpts, inputFiles, outputFiles);
            break;
        case OperationCase::CAPSULATE:
            UTILS_DIE("Encapsulation / Decapsulation not yet supported.");
            break;
    }

    flowGraph->run();

    if (getOperation(pOpts.inputFile, pOpts.outputFile) == OperationCase::ENCODE) {
        std::ofstream jsonfile(pOpts.outputFile + ".json");
        auto jsonstring = flowGraph->getMeta().toJson().dump(4);
        jsonfile.write(jsonstring.data(), jsonstring.length());
    }

    auto stats = flowGraph->getStats();
    stats.addDouble("time-total", watch.check());
    std::cerr << stats << std::endl;

    return 0;
}

// ---------------------------------------------------------------------------------------------------------------------

}  // namespace genieapp::run

// ---------------------------------------------------------------------------------------------------------------------
// ---------------------------------------------------------------------------------------------------------------------<|MERGE_RESOLUTION|>--- conflicted
+++ resolved
@@ -168,17 +168,11 @@
         inputFiles.emplace_back(std::make_unique<std::ifstream>(pOpts.inputFile));
         in_ptr = inputFiles.back().get();
     }
-<<<<<<< HEAD
-    // if (file_extension(pOpts.inputFile) == "mgrec") {
-    // outputFiles.emplace_back(std::make_unique<std::ofstream>(pOpts.outputFile + ".unsupported.mgrec"));
-    flow.addImporter(std::make_unique<genie::format::mgrec::Importer>(BLOCKSIZE, *in_ptr, *outputFiles.back()));
-    if (file_extension(pOpts.inputFile) == "fasta") {
-=======
+
     if (file_extension(pOpts.inputFile) == "mgrec") {
         outputFiles.emplace_back(std::make_unique<std::ofstream>(pOpts.outputFile + ".unsupported.mgrec"));
         flow.addImporter(std::make_unique<genie::format::mgrec::Importer>(BLOCKSIZE, *in_ptr, *outputFiles.back()));
     } else if (file_extension(pOpts.inputFile) == "fasta") {
->>>>>>> 027fadb9
         flow.addImporter(std::make_unique<genie::core::NullImporter>());
     }
 }
