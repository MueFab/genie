/**
 * @file
 * @copyright This file is part of GENIE. See LICENSE and/or
 * https://github.com/MueFab/genie for more details.
 */

#include "apps/genie/transcode-sam/main.h"
#include <iostream>
#include <memory>
#include <string>
#include <vector>
#include "apps/genie/transcode-sam/program-options.h"
#include "genie/core/flowgraph.h"
#include "genie/format/mgrec/exporter.h"
#include "genie/format/mgrec/importer.h"
#include "genie/format/sam/exporter.h"
#include "genie/format/sam/importer.h"
#include "genie/module/default-setup.h"
#include "genie/util/stop-watch.h"

// ---------------------------------------------------------------------------------------------------------------------

namespace genieapp::transcode_sam {

std::string file_extension(const std::string& path) {
    auto pos = path.find_last_of('.');
    std::string ext = path.substr(pos + 1);
    for (auto& c : ext) {
        c = static_cast<char>(std::tolower(c));
    }
    return ext;
}

// ---------------------------------------------------------------------------------------------------------------------

enum class OperationCase { UNKNOWN = 0, CONVERT = 3 };

// ---------------------------------------------------------------------------------------------------------------------

enum class FileType { UNKNOWN = 0, MPEG = 1, THIRD_PARTY = 2 };

// ---------------------------------------------------------------------------------------------------------------------

FileType getType(const std::string& ext) {
    if (ext == "sam" || ext == "bam" || ext == "mgrec") {
        return FileType::THIRD_PARTY;
    } else if (ext == "mgb") {
        return FileType::MPEG;
    } else {
        return FileType::UNKNOWN;
    }
}

// ---------------------------------------------------------------------------------------------------------------------

OperationCase getOperation(FileType in, FileType out) {
    if (in == FileType::THIRD_PARTY && out == FileType::THIRD_PARTY) {
        return OperationCase::CONVERT;
    } else {
        return OperationCase::UNKNOWN;
    }
}

// ---------------------------------------------------------------------------------------------------------------------

OperationCase getOperation(const std::string& filenameIn, const std::string& filenameOut) {
    return getOperation(getType(file_extension(filenameIn)), getType(file_extension(filenameOut)));
}

template <class T>
void attachExporter(T& flow, const ProgramOptions& pOpts, std::vector<std::unique_ptr<std::ofstream>>& outputFiles) {
    std::ostream* file1 = &std::cout;
    if (file_extension(pOpts.outputFile) == "sam" || file_extension(pOpts.outputFile) == "bam") {
        UTILS_DIE_IF(pOpts.outputFile == "-.sam",
                     "Sam output to stdout currently not supported.");  // TODO(renzDef) add after refactoring importer
        UTILS_DIE_IF(pOpts.outputFile == "-.bam",
                     "Bam output to stdout currently not supported.");  // TODO(renzDef) add after refactoring importer
        flow.addExporter(std::make_unique<genie::format::sam::Exporter>(pOpts.fasta_file_path, pOpts.outputFile));
    } else if (file_extension(pOpts.outputFile) == "mgrec") {
        if (pOpts.outputFile.substr(0, 2) != "-.") {
            outputFiles.emplace_back(std::make_unique<std::ofstream>(pOpts.outputFile));
            file1 = outputFiles.back().get();
        }
        flow.addExporter(std::make_unique<genie::format::mgrec::Exporter>(*file1));
    }
}

// ---------------------------------------------------------------------------------------------------------------------

template <class T>
void attachImporter(T& flow, const ProgramOptions& pOpts, std::vector<std::unique_ptr<std::ifstream>>& inputFiles,
                    std::vector<std::unique_ptr<std::ofstream>>& outputFiles) {
    constexpr size_t BLOCKSIZE = 256000;
    if (file_extension(pOpts.inputFile) == "sam" || file_extension(pOpts.inputFile) == "bam") {
        UTILS_DIE_IF(pOpts.inputFile == "-.sam",
                     "Sam input from stdin currently not supported.");  // TODO(renzDef) add after refactoring importer
        UTILS_DIE_IF(pOpts.inputFile == "-.bam",
                     "Bam input from stdin currently not supported.");  // TODO(renzDef) add after refactoring importer
        flow.addImporter(
            std::make_unique<genie::format::sam::Importer>(BLOCKSIZE, pOpts.inputFile, pOpts.fasta_file_path));
    } else if (file_extension(pOpts.inputFile) == "mgrec") {
        auto tmpFile = pOpts.outputFile + ".unsupported.mgrec";
        outputFiles.emplace_back(std::make_unique<std::ofstream>(tmpFile));

        std::istream* file1 = &std::cin;
        if (pOpts.inputFile.substr(0, 2) != "-.") {
            inputFiles.emplace_back(std::make_unique<std::ifstream>(pOpts.inputFile));
            file1 = inputFiles.back().get();
        }

        flow.addImporter(
            std::make_unique<genie::format::mgrec::Importer>(BLOCKSIZE, *file1, *outputFiles.back(), false));
    }
}

// ---------------------------------------------------------------------------------------------------------------------

std::unique_ptr<genie::core::FlowGraph> buildConverter(const ProgramOptions& pOpts,
                                                       std::vector<std::unique_ptr<std::ifstream>>& inputFiles,
                                                       std::vector<std::unique_ptr<std::ofstream>>& outputFiles) {
    auto flow = genie::module::buildDefaultConverter(pOpts.num_threads);
    attachExporter(*flow, pOpts, outputFiles);
    attachImporter(*flow, pOpts, inputFiles, outputFiles);
    return flow;
}

// ---------------------------------------------------------------------------------------------------------------------

int main(const int argc, char* argv[]) {
    try {
<<<<<<< HEAD
        sam::sam_to_mgrec::Config programOptions(argc, argv);
=======
        genieapp::transcode_sam::ProgramOptions programOptions(argc, argv);
>>>>>>> 8f33488c
        if (programOptions.help) {
            return 0;
        }

        genie::util::Watch watch;
        std::unique_ptr<genie::core::FlowGraph> flowGraph;
        std::vector<std::unique_ptr<std::ifstream>> inputFiles;
        std::vector<std::unique_ptr<std::ofstream>> outputFiles;

        switch (getOperation(programOptions.inputFile, programOptions.outputFile)) {
            case OperationCase::UNKNOWN:
                UTILS_DIE("Unknown constellation of file name extensions - don't know which operation to perform.");
            case OperationCase::CONVERT: {
                flowGraph = buildConverter(programOptions, inputFiles, outputFiles);
                break;
            }
        }

        flowGraph->run();

        auto stats = flowGraph->getStats();
        stats.addDouble("time-total", watch.check());
        std::cerr << stats << std::endl;
    } catch (const genie::util::Exception& e) {
        std::cerr << "Genie error: " << e.what() << std::endl;
        return EXIT_FAILURE;
    } catch (const std::runtime_error& e) {
        std::cerr << "Std error: " << e.what() << std::endl;
        return EXIT_FAILURE;
    } catch (...) {
        std::cerr << "Unknown error!" << std::endl;
        return EXIT_FAILURE;
    }

    return EXIT_SUCCESS;
}

// ---------------------------------------------------------------------------------------------------------------------

}  // namespace genieapp::transcode_sam

// ---------------------------------------------------------------------------------------------------------------------
// ---------------------------------------------------------------------------------------------------------------------<|MERGE_RESOLUTION|>--- conflicted
+++ resolved
@@ -1,7 +1,7 @@
 /**
  * @file
  * @copyright This file is part of GENIE. See LICENSE and/or
- * https://github.com/MueFab/genie for more details.
+ * https://github.com/mitogen/genie for more details.
  */
 
 #include "apps/genie/transcode-sam/main.h"
@@ -126,13 +126,9 @@
 
 // ---------------------------------------------------------------------------------------------------------------------
 
-int main(const int argc, char* argv[]) {
+int main(int argc, char* argv[]) {
     try {
-<<<<<<< HEAD
-        sam::sam_to_mgrec::Config programOptions(argc, argv);
-=======
         genieapp::transcode_sam::ProgramOptions programOptions(argc, argv);
->>>>>>> 8f33488c
         if (programOptions.help) {
             return 0;
         }
