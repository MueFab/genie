--- conflicted
+++ resolved
@@ -19,18 +19,8 @@
 //------------------------------------------------------------------------------
 
 void code(const std::string &inputFilePath,
-<<<<<<< HEAD
-          // RESTRUCT_DISABLE const std::string &configurationFilePath,
           const std::string &outputFilePath, size_t blocksize, uint8_t descID, uint8_t subseqID, bool decode,
           const std::string &dependencyFilePath) {
-=======
-          const std::string &outputFilePath,
-          size_t blocksize,
-          uint8_t descID,
-          uint8_t subseqID,
-          bool decode,
-          const std::string& dependencyFilePath) {
->>>>>>> 4bc14713
     std::ifstream inputFile;
     std::ifstream dependencyFile;
     std::ofstream outputFile;
