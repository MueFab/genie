--- conflicted
+++ resolved
@@ -12,10 +12,6 @@
     ~ProgramOptions();
 
    public:
-<<<<<<< HEAD
-    // std::string configurationFilePath;
-=======
->>>>>>> 4bc14713
     std::string logLevel;
     std::string inputFilePath;
     std::string dependencyFilePath;
