--- conflicted
+++ resolved
@@ -9,18 +9,8 @@
 namespace gabacify {
 
 ProgramOptions::ProgramOptions(int argc, char *argv[])
-<<<<<<< HEAD
-    :  // RESTRUCT_DISABLE configurationFilePath(),
-      logLevel(),
-      inputFilePath(),
-      outputFilePath(),
-      task(),
-      descID(0),
-      subseqID(0) {
-=======
     : logLevel(), inputFilePath(), outputFilePath(), task(),
       descID(0), subseqID(0) {
->>>>>>> 4bc14713
     processCommandLine(argc, argv);
 }
 
@@ -29,11 +19,6 @@
 void ProgramOptions::processCommandLine(int argc, char *argv[]) {
     CLI::App app{"Gabacify - GABAC entropy encoder application"};
 
-<<<<<<< HEAD
-    // RESTRUCT_DISABLE app.add_option("-c,--configuration_file", this->configurationFilePath, "Configuration file");
-
-=======
->>>>>>> 4bc14713
     this->logLevel = "info";
     app.add_option("-l,--log_level", this->logLevel,
                    "Log level: 'trace', 'info' (default), 'debug', 'warning', "
@@ -67,39 +52,12 @@
 void ProgramOptions::validate(void) {
     // Do stuff depending on the task
     if (this->task == "encode" || this->task == "decode") {
-<<<<<<< HEAD
-        // It's fine not to provide a configuration file path for encoding.
-        // This will trigger the analysis.
-        /* RESTRUCT_DISABLE
-        UTILS_DIE_IF(this->configurationFilePath.empty() && this->inputFilePath.empty(),
-                     "Configuration and input file path both not provided!");
-
-        // We need an output file path - generate one if not provided by the
-        // user
-        UTILS_DIE_IF(!this->outputFilePath.empty() && fileExists(this->outputFilePath),
-                     "Output file already existing: " + this->outputFilePath); */
-
-        UTILS_DIE_IF(this->inputFilePath.empty(), "Input file path both not provided!");
-
-        UTILS_DIE_IF(this->outputFilePath.empty(), "Output file path both not provided!");
-
-    } /* RESTRUCT_DISABLEelse if (this->task == "analyze") {
-        // We need a configuration file path - guess one if not provided by
-        // the user
-        UTILS_DIE_IF(!this->outputFilePath.empty() && fileExists(this->configurationFilePath),
-                     "Config file already existing: " + this->outputFilePath);
-
-        UTILS_DIE_IF(!this->configurationFilePath.empty(), "Analyze does not accept config file paths");
-    } */
-    else {
-=======
         UTILS_DIE_IF(this->inputFilePath.empty(),
                      "Input file path both not provided!");
 
         UTILS_DIE_IF(this->outputFilePath.empty(),
                      "Output file path both not provided!");
     } else {
->>>>>>> 4bc14713
         UTILS_DIE("Task '" + this->task + "' is invaid");
     }
 }
