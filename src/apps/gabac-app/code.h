--- conflicted
+++ resolved
@@ -7,16 +7,7 @@
 namespace gabacify {
 
 void code(const std::string& inputFilePath,
-<<<<<<< HEAD
-          // RESTRUCT_DISABLE const std::string& configurationFilePath,
           const std::string& outputFilePath, size_t blocksize, uint8_t descID, uint8_t subseqID, bool decode,
-=======
-          const std::string& outputFilePath,
-          size_t blocksize,
-          uint8_t descID,
-          uint8_t subseqID,
-          bool decode,
->>>>>>> 4bc14713
           const std::string& dependencyFilePath = "");
 
 }  // namespace gabacify
