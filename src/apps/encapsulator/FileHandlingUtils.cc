--- conflicted
+++ resolved
@@ -122,12 +122,6 @@
 
     std::vector<genie::format::mgb::AccessUnit> accessUnits;
 
-<<<<<<< HEAD
-    auto dataUnitFactory = genie::format::mgb::DataUnitFactory();
-    // while (inputFileBitReader.isGood()) {
-    accessUnits.push_back(dataUnitFactory.read(inputFileBitReader).get());
-    //}
-=======
     auto dataUnitFactory = genie::util::make_unique<genie::format::mgb::DataUnitFactory>();
     while (true) {
         auto au = dataUnitFactory->read(inputFileBitReader);
@@ -135,7 +129,6 @@
         accessUnits.push_back(std::move(au));
     }
 
->>>>>>> 3dad4e8c
     for (auto const& au : accessUnits) {
         fprintf(stdout, "\ndata_unit_type:%u\n", (uint8_t)au.getDataUnitType());
     }
