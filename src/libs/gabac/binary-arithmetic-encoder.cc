/**
 * @file
 * @copyright This file is part of GABAC. See LICENSE and/or
 * https://github.com/mitogen/gabac for more details.
 */

#include "binary-arithmetic-encoder.h"
#include <cassert>
#include "cabac-tables.h"

namespace gabac {

<<<<<<< HEAD
BinaryArithmeticEncoder::BinaryArithmeticEncoder(const BitOutputStream& bitOutputStream)
=======
BinaryArithmeticEncoder::BinaryArithmeticEncoder(const util::BitWriter& bitOutputStream)
>>>>>>> 7c3eedf6
    : m_bitOutputStream(bitOutputStream),
      m_bufferedByte(0),
      m_low(0),
      m_numBitsLeft(0),
      m_numBufferedBytes(0),
      m_range(0) {}

BinaryArithmeticEncoder::~BinaryArithmeticEncoder() = default;

inline void BinaryArithmeticEncoder::encodeBin(unsigned int bin, ContextModel* const contextModel) {
    assert((bin == 0) || (bin == 1));
    assert(contextModel != nullptr);

    unsigned int lps = cabactables::lpsTable[contextModel->getState()][(m_range >> 6u) & 3u];
    m_range -= lps;
    if (bin != contextModel->getMps()) {
        unsigned int numBits = cabactables::renormTable[(lps >> 3u)];
        m_low = (m_low + m_range) << numBits;
        m_range = lps << numBits;
        contextModel->updateLps();
        m_numBitsLeft -= numBits;
    } else {
        contextModel->updateMps();
        if (m_range >= 256) {
            return;
        }
        m_low <<= 1;
        m_range <<= 1;
        m_numBitsLeft -= 1;
    }
    if (m_numBitsLeft < 12) {
        writeOut();
    }
}

void BinaryArithmeticEncoder::encodeBinEP(unsigned int bin) {
    assert((bin == 0) || (bin == 1));

    m_low <<= 1;
    if (bin > 0) {
        m_low += m_range;
    }
    m_numBitsLeft -= 1;
    if (m_numBitsLeft < 12) {
        writeOut();
    }
}

void BinaryArithmeticEncoder::encodeBinsEP(unsigned int bins, unsigned int numBins) {
    while (numBins > 8) {
        numBins -= 8;
        unsigned int pattern = bins >> numBins;
        m_low <<= 8;
        m_low += (m_range * pattern);
        bins -= (pattern << numBins);
        m_numBitsLeft -= 8;
        if (m_numBitsLeft < 12) {
            writeOut();
        }
    }
    m_low <<= numBins;
    m_low += (m_range * bins);
    m_numBitsLeft -= numBins;
    if (m_numBitsLeft < 12) {
        writeOut();
    }
}

void BinaryArithmeticEncoder::encodeBinTrm(unsigned int bin) {
    // Encode the least-significant bit of bin as a terminating bin
    m_range -= 2;
    if (bin != 0) {
        m_low += m_range;
        m_low <<= 7;
        m_range = (2u << 7u);
        m_numBitsLeft -= 7;
    } else if (m_range >= 256) {
        return;
    } else {
        m_low <<= 1;
        m_range <<= 1;
        m_numBitsLeft -= 1;
    }
    if (m_numBitsLeft < 12) {
        writeOut();
    }
}

void BinaryArithmeticEncoder::flush() {
    encodeBinTrm(1);
    finish();
    m_bitOutputStream.write(1, 1);
    m_bitOutputStream.flush();
    start();
}

void BinaryArithmeticEncoder::start() {
    m_bufferedByte = 0xff;
    m_low = 0;
    m_numBitsLeft = 23;
    m_numBufferedBytes = 0;
    m_range = 510;
}

void BinaryArithmeticEncoder::finish() {
    if ((m_low >> (32u - m_numBitsLeft)) > 0) {
        m_bitOutputStream.write((m_bufferedByte + 1), 8);
        while (m_numBufferedBytes > 1) {
            m_bitOutputStream.write(0x00, 8);
            m_numBufferedBytes -= 1;
        }
        m_low -= (1u << (32u - m_numBitsLeft));
    } else {
        if (m_numBufferedBytes > 0) {
            m_bitOutputStream.write(m_bufferedByte, 8);
        }
        while (m_numBufferedBytes > 1) {
            m_bitOutputStream.write(0xff, 8);
            m_numBufferedBytes -= 1;
        }
    }
    m_bitOutputStream.write(m_low >> 8u, (24u - m_numBitsLeft));
}

void BinaryArithmeticEncoder::writeOut() {
    unsigned int leadByte = m_low >> (24u - m_numBitsLeft);
    m_numBitsLeft += 8;
    m_low &= 0xffffffffu >> m_numBitsLeft;
    if (leadByte == 0xff) {
        m_numBufferedBytes += 1;
    } else {
        if (m_numBufferedBytes > 0) {
            auto carry = static_cast<unsigned char>(leadByte >> 8u);
            unsigned char byte = m_bufferedByte + carry;

            m_bufferedByte = static_cast<unsigned char>(leadByte & 0xffu);
            m_bitOutputStream.write(byte, 8);

            byte = static_cast<unsigned char>(0xff) + carry;
            while (m_numBufferedBytes > 1) {
                m_bitOutputStream.write(byte, 8);
                m_numBufferedBytes -= 1;
            }
        } else {
            m_numBufferedBytes = 1;
            m_bufferedByte = static_cast<unsigned char>(leadByte & 0xffu);
        }
    }
}

}  // namespace gabac<|MERGE_RESOLUTION|>--- conflicted
+++ resolved
@@ -10,11 +10,7 @@
 
 namespace gabac {
 
-<<<<<<< HEAD
-BinaryArithmeticEncoder::BinaryArithmeticEncoder(const BitOutputStream& bitOutputStream)
-=======
 BinaryArithmeticEncoder::BinaryArithmeticEncoder(const util::BitWriter& bitOutputStream)
->>>>>>> 7c3eedf6
     : m_bitOutputStream(bitOutputStream),
       m_bufferedByte(0),
       m_low(0),
