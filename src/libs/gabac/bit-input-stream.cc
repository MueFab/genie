--- conflicted
+++ resolved
@@ -97,16 +97,11 @@
 
     // Store held bits
     m_numHeldBits = numNextHeldBits;
-<<<<<<< HEAD
-    m_heldBits = static_cast<unsigned char>(alignedWord & 0xffu);
-=======
     /* FIXME @Jan: Can you please check, why this assert is needed?
      * I checked in ref-soft file mpegg-stream.c (in mpegg_input_bitstream_read_ubits(...)),
      * and did not see any such assert.
      */
-    //assert(alignedWord <= std::numeric_limits<unsigned char>::max());
-    m_heldBits = static_cast<unsigned char>(alignedWord);
->>>>>>> 23e48c26
+    m_heldBits = static_cast<unsigned char>(alignedWord & 0xffu);
 
     return bits;
 }
