#ifndef SPRING_GENERATE_READ_STREAMS_H_
#define SPRING_GENERATE_READ_STREAMS_H_

#include <map>
#include <string>

#include <genie/stream-saver.h>
#include <util/perf-stats.h>
#include "util.h"

namespace spring {

struct subseq_data {
    uint32_t block_num;
    std::map<uint8_t, std::map<uint8_t, std::string>> listDescriptorFiles;
    std::map<uint8_t, std::map<uint8_t, std::vector<int64_t>>> subseq_vector;
    dsg::AcessUnitStreams streamsAU;
};

void compress_subseqs(subseq_data *data, const std::vector<std::vector<gabac::EncodingConfiguration>> &configs);

<<<<<<< HEAD
void generate_read_streams(const std::string &temp_dir,
                           const compression_params &cp,
                           const std::vector<std::vector<gabac::EncodingConfiguration>> &configs);

void generate_read_streams_se(const std::string &temp_dir,
                              const compression_params &cp,
                              const std::vector<std::vector<gabac::EncodingConfiguration>> &configs);

void generate_read_streams_pe(const std::string &temp_dir,
                              const compression_params &cp,
                              const std::vector<std::vector<gabac::EncodingConfiguration>> &configs);
=======
void pack_subseqs(subseq_data *data, dsg::StreamSaver &st,
                  std::vector<std::map<uint8_t, std::map<uint8_t, std::string>>> *descriptorFilesPerAU,
                  util::FastqStats *stats);

std::vector<std::map<uint8_t, std::map<uint8_t, std::string>>> generate_read_streams(const std::string &temp_dir,
                                                                                     const compression_params &cp,
                                                                                     bool analyze, dsg::StreamSaver &st,
                                                                                     util::FastqStats *stats);

std::vector<std::map<uint8_t, std::map<uint8_t, std::string>>> generate_read_streams_se(const std::string &temp_dir,
                                                                                        const compression_params &cp,
                                                                                        bool analyze,
                                                                                        dsg::StreamSaver &st,
                                                                                        util::FastqStats *stats);

std::vector<std::map<uint8_t, std::map<uint8_t, std::string>>> generate_read_streams_pe(const std::string &temp_dir,
                                                                                        const compression_params &cp,
                                                                                        bool analyze,
                                                                                        dsg::StreamSaver &st,
                                                                                        util::FastqStats *stats);
>>>>>>> a9f2ee01

}  // namespace spring

#endif  // SPRING_GENERATE_READ_STREAMS_H_<|MERGE_RESOLUTION|>--- conflicted
+++ resolved
@@ -19,7 +19,6 @@
 
 void compress_subseqs(subseq_data *data, const std::vector<std::vector<gabac::EncodingConfiguration>> &configs);
 
-<<<<<<< HEAD
 void generate_read_streams(const std::string &temp_dir,
                            const compression_params &cp,
                            const std::vector<std::vector<gabac::EncodingConfiguration>> &configs);
@@ -31,28 +30,6 @@
 void generate_read_streams_pe(const std::string &temp_dir,
                               const compression_params &cp,
                               const std::vector<std::vector<gabac::EncodingConfiguration>> &configs);
-=======
-void pack_subseqs(subseq_data *data, dsg::StreamSaver &st,
-                  std::vector<std::map<uint8_t, std::map<uint8_t, std::string>>> *descriptorFilesPerAU,
-                  util::FastqStats *stats);
-
-std::vector<std::map<uint8_t, std::map<uint8_t, std::string>>> generate_read_streams(const std::string &temp_dir,
-                                                                                     const compression_params &cp,
-                                                                                     bool analyze, dsg::StreamSaver &st,
-                                                                                     util::FastqStats *stats);
-
-std::vector<std::map<uint8_t, std::map<uint8_t, std::string>>> generate_read_streams_se(const std::string &temp_dir,
-                                                                                        const compression_params &cp,
-                                                                                        bool analyze,
-                                                                                        dsg::StreamSaver &st,
-                                                                                        util::FastqStats *stats);
-
-std::vector<std::map<uint8_t, std::map<uint8_t, std::string>>> generate_read_streams_pe(const std::string &temp_dir,
-                                                                                        const compression_params &cp,
-                                                                                        bool analyze,
-                                                                                        dsg::StreamSaver &st,
-                                                                                        util::FastqStats *stats);
->>>>>>> a9f2ee01
 
 }  // namespace spring
 
