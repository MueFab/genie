--- conflicted
+++ resolved
@@ -89,17 +89,10 @@
 Jan Voges <[voges@tnt.uni-hannover.de](mailto:voges@tnt.uni-hannover.de)>
 
 ## Cite Us
-<<<<<<< HEAD
 
 Please cite us if you are using Genie in your work.
 You are welcome to choose which resource is most representative of what aspect of Genie you called on in your work.
 
-=======
-
-Please cite us if you are using Genie in your work.
-You are welcome to choose which resource is most representative of what aspect of Genie you called on in your work.
-
->>>>>>> f8197569
 ### Genie
 
 Plain text:
