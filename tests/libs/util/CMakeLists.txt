project("util-tests")

set(source_files
        fasta-file-reader-test.cc
<<<<<<< HEAD
        fastq-file-reader-test.cc
        sam-file-reader-test.cc
=======
        bit-output-stream-test.cc
        # fastq-file-reader-test.cc
>>>>>>> 81b6029e
        helpers.cc
)

add_executable(util-tests ${source_files})

target_link_libraries(util-tests PRIVATE gtest_main)
target_link_libraries(util-tests PRIVATE util)<|MERGE_RESOLUTION|>--- conflicted
+++ resolved
@@ -2,13 +2,9 @@
 
 set(source_files
         fasta-file-reader-test.cc
-<<<<<<< HEAD
+        sam-file-reader-test.cc
         fastq-file-reader-test.cc
-        sam-file-reader-test.cc
-=======
         bit-output-stream-test.cc
-        # fastq-file-reader-test.cc
->>>>>>> 81b6029e
         helpers.cc
 )
 
