--- conflicted
+++ resolved
@@ -19,11 +19,7 @@
 
 ## For later
 
-<<<<<<< HEAD
-- [ ] Check coding style with clang-format and pycodestyle
-=======
 - [ ] Check coding style with clang-format
->>>>>>> bafcf6a6
 - [x] Clean up ``source/libs/format/CMakeLists.txt``
 - [x] Set up CMake for ``tests``
 - [ ] Unify I/O
