# TODO

## Urgent

- [x] Rename files
  - [x] C and C++ header files should have the extension ``.h``
  - [x] C source files should have the extension ``.c``.
  - [x] C++ source files should have the extension ``.cc``
  - [x] File names are *not* written in CamelCase and do *not* contain underscores (i.e., ``_``) Dashes (``-``) should be used instead, as e.g. in ``my-new-module.cc``
- [ ] Rename directories
- [x] Clean up ``#include``s
  - [x] Including of a library header should look like: ``#include <gabac/gabac.h>``
  - [x] Including of an application or library internal header should look like: ``#include "internal.h"``
- [ ] Fix namespaces
  - [ ] Applications and libraries each should have their own namespace, e.g. ``calq::``, ``gabac::``, ``genie::``, ``spring::`` etc.
- [x] Make a ``utils``library containing constants, exceptions, log functionality, etc.
- [x] Fix compiler warnings
- [ ] Add code coverage report system (copy from CALQ)
- [ ] apply-clang-format.sh (copy from CALQ)
- [ ] Doxygen

## For later

<<<<<<< HEAD
- [ ] Check coding style with clang-format and pycodestyle
=======
- [ ] Check coding style with clang-format
>>>>>>> e846775c
- [x] Clean up ``source/libs/format/CMakeLists.txt``
- [x] Set up CMake for ``tests``
- [ ] Unify I/O
  - [ ] Bitstream R/W should be done using HM's bitstream classes adapted for 64 bits
  - [ ] "Ordinary" file R/W (for e.g. SPRING's temporary files) should be done using the C++ standard library<|MERGE_RESOLUTION|>--- conflicted
+++ resolved
@@ -21,11 +21,7 @@
 
 ## For later
 
-<<<<<<< HEAD
 - [ ] Check coding style with clang-format and pycodestyle
-=======
-- [ ] Check coding style with clang-format
->>>>>>> e846775c
 - [x] Clean up ``source/libs/format/CMakeLists.txt``
 - [x] Set up CMake for ``tests``
 - [ ] Unify I/O
