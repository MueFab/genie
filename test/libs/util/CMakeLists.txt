--- conflicted
+++ resolved
@@ -17,11 +17,7 @@
 target_link_libraries(util-tests PRIVATE gtest_main)
 target_link_libraries(util-tests PRIVATE genie-core)
 target_link_libraries(util-tests PRIVATE genie-util)
-<<<<<<< HEAD
 #target_link_libraries(util-tests PRIVATE genie-sam)
-=======
-target_link_libraries(util-tests PRIVATE genie-sam)
 
 install(TARGETS util-tests
-        RUNTIME DESTINATION "usr/bin")
->>>>>>> 0b06f9ed
+        RUNTIME DESTINATION "usr/bin")