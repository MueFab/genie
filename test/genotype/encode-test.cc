/**
 * @file
 * @copyright This file is part of GENIE. See LICENSE and/or
 * https://github.com/mitogen/genie for more details.
 */

#include <gtest/gtest.h>
#include <algorithm>
#include <fstream>
#include <tuple>
#include <vector>
#include <xtensor/xmath.hpp>
#include <xtensor/xoperation.hpp>
#include <xtensor/xrandom.hpp>
#include <xtensor/xview.hpp>
#include <codecs/include/mpegg-codecs.h>
#include "genie/core/constants.h"
#include "genie/core/record/variant_genotype/record.h"
#include "genie/genotype/genotype_coder.h"
#include "genie/util/bitreader.h"
#include "helpers.h"

#include "genie/genotype/genotype_parameters.h"
#include "genie/entropy/jbig/encoder.h"

// ---------------------------------------------------------------------------------------------------------------------

TEST(Genotype, Decompose) {
    std::string gitRootDir = util_tests::exec("git rev-parse --show-toplevel");
    std::string filepath = gitRootDir + "/data/records/1.3.5.header100.gt_only.vcf.geno";
    std::vector<genie::core::record::VariantGenotype> recs;

    std::ifstream reader(filepath, std::ios::binary | std::ios::in);
    ASSERT_EQ(reader.fail(), false);
    genie::util::BitReader bitreader(reader);
    while (bitreader.isGood()) {
        recs.emplace_back(bitreader);
    }
    reader.close();

    // TODO(Yeremia): Temporary fix as the number of records exceeded by 1
    recs.pop_back();

    ASSERT_EQ(recs.size(), 100);

    genie::genotype::EncodingOptions opt = {
        512,                                         // block_size;
        genie::genotype::BinarizationID::BIT_PLANE,  // binarization_ID;
        genie::genotype::ConcatAxis::DO_NOT_CONCAT,  // concat_axis;
        false,                                       // transpose_mat;
        genie::genotype::SortingAlgoID::NO_SORTING,  // sort_row_method;
        genie::genotype::SortingAlgoID::NO_SORTING,  // sort_row_method;
        genie::core::AlgoID::JBIG                    // codec_ID;
    };

    genie::genotype::EncodingBlock block{};
    genie::genotype::decompose(opt, block, recs);

    ASSERT_EQ(block.max_ploidy, 2u);
    ASSERT_EQ(block.dot_flag, false);
    ASSERT_EQ(block.na_flag, false);

    auto& allele_mat = block.allele_mat;
    auto& phasing_mat = block.phasing_mat;

    // Check allele_mat shape
    ASSERT_EQ(allele_mat.dimension(), 2u);
    ASSERT_EQ(allele_mat.shape(0), 100u);
    ASSERT_EQ(allele_mat.shape(1), 1092 * 2);
    ASSERT_EQ(allele_mat(0, 3), 1);

    // Check phasing_mat shape
    ASSERT_EQ(phasing_mat.dimension(), 2);
    ASSERT_EQ(phasing_mat.shape(0), 100);
    ASSERT_EQ(phasing_mat.shape(1), 1092);

    // Check all values
    ASSERT_EQ(xt::amin(allele_mat)(0), 0);
    ASSERT_EQ(xt::amax(allele_mat)(0), 1);

    // Check the content of the first row of allele_tensor
    {
        auto allele_rec = xt::view(allele_mat, 0LL, xt::all());
        ASSERT_EQ(xt::sum(xt::equal(allele_rec, 0))(0), 2067);
        ASSERT_EQ(xt::sum(xt::equal(allele_rec, 1))(0), 117);
        ASSERT_EQ(xt::sum(xt::equal(allele_rec, 2))(0), 0);
    }

    // Check the content of the last row of allele_tensor
    {
        auto allele_rec = xt::view(allele_mat, -1LL, xt::all());
        ASSERT_EQ(xt::sum(xt::equal(allele_rec, 0))(0), 2178);
        ASSERT_EQ(xt::sum(xt::equal(allele_rec, 1))(0), 6);
        ASSERT_EQ(xt::sum(xt::equal(allele_rec, 2))(0), 0);
    }

}

// ---------------------------------------------------------------------------------------------------------------------

TEST(Genotype, RoundTrip_AdaptiveMaxValue) {
    size_t NROWS = 100;
    size_t NCOLS = 200;
    int8_t MAX_VAL = 64;
<<<<<<< HEAD
    int8_t NO_REF_VAL = -1;
    int8_t NOT_AVAIL_VAL = -2;
=======
//    int8_t MIN_VAL = -2;
>>>>>>> b274d591

    genie::genotype::Int8MatDtype allele_mat;
    genie::genotype::Int8MatDtype orig_allele_mat;
    genie::genotype::BinMatDtype mask;
    bool no_ref_flag;
    bool not_avail_flag;

    // Case 1: all positive
    {
        allele_mat = xt::cast<int8_t>(xt::random::randint<int16_t>({NROWS, NCOLS}, 0, MAX_VAL));

        orig_allele_mat = allele_mat;

        genie::genotype::transform_max_value(allele_mat, no_ref_flag, not_avail_flag);
        ASSERT_FALSE(no_ref_flag);
        ASSERT_FALSE(not_avail_flag);
        ASSERT_TRUE(allele_mat == orig_allele_mat);
        ASSERT_TRUE(xt::amin(allele_mat)(0) == 0);

        genie::genotype::inverse_transform_max_val(allele_mat, no_ref_flag, not_avail_flag);
        ASSERT_TRUE(allele_mat == orig_allele_mat);
        ASSERT_TRUE(xt::amin(allele_mat)(0) == 0);
    }

    // Case 2: no_ref
    {
        allele_mat = xt::cast<int8_t>(xt::random::randint<int16_t>({NROWS, NCOLS}, 0, MAX_VAL));
        mask = xt::cast<bool>(xt::random::randint<uint16_t>({NROWS, NCOLS}, 0, 2));
        xt::filter(allele_mat, mask) = NO_REF_VAL;

        orig_allele_mat = allele_mat;

        genie::genotype::transform_max_value(allele_mat, no_ref_flag, not_avail_flag);
        ASSERT_TRUE(no_ref_flag);
        ASSERT_FALSE(not_avail_flag);
        ASSERT_FALSE(allele_mat == orig_allele_mat);
        ASSERT_TRUE(xt::amin(allele_mat)(0) == 0);

        genie::genotype::inverse_transform_max_val(allele_mat, no_ref_flag, not_avail_flag);
        ASSERT_TRUE(allele_mat == orig_allele_mat);
        ASSERT_TRUE(xt::amin(allele_mat)(0) == NO_REF_VAL);
    }

    // Case 3: not_avail_flag
    {
        allele_mat = xt::cast<int8_t>(xt::random::randint<int16_t>({NROWS, NCOLS}, 0, MAX_VAL));
        mask = xt::cast<bool>(xt::random::randint<uint16_t>({NROWS, NCOLS}, 0, 2));
        xt::filter(allele_mat, mask) = NOT_AVAIL_VAL;

        orig_allele_mat = allele_mat;

        genie::genotype::transform_max_value(allele_mat, no_ref_flag, not_avail_flag);
        ASSERT_FALSE(no_ref_flag);
        ASSERT_TRUE(not_avail_flag);
        ASSERT_FALSE(allele_mat == orig_allele_mat);
        ASSERT_TRUE(xt::amin(allele_mat)(0) == 0);

        genie::genotype::inverse_transform_max_val(allele_mat, no_ref_flag, not_avail_flag);
        ASSERT_TRUE(allele_mat == orig_allele_mat);
        ASSERT_TRUE(xt::amin(allele_mat)(0) == NOT_AVAIL_VAL);
    }

    // Case 3: no_ref and not_avail_flag
    {
        allele_mat = xt::cast<int8_t>(xt::random::randint<int16_t>({NROWS, NCOLS}, 0, MAX_VAL));
        mask = xt::cast<bool>(xt::random::randint<uint16_t>({NROWS, NCOLS}, 0, 2));
        xt::filter(allele_mat, mask) = NO_REF_VAL;
        mask = xt::cast<bool>(xt::random::randint<uint16_t>({NROWS, NCOLS}, 0, 2));
        xt::filter(allele_mat, mask) = NOT_AVAIL_VAL;

        orig_allele_mat = allele_mat;

        genie::genotype::transform_max_value(allele_mat, no_ref_flag, not_avail_flag);
        ASSERT_TRUE(no_ref_flag);
        ASSERT_TRUE(not_avail_flag);
        ASSERT_FALSE(allele_mat == orig_allele_mat);
        ASSERT_TRUE(xt::amin(allele_mat)(0) == 0);

        genie::genotype::inverse_transform_max_val(allele_mat, no_ref_flag, not_avail_flag);
        ASSERT_TRUE(allele_mat == orig_allele_mat);
        ASSERT_TRUE(xt::amin(allele_mat)(0) == NOT_AVAIL_VAL);
    }
}

// ---------------------------------------------------------------------------------------------------------------------

TEST(Genotype, RoundTrip_BinarizeBitPlane) {
    size_t NROWS = 100;
    size_t NCOLS = 200;
    int8_t MAX_ALLELE_VAL = 8;

    genie::genotype::Int8MatDtype allele_mat;
    std::vector<genie::genotype::BinMatDtype> bin_mats;
    uint8_t num_bin_mats;

    // Check DO_NOT_CONCAT
    {
        auto concat_axis_mode = genie::genotype::ConcatAxis::DO_NOT_CONCAT;
        genie::genotype::Int8MatDtype ORIG_ALLELE_MAT = xt::cast<int8_t>(xt::random::randint<int16_t>({NROWS, NCOLS}, 0, MAX_ALLELE_VAL));

        allele_mat = ORIG_ALLELE_MAT;

        genie::genotype::binarize_bit_plane(
            allele_mat,
            concat_axis_mode,
            bin_mats,
            num_bin_mats
        );

        ASSERT_EQ(bin_mats.size(), 3);
        ASSERT_EQ(num_bin_mats, 3);

        genie::genotype::Int8MatDtype recon_allele_mat;
        debinarize_bit_plane(bin_mats, num_bin_mats, concat_axis_mode, recon_allele_mat);

        ASSERT_TRUE(ORIG_ALLELE_MAT == recon_allele_mat);
    }

    // Check CONCAT_ROW_DIR
    {
        genie::genotype::Int8MatDtype ORIG_ALLELE_MAT = xt::cast<int8_t>(xt::random::randint<int16_t>({NROWS, NCOLS}, 0, MAX_ALLELE_VAL));

        allele_mat = ORIG_ALLELE_MAT;

        genie::genotype::binarize_bit_plane(
            allele_mat,
            genie::genotype::ConcatAxis::CONCAT_ROW_DIR,
            bin_mats,
            num_bin_mats
        );

        ASSERT_EQ(bin_mats.size(), 1);
        ASSERT_EQ(num_bin_mats, 3);
    }

    // Check CONCAT_COL_DIR
    {
        genie::genotype::Int8MatDtype ORIG_ALLELE_MAT = xt::cast<int8_t>(xt::random::randint<int16_t>({NROWS, NCOLS}, 0, MAX_ALLELE_VAL));

        allele_mat = ORIG_ALLELE_MAT;

        genie::genotype::binarize_bit_plane(
            allele_mat,
            genie::genotype::ConcatAxis::CONCAT_COL_DIR,
            bin_mats,
            num_bin_mats
        );

        ASSERT_EQ(bin_mats.size(), 1);
        ASSERT_EQ(num_bin_mats, 3);
    }
}

// ---------------------------------------------------------------------------------------------------------------------

TEST(Genotype, RoundTrip_BinarizeRowBin) {
    size_t NROWS = 100;
    size_t NCOLS = 200;
    int8_t MAX_ALLELE_VAL = 8;

    genie::genotype::Int8MatDtype allele_mat;
    genie::genotype::Int8MatDtype orig_allele_mat;
    std::vector<genie::genotype::BinMatDtype> bin_mats;
    genie::genotype::UIntVecDtype amax_vec;

    {
        allele_mat = xt::cast<int8_t>(xt::random::randint<int16_t>({NROWS, NCOLS}, 0, MAX_ALLELE_VAL));

        orig_allele_mat = allele_mat;

        genie::genotype::binarize_row_bin(
            allele_mat,
            bin_mats,
            amax_vec
        );

        ASSERT_EQ(bin_mats.size(), 1);
        ASSERT_EQ(amax_vec.shape(0), NROWS);
        ASSERT_EQ(xt::sum(amax_vec)(0), bin_mats.front().shape(0));

        genie::genotype::debinarize_row_bin(
            bin_mats,
            amax_vec,
            allele_mat
        );

        ASSERT_TRUE(allele_mat == orig_allele_mat);
    }

}

// ---------------------------------------------------------------------------------------------------------------------

TEST(Genotype, RoundTrip_RandomSort) {
    size_t NROWS = 100;
    size_t NCOLS = 200;
    int8_t MAX_ALLELE_VAL = 2;
    
    genie::genotype::BinMatDtype bin_mat;
    genie::genotype::BinMatDtype orig_bin_mat;
    genie::genotype::UIntVecDtype row_ids;
    genie::genotype::UIntVecDtype col_ids;

    // Sort rows
    {
        bin_mat = xt::cast<bool>(xt::random::randint<uint16_t>({NROWS, NCOLS}, 0, MAX_ALLELE_VAL));
        orig_bin_mat = bin_mat;

        genie::genotype::sort_bin_mat(
            bin_mat,
            row_ids,
            col_ids,
            genie::genotype::SortingAlgoID::RANDOM_SORT,
            genie::genotype::SortingAlgoID::NO_SORTING
        );

        ASSERT_EQ(row_ids.shape(0), bin_mat.shape(0));
        ASSERT_EQ(col_ids.shape(0), 1);
        ASSERT_TRUE(bin_mat != orig_bin_mat);

        genie::genotype::invert_sort_bin_mat(
            bin_mat,
            row_ids,
            col_ids
        );

        ASSERT_TRUE(bin_mat == orig_bin_mat);
    }

    // Sort cols
    {
        bin_mat = xt::cast<bool>(xt::random::randint<uint16_t>({NROWS, NCOLS}, 0, 2));
        orig_bin_mat = bin_mat;

        genie::genotype::sort_bin_mat(
            bin_mat,
            row_ids,
            col_ids,
            genie::genotype::SortingAlgoID::NO_SORTING,
            genie::genotype::SortingAlgoID::RANDOM_SORT
        );

        ASSERT_EQ(row_ids.shape(0), 1);
        ASSERT_EQ(col_ids.shape(0), bin_mat.shape(1));
        ASSERT_TRUE(bin_mat != orig_bin_mat);

        genie::genotype::invert_sort_bin_mat(
            bin_mat,
            row_ids,
            col_ids
        );

        ASSERT_TRUE(bin_mat == orig_bin_mat);
    }

    // Sort rows and cols
    {
        bin_mat = xt::cast<bool>(xt::random::randint<uint16_t>({NROWS, NCOLS}, 0, 2));
        orig_bin_mat = bin_mat;

        genie::genotype::sort_bin_mat(
            bin_mat,
            row_ids,
            col_ids,
            genie::genotype::SortingAlgoID::RANDOM_SORT,
            genie::genotype::SortingAlgoID::RANDOM_SORT
        );

        ASSERT_EQ(row_ids.shape(0), bin_mat.shape(0));
        ASSERT_EQ(col_ids.shape(0), bin_mat.shape(1));
        ASSERT_TRUE(bin_mat != orig_bin_mat);

        genie::genotype::invert_sort_bin_mat(
            bin_mat,
            row_ids,
            col_ids
        );

        ASSERT_TRUE(bin_mat == orig_bin_mat);
    }
}

// ---------------------------------------------------------------------------------------------------------------------

TEST(Genotype, Serializer) {

    size_t ORIG_PAYLOAD_LEN = 15;
    uint8_t ORIG_PAYLOAD[15] = {0x7c, 0xe2, 0x38, 0x04, 0x92, 0x40, 0x04, 0xe2, 0x5c, 0x44, 0x92, 0x44, 0x38, 0xe2, 0x38};
    size_t NCOLS = 23;
    size_t NROWS = 5;

    genie::genotype::BinMatDtype bin_mat;
    genie::genotype::bin_mat_from_bytes(bin_mat, ORIG_PAYLOAD, ORIG_PAYLOAD_LEN, NROWS, NCOLS);

    uint8_t* payload;
    size_t payload_len;
    genie::genotype::bin_mat_to_bytes(bin_mat, &payload, payload_len);

    ASSERT_EQ(ORIG_PAYLOAD_LEN, payload_len);
    for (size_t i = 0; i < payload_len; i++) {
        ASSERT_EQ(*(payload + i), *(ORIG_PAYLOAD + i));
    }

//    genie::genotype::bin_mat_from_bytes(payload, payload_len, NCOLS, NROWS);
}

// ---------------------------------------------------------------------------------------------------------------------

// TODO (Yeremia): Move this test to JBIG
TEST(Genotype, RoundTrip_JBIG) {
//    genie::genotype::BinMatDtype bin_mat;
    size_t ORIG_PAYLOAD_LEN = 15;
    uint8_t ORIG_PAYLOAD[15] = {0x7c, 0xe2, 0x38, 0x04, 0x92, 0x40, 0x04, 0xe2,
                                0x5c, 0x44, 0x92, 0x44, 0x38, 0xe2, 0x38};
    uint32_t ORIG_NCOLS = 23;
    uint32_t ORIG_NROWS = 5;

    size_t ORIG_COMPRESSED_PAYLOAD_LEN = 37;
    uint8_t ORIG_COMPRESSED_PAYLOAD[37] = {0, 0,  1,   0,   0,   0,   0,  23,  0,   0,   0,  5,   255, 255, 255, 255, 127, 0, 0,
                                 0, 25, 211, 149, 216, 214, 10, 197, 251, 121, 11, 254, 217, 140, 25,  128, 255, 2};

    {
        uint8_t* compressed_data;
        size_t compressed_data_len;

        unsigned long ncols;
        unsigned long nrows;

        mpegg_jbig_compress_default(
            &compressed_data,
            &compressed_data_len,
            ORIG_PAYLOAD,
            ORIG_PAYLOAD_LEN,
            ORIG_NROWS,
            ORIG_NCOLS
        );

        ASSERT_EQ(ORIG_COMPRESSED_PAYLOAD_LEN, compressed_data_len);
        for (size_t i = 0; i < compressed_data_len; ++i) {
            EXPECT_EQ(ORIG_COMPRESSED_PAYLOAD[i], compressed_data[i]);
        }

        uint8_t* payload;
        size_t payload_len;

        mpegg_jbig_decompress_default(
            &payload,
            &payload_len,
            compressed_data,
            compressed_data_len,
            &nrows,
            &ncols
        );

        ASSERT_EQ(nrows, ORIG_NROWS);
        ASSERT_EQ(ncols, ORIG_NCOLS);

        ASSERT_EQ(ORIG_PAYLOAD_LEN, payload_len);
        for (size_t i = 0; i < payload_len; i++) {
            ASSERT_EQ(*(payload + i), *(ORIG_PAYLOAD + i)) << "index:" << i;
        }
    }

    // TODO(stefanie): Fix this encoding-decoding using stringstream process
//    std::stringstream uncomressed_input;
//    std::stringstream compressed_output;
//    for (uint8_t byte : ORIG_PAYLOAD)
//        uncomressed_input.write((char*)&byte, 1);
//    genie::entropy::jbig::JBIGEncoder encoder;
//    encoder.encode(uncomressed_input, compressed_output, ORIG_NCOLS, ORIG_NROWS);
//
//    std::vector<uint8_t> mem_data;
//    for (auto byte : compressed_output.str()) {
//        mem_data.push_back(static_cast<unsigned char>(byte));
//    }
//    for (size_t i = 0; i < compressed_data_len; ++i) {
//        EXPECT_EQ(ORIG_COMPRESSED_PAYLOAD[i], mem_data[i]);
//    }
//
//    std::stringstream uncompressed_output;
//    uint32_t output_ncols = 0;
//    uint32_t output_nrows = 0;
//    encoder.decode(compressed_output, uncompressed_output, output_ncols, output_nrows);
//
//    std::vector<uint8_t> mem_data_source(3 * ORIG_PAYLOAD_LEN);
//    uint8_t* payload = &mem_data_source[0];
//    size_t payload_len;

}
<|MERGE_RESOLUTION|>--- conflicted
+++ resolved
@@ -1,499 +1,495 @@
-/**
- * @file
- * @copyright This file is part of GENIE. See LICENSE and/or
- * https://github.com/mitogen/genie for more details.
- */
-
-#include <gtest/gtest.h>
-#include <algorithm>
-#include <fstream>
-#include <tuple>
-#include <vector>
-#include <xtensor/xmath.hpp>
-#include <xtensor/xoperation.hpp>
-#include <xtensor/xrandom.hpp>
-#include <xtensor/xview.hpp>
-#include <codecs/include/mpegg-codecs.h>
-#include "genie/core/constants.h"
-#include "genie/core/record/variant_genotype/record.h"
-#include "genie/genotype/genotype_coder.h"
-#include "genie/util/bitreader.h"
-#include "helpers.h"
-
-#include "genie/genotype/genotype_parameters.h"
-#include "genie/entropy/jbig/encoder.h"
-
-// ---------------------------------------------------------------------------------------------------------------------
-
-TEST(Genotype, Decompose) {
-    std::string gitRootDir = util_tests::exec("git rev-parse --show-toplevel");
-    std::string filepath = gitRootDir + "/data/records/1.3.5.header100.gt_only.vcf.geno";
-    std::vector<genie::core::record::VariantGenotype> recs;
-
-    std::ifstream reader(filepath, std::ios::binary | std::ios::in);
-    ASSERT_EQ(reader.fail(), false);
-    genie::util::BitReader bitreader(reader);
-    while (bitreader.isGood()) {
-        recs.emplace_back(bitreader);
-    }
-    reader.close();
-
-    // TODO(Yeremia): Temporary fix as the number of records exceeded by 1
-    recs.pop_back();
-
-    ASSERT_EQ(recs.size(), 100);
-
-    genie::genotype::EncodingOptions opt = {
-        512,                                         // block_size;
-        genie::genotype::BinarizationID::BIT_PLANE,  // binarization_ID;
-        genie::genotype::ConcatAxis::DO_NOT_CONCAT,  // concat_axis;
-        false,                                       // transpose_mat;
-        genie::genotype::SortingAlgoID::NO_SORTING,  // sort_row_method;
-        genie::genotype::SortingAlgoID::NO_SORTING,  // sort_row_method;
-        genie::core::AlgoID::JBIG                    // codec_ID;
-    };
-
-    genie::genotype::EncodingBlock block{};
-    genie::genotype::decompose(opt, block, recs);
-
-    ASSERT_EQ(block.max_ploidy, 2u);
-    ASSERT_EQ(block.dot_flag, false);
-    ASSERT_EQ(block.na_flag, false);
-
-    auto& allele_mat = block.allele_mat;
-    auto& phasing_mat = block.phasing_mat;
-
-    // Check allele_mat shape
-    ASSERT_EQ(allele_mat.dimension(), 2u);
-    ASSERT_EQ(allele_mat.shape(0), 100u);
-    ASSERT_EQ(allele_mat.shape(1), 1092 * 2);
-    ASSERT_EQ(allele_mat(0, 3), 1);
-
-    // Check phasing_mat shape
-    ASSERT_EQ(phasing_mat.dimension(), 2);
-    ASSERT_EQ(phasing_mat.shape(0), 100);
-    ASSERT_EQ(phasing_mat.shape(1), 1092);
-
-    // Check all values
-    ASSERT_EQ(xt::amin(allele_mat)(0), 0);
-    ASSERT_EQ(xt::amax(allele_mat)(0), 1);
-
-    // Check the content of the first row of allele_tensor
-    {
-        auto allele_rec = xt::view(allele_mat, 0LL, xt::all());
-        ASSERT_EQ(xt::sum(xt::equal(allele_rec, 0))(0), 2067);
-        ASSERT_EQ(xt::sum(xt::equal(allele_rec, 1))(0), 117);
-        ASSERT_EQ(xt::sum(xt::equal(allele_rec, 2))(0), 0);
-    }
-
-    // Check the content of the last row of allele_tensor
-    {
-        auto allele_rec = xt::view(allele_mat, -1LL, xt::all());
-        ASSERT_EQ(xt::sum(xt::equal(allele_rec, 0))(0), 2178);
-        ASSERT_EQ(xt::sum(xt::equal(allele_rec, 1))(0), 6);
-        ASSERT_EQ(xt::sum(xt::equal(allele_rec, 2))(0), 0);
-    }
-
-}
-
-// ---------------------------------------------------------------------------------------------------------------------
-
-TEST(Genotype, RoundTrip_AdaptiveMaxValue) {
-    size_t NROWS = 100;
-    size_t NCOLS = 200;
-    int8_t MAX_VAL = 64;
-<<<<<<< HEAD
-    int8_t NO_REF_VAL = -1;
-    int8_t NOT_AVAIL_VAL = -2;
-=======
-//    int8_t MIN_VAL = -2;
->>>>>>> b274d591
-
-    genie::genotype::Int8MatDtype allele_mat;
-    genie::genotype::Int8MatDtype orig_allele_mat;
-    genie::genotype::BinMatDtype mask;
-    bool no_ref_flag;
-    bool not_avail_flag;
-
-    // Case 1: all positive
-    {
-        allele_mat = xt::cast<int8_t>(xt::random::randint<int16_t>({NROWS, NCOLS}, 0, MAX_VAL));
-
-        orig_allele_mat = allele_mat;
-
-        genie::genotype::transform_max_value(allele_mat, no_ref_flag, not_avail_flag);
-        ASSERT_FALSE(no_ref_flag);
-        ASSERT_FALSE(not_avail_flag);
-        ASSERT_TRUE(allele_mat == orig_allele_mat);
-        ASSERT_TRUE(xt::amin(allele_mat)(0) == 0);
-
-        genie::genotype::inverse_transform_max_val(allele_mat, no_ref_flag, not_avail_flag);
-        ASSERT_TRUE(allele_mat == orig_allele_mat);
-        ASSERT_TRUE(xt::amin(allele_mat)(0) == 0);
-    }
-
-    // Case 2: no_ref
-    {
-        allele_mat = xt::cast<int8_t>(xt::random::randint<int16_t>({NROWS, NCOLS}, 0, MAX_VAL));
-        mask = xt::cast<bool>(xt::random::randint<uint16_t>({NROWS, NCOLS}, 0, 2));
-        xt::filter(allele_mat, mask) = NO_REF_VAL;
-
-        orig_allele_mat = allele_mat;
-
-        genie::genotype::transform_max_value(allele_mat, no_ref_flag, not_avail_flag);
-        ASSERT_TRUE(no_ref_flag);
-        ASSERT_FALSE(not_avail_flag);
-        ASSERT_FALSE(allele_mat == orig_allele_mat);
-        ASSERT_TRUE(xt::amin(allele_mat)(0) == 0);
-
-        genie::genotype::inverse_transform_max_val(allele_mat, no_ref_flag, not_avail_flag);
-        ASSERT_TRUE(allele_mat == orig_allele_mat);
-        ASSERT_TRUE(xt::amin(allele_mat)(0) == NO_REF_VAL);
-    }
-
-    // Case 3: not_avail_flag
-    {
-        allele_mat = xt::cast<int8_t>(xt::random::randint<int16_t>({NROWS, NCOLS}, 0, MAX_VAL));
-        mask = xt::cast<bool>(xt::random::randint<uint16_t>({NROWS, NCOLS}, 0, 2));
-        xt::filter(allele_mat, mask) = NOT_AVAIL_VAL;
-
-        orig_allele_mat = allele_mat;
-
-        genie::genotype::transform_max_value(allele_mat, no_ref_flag, not_avail_flag);
-        ASSERT_FALSE(no_ref_flag);
-        ASSERT_TRUE(not_avail_flag);
-        ASSERT_FALSE(allele_mat == orig_allele_mat);
-        ASSERT_TRUE(xt::amin(allele_mat)(0) == 0);
-
-        genie::genotype::inverse_transform_max_val(allele_mat, no_ref_flag, not_avail_flag);
-        ASSERT_TRUE(allele_mat == orig_allele_mat);
-        ASSERT_TRUE(xt::amin(allele_mat)(0) == NOT_AVAIL_VAL);
-    }
-
-    // Case 3: no_ref and not_avail_flag
-    {
-        allele_mat = xt::cast<int8_t>(xt::random::randint<int16_t>({NROWS, NCOLS}, 0, MAX_VAL));
-        mask = xt::cast<bool>(xt::random::randint<uint16_t>({NROWS, NCOLS}, 0, 2));
-        xt::filter(allele_mat, mask) = NO_REF_VAL;
-        mask = xt::cast<bool>(xt::random::randint<uint16_t>({NROWS, NCOLS}, 0, 2));
-        xt::filter(allele_mat, mask) = NOT_AVAIL_VAL;
-
-        orig_allele_mat = allele_mat;
-
-        genie::genotype::transform_max_value(allele_mat, no_ref_flag, not_avail_flag);
-        ASSERT_TRUE(no_ref_flag);
-        ASSERT_TRUE(not_avail_flag);
-        ASSERT_FALSE(allele_mat == orig_allele_mat);
-        ASSERT_TRUE(xt::amin(allele_mat)(0) == 0);
-
-        genie::genotype::inverse_transform_max_val(allele_mat, no_ref_flag, not_avail_flag);
-        ASSERT_TRUE(allele_mat == orig_allele_mat);
-        ASSERT_TRUE(xt::amin(allele_mat)(0) == NOT_AVAIL_VAL);
-    }
-}
-
-// ---------------------------------------------------------------------------------------------------------------------
-
-TEST(Genotype, RoundTrip_BinarizeBitPlane) {
-    size_t NROWS = 100;
-    size_t NCOLS = 200;
-    int8_t MAX_ALLELE_VAL = 8;
-
-    genie::genotype::Int8MatDtype allele_mat;
-    std::vector<genie::genotype::BinMatDtype> bin_mats;
-    uint8_t num_bin_mats;
-
-    // Check DO_NOT_CONCAT
-    {
-        auto concat_axis_mode = genie::genotype::ConcatAxis::DO_NOT_CONCAT;
-        genie::genotype::Int8MatDtype ORIG_ALLELE_MAT = xt::cast<int8_t>(xt::random::randint<int16_t>({NROWS, NCOLS}, 0, MAX_ALLELE_VAL));
-
-        allele_mat = ORIG_ALLELE_MAT;
-
-        genie::genotype::binarize_bit_plane(
-            allele_mat,
-            concat_axis_mode,
-            bin_mats,
-            num_bin_mats
-        );
-
-        ASSERT_EQ(bin_mats.size(), 3);
-        ASSERT_EQ(num_bin_mats, 3);
-
-        genie::genotype::Int8MatDtype recon_allele_mat;
-        debinarize_bit_plane(bin_mats, num_bin_mats, concat_axis_mode, recon_allele_mat);
-
-        ASSERT_TRUE(ORIG_ALLELE_MAT == recon_allele_mat);
-    }
-
-    // Check CONCAT_ROW_DIR
-    {
-        genie::genotype::Int8MatDtype ORIG_ALLELE_MAT = xt::cast<int8_t>(xt::random::randint<int16_t>({NROWS, NCOLS}, 0, MAX_ALLELE_VAL));
-
-        allele_mat = ORIG_ALLELE_MAT;
-
-        genie::genotype::binarize_bit_plane(
-            allele_mat,
-            genie::genotype::ConcatAxis::CONCAT_ROW_DIR,
-            bin_mats,
-            num_bin_mats
-        );
-
-        ASSERT_EQ(bin_mats.size(), 1);
-        ASSERT_EQ(num_bin_mats, 3);
-    }
-
-    // Check CONCAT_COL_DIR
-    {
-        genie::genotype::Int8MatDtype ORIG_ALLELE_MAT = xt::cast<int8_t>(xt::random::randint<int16_t>({NROWS, NCOLS}, 0, MAX_ALLELE_VAL));
-
-        allele_mat = ORIG_ALLELE_MAT;
-
-        genie::genotype::binarize_bit_plane(
-            allele_mat,
-            genie::genotype::ConcatAxis::CONCAT_COL_DIR,
-            bin_mats,
-            num_bin_mats
-        );
-
-        ASSERT_EQ(bin_mats.size(), 1);
-        ASSERT_EQ(num_bin_mats, 3);
-    }
-}
-
-// ---------------------------------------------------------------------------------------------------------------------
-
-TEST(Genotype, RoundTrip_BinarizeRowBin) {
-    size_t NROWS = 100;
-    size_t NCOLS = 200;
-    int8_t MAX_ALLELE_VAL = 8;
-
-    genie::genotype::Int8MatDtype allele_mat;
-    genie::genotype::Int8MatDtype orig_allele_mat;
-    std::vector<genie::genotype::BinMatDtype> bin_mats;
-    genie::genotype::UIntVecDtype amax_vec;
-
-    {
-        allele_mat = xt::cast<int8_t>(xt::random::randint<int16_t>({NROWS, NCOLS}, 0, MAX_ALLELE_VAL));
-
-        orig_allele_mat = allele_mat;
-
-        genie::genotype::binarize_row_bin(
-            allele_mat,
-            bin_mats,
-            amax_vec
-        );
-
-        ASSERT_EQ(bin_mats.size(), 1);
-        ASSERT_EQ(amax_vec.shape(0), NROWS);
-        ASSERT_EQ(xt::sum(amax_vec)(0), bin_mats.front().shape(0));
-
-        genie::genotype::debinarize_row_bin(
-            bin_mats,
-            amax_vec,
-            allele_mat
-        );
-
-        ASSERT_TRUE(allele_mat == orig_allele_mat);
-    }
-
-}
-
-// ---------------------------------------------------------------------------------------------------------------------
-
-TEST(Genotype, RoundTrip_RandomSort) {
-    size_t NROWS = 100;
-    size_t NCOLS = 200;
-    int8_t MAX_ALLELE_VAL = 2;
-    
-    genie::genotype::BinMatDtype bin_mat;
-    genie::genotype::BinMatDtype orig_bin_mat;
-    genie::genotype::UIntVecDtype row_ids;
-    genie::genotype::UIntVecDtype col_ids;
-
-    // Sort rows
-    {
-        bin_mat = xt::cast<bool>(xt::random::randint<uint16_t>({NROWS, NCOLS}, 0, MAX_ALLELE_VAL));
-        orig_bin_mat = bin_mat;
-
-        genie::genotype::sort_bin_mat(
-            bin_mat,
-            row_ids,
-            col_ids,
-            genie::genotype::SortingAlgoID::RANDOM_SORT,
-            genie::genotype::SortingAlgoID::NO_SORTING
-        );
-
-        ASSERT_EQ(row_ids.shape(0), bin_mat.shape(0));
-        ASSERT_EQ(col_ids.shape(0), 1);
-        ASSERT_TRUE(bin_mat != orig_bin_mat);
-
-        genie::genotype::invert_sort_bin_mat(
-            bin_mat,
-            row_ids,
-            col_ids
-        );
-
-        ASSERT_TRUE(bin_mat == orig_bin_mat);
-    }
-
-    // Sort cols
-    {
-        bin_mat = xt::cast<bool>(xt::random::randint<uint16_t>({NROWS, NCOLS}, 0, 2));
-        orig_bin_mat = bin_mat;
-
-        genie::genotype::sort_bin_mat(
-            bin_mat,
-            row_ids,
-            col_ids,
-            genie::genotype::SortingAlgoID::NO_SORTING,
-            genie::genotype::SortingAlgoID::RANDOM_SORT
-        );
-
-        ASSERT_EQ(row_ids.shape(0), 1);
-        ASSERT_EQ(col_ids.shape(0), bin_mat.shape(1));
-        ASSERT_TRUE(bin_mat != orig_bin_mat);
-
-        genie::genotype::invert_sort_bin_mat(
-            bin_mat,
-            row_ids,
-            col_ids
-        );
-
-        ASSERT_TRUE(bin_mat == orig_bin_mat);
-    }
-
-    // Sort rows and cols
-    {
-        bin_mat = xt::cast<bool>(xt::random::randint<uint16_t>({NROWS, NCOLS}, 0, 2));
-        orig_bin_mat = bin_mat;
-
-        genie::genotype::sort_bin_mat(
-            bin_mat,
-            row_ids,
-            col_ids,
-            genie::genotype::SortingAlgoID::RANDOM_SORT,
-            genie::genotype::SortingAlgoID::RANDOM_SORT
-        );
-
-        ASSERT_EQ(row_ids.shape(0), bin_mat.shape(0));
-        ASSERT_EQ(col_ids.shape(0), bin_mat.shape(1));
-        ASSERT_TRUE(bin_mat != orig_bin_mat);
-
-        genie::genotype::invert_sort_bin_mat(
-            bin_mat,
-            row_ids,
-            col_ids
-        );
-
-        ASSERT_TRUE(bin_mat == orig_bin_mat);
-    }
-}
-
-// ---------------------------------------------------------------------------------------------------------------------
-
-TEST(Genotype, Serializer) {
-
-    size_t ORIG_PAYLOAD_LEN = 15;
-    uint8_t ORIG_PAYLOAD[15] = {0x7c, 0xe2, 0x38, 0x04, 0x92, 0x40, 0x04, 0xe2, 0x5c, 0x44, 0x92, 0x44, 0x38, 0xe2, 0x38};
-    size_t NCOLS = 23;
-    size_t NROWS = 5;
-
-    genie::genotype::BinMatDtype bin_mat;
-    genie::genotype::bin_mat_from_bytes(bin_mat, ORIG_PAYLOAD, ORIG_PAYLOAD_LEN, NROWS, NCOLS);
-
-    uint8_t* payload;
-    size_t payload_len;
-    genie::genotype::bin_mat_to_bytes(bin_mat, &payload, payload_len);
-
-    ASSERT_EQ(ORIG_PAYLOAD_LEN, payload_len);
-    for (size_t i = 0; i < payload_len; i++) {
-        ASSERT_EQ(*(payload + i), *(ORIG_PAYLOAD + i));
-    }
-
-//    genie::genotype::bin_mat_from_bytes(payload, payload_len, NCOLS, NROWS);
-}
-
-// ---------------------------------------------------------------------------------------------------------------------
-
-// TODO (Yeremia): Move this test to JBIG
-TEST(Genotype, RoundTrip_JBIG) {
-//    genie::genotype::BinMatDtype bin_mat;
-    size_t ORIG_PAYLOAD_LEN = 15;
-    uint8_t ORIG_PAYLOAD[15] = {0x7c, 0xe2, 0x38, 0x04, 0x92, 0x40, 0x04, 0xe2,
-                                0x5c, 0x44, 0x92, 0x44, 0x38, 0xe2, 0x38};
-    uint32_t ORIG_NCOLS = 23;
-    uint32_t ORIG_NROWS = 5;
-
-    size_t ORIG_COMPRESSED_PAYLOAD_LEN = 37;
-    uint8_t ORIG_COMPRESSED_PAYLOAD[37] = {0, 0,  1,   0,   0,   0,   0,  23,  0,   0,   0,  5,   255, 255, 255, 255, 127, 0, 0,
-                                 0, 25, 211, 149, 216, 214, 10, 197, 251, 121, 11, 254, 217, 140, 25,  128, 255, 2};
-
-    {
-        uint8_t* compressed_data;
-        size_t compressed_data_len;
-
-        unsigned long ncols;
-        unsigned long nrows;
-
-        mpegg_jbig_compress_default(
-            &compressed_data,
-            &compressed_data_len,
-            ORIG_PAYLOAD,
-            ORIG_PAYLOAD_LEN,
-            ORIG_NROWS,
-            ORIG_NCOLS
-        );
-
-        ASSERT_EQ(ORIG_COMPRESSED_PAYLOAD_LEN, compressed_data_len);
-        for (size_t i = 0; i < compressed_data_len; ++i) {
-            EXPECT_EQ(ORIG_COMPRESSED_PAYLOAD[i], compressed_data[i]);
-        }
-
-        uint8_t* payload;
-        size_t payload_len;
-
-        mpegg_jbig_decompress_default(
-            &payload,
-            &payload_len,
-            compressed_data,
-            compressed_data_len,
-            &nrows,
-            &ncols
-        );
-
-        ASSERT_EQ(nrows, ORIG_NROWS);
-        ASSERT_EQ(ncols, ORIG_NCOLS);
-
-        ASSERT_EQ(ORIG_PAYLOAD_LEN, payload_len);
-        for (size_t i = 0; i < payload_len; i++) {
-            ASSERT_EQ(*(payload + i), *(ORIG_PAYLOAD + i)) << "index:" << i;
-        }
-    }
-
-    // TODO(stefanie): Fix this encoding-decoding using stringstream process
-//    std::stringstream uncomressed_input;
-//    std::stringstream compressed_output;
-//    for (uint8_t byte : ORIG_PAYLOAD)
-//        uncomressed_input.write((char*)&byte, 1);
-//    genie::entropy::jbig::JBIGEncoder encoder;
-//    encoder.encode(uncomressed_input, compressed_output, ORIG_NCOLS, ORIG_NROWS);
-//
-//    std::vector<uint8_t> mem_data;
-//    for (auto byte : compressed_output.str()) {
-//        mem_data.push_back(static_cast<unsigned char>(byte));
-//    }
-//    for (size_t i = 0; i < compressed_data_len; ++i) {
-//        EXPECT_EQ(ORIG_COMPRESSED_PAYLOAD[i], mem_data[i]);
-//    }
-//
-//    std::stringstream uncompressed_output;
-//    uint32_t output_ncols = 0;
-//    uint32_t output_nrows = 0;
-//    encoder.decode(compressed_output, uncompressed_output, output_ncols, output_nrows);
-//
-//    std::vector<uint8_t> mem_data_source(3 * ORIG_PAYLOAD_LEN);
-//    uint8_t* payload = &mem_data_source[0];
-//    size_t payload_len;
-
-}
+/**
+ * @file
+ * @copyright This file is part of GENIE. See LICENSE and/or
+ * https://github.com/mitogen/genie for more details.
+ */
+
+#include <gtest/gtest.h>
+#include <algorithm>
+#include <fstream>
+#include <tuple>
+#include <vector>
+#include <xtensor/xmath.hpp>
+#include <xtensor/xoperation.hpp>
+#include <xtensor/xrandom.hpp>
+#include <xtensor/xview.hpp>
+#include <codecs/include/mpegg-codecs.h>
+#include "genie/core/constants.h"
+#include "genie/core/record/variant_genotype/record.h"
+#include "genie/genotype/genotype_coder.h"
+#include "genie/util/bitreader.h"
+#include "helpers.h"
+
+#include "genie/genotype/genotype_parameters.h"
+#include "genie/entropy/jbig/encoder.h"
+
+// ---------------------------------------------------------------------------------------------------------------------
+
+TEST(Genotype, Decompose) {
+    std::string gitRootDir = util_tests::exec("git rev-parse --show-toplevel");
+    std::string filepath = gitRootDir + "/data/records/1.3.5.header100.gt_only.vcf.geno";
+    std::vector<genie::core::record::VariantGenotype> recs;
+
+    std::ifstream reader(filepath, std::ios::binary | std::ios::in);
+    ASSERT_EQ(reader.fail(), false);
+    genie::util::BitReader bitreader(reader);
+    while (bitreader.isGood()) {
+        recs.emplace_back(bitreader);
+    }
+    reader.close();
+
+    // TODO(Yeremia): Temporary fix as the number of records exceeded by 1
+    recs.pop_back();
+
+    ASSERT_EQ(recs.size(), 100);
+
+    genie::genotype::EncodingOptions opt = {
+        512,                                         // block_size;
+        genie::genotype::BinarizationID::BIT_PLANE,  // binarization_ID;
+        genie::genotype::ConcatAxis::DO_NOT_CONCAT,  // concat_axis;
+        false,                                       // transpose_mat;
+        genie::genotype::SortingAlgoID::NO_SORTING,  // sort_row_method;
+        genie::genotype::SortingAlgoID::NO_SORTING,  // sort_row_method;
+        genie::core::AlgoID::JBIG                    // codec_ID;
+    };
+
+    genie::genotype::EncodingBlock block{};
+    genie::genotype::decompose(opt, block, recs);
+
+    ASSERT_EQ(block.max_ploidy, 2u);
+    ASSERT_EQ(block.dot_flag, false);
+    ASSERT_EQ(block.na_flag, false);
+
+    auto& allele_mat = block.allele_mat;
+    auto& phasing_mat = block.phasing_mat;
+
+    // Check allele_mat shape
+    ASSERT_EQ(allele_mat.dimension(), 2u);
+    ASSERT_EQ(allele_mat.shape(0), 100u);
+    ASSERT_EQ(allele_mat.shape(1), 1092 * 2);
+    ASSERT_EQ(allele_mat(0, 3), 1);
+
+    // Check phasing_mat shape
+    ASSERT_EQ(phasing_mat.dimension(), 2);
+    ASSERT_EQ(phasing_mat.shape(0), 100);
+    ASSERT_EQ(phasing_mat.shape(1), 1092);
+
+    // Check all values
+    ASSERT_EQ(xt::amin(allele_mat)(0), 0);
+    ASSERT_EQ(xt::amax(allele_mat)(0), 1);
+
+    // Check the content of the first row of allele_tensor
+    {
+        auto allele_rec = xt::view(allele_mat, 0LL, xt::all());
+        ASSERT_EQ(xt::sum(xt::equal(allele_rec, 0))(0), 2067);
+        ASSERT_EQ(xt::sum(xt::equal(allele_rec, 1))(0), 117);
+        ASSERT_EQ(xt::sum(xt::equal(allele_rec, 2))(0), 0);
+    }
+
+    // Check the content of the last row of allele_tensor
+    {
+        auto allele_rec = xt::view(allele_mat, -1LL, xt::all());
+        ASSERT_EQ(xt::sum(xt::equal(allele_rec, 0))(0), 2178);
+        ASSERT_EQ(xt::sum(xt::equal(allele_rec, 1))(0), 6);
+        ASSERT_EQ(xt::sum(xt::equal(allele_rec, 2))(0), 0);
+    }
+
+}
+
+// ---------------------------------------------------------------------------------------------------------------------
+
+TEST(Genotype, RoundTrip_AdaptiveMaxValue) {
+    size_t NROWS = 100;
+    size_t NCOLS = 200;
+    int8_t MAX_VAL = 64;
+    int8_t NO_REF_VAL = -1;
+    int8_t NOT_AVAIL_VAL = -2;
+
+    genie::genotype::Int8MatDtype allele_mat;
+    genie::genotype::Int8MatDtype orig_allele_mat;
+    genie::genotype::BinMatDtype mask;
+    bool no_ref_flag;
+    bool not_avail_flag;
+
+    // Case 1: all positive
+    {
+        allele_mat = xt::cast<int8_t>(xt::random::randint<int16_t>({NROWS, NCOLS}, 0, MAX_VAL));
+
+        orig_allele_mat = allele_mat;
+
+        genie::genotype::transform_max_value(allele_mat, no_ref_flag, not_avail_flag);
+        ASSERT_FALSE(no_ref_flag);
+        ASSERT_FALSE(not_avail_flag);
+        ASSERT_TRUE(allele_mat == orig_allele_mat);
+        ASSERT_TRUE(xt::amin(allele_mat)(0) == 0);
+
+        genie::genotype::inverse_transform_max_val(allele_mat, no_ref_flag, not_avail_flag);
+        ASSERT_TRUE(allele_mat == orig_allele_mat);
+        ASSERT_TRUE(xt::amin(allele_mat)(0) == 0);
+    }
+
+    // Case 2: no_ref
+    {
+        allele_mat = xt::cast<int8_t>(xt::random::randint<int16_t>({NROWS, NCOLS}, 0, MAX_VAL));
+        mask = xt::cast<bool>(xt::random::randint<uint16_t>({NROWS, NCOLS}, 0, 2));
+        xt::filter(allele_mat, mask) = NO_REF_VAL;
+
+        orig_allele_mat = allele_mat;
+
+        genie::genotype::transform_max_value(allele_mat, no_ref_flag, not_avail_flag);
+        ASSERT_TRUE(no_ref_flag);
+        ASSERT_FALSE(not_avail_flag);
+        ASSERT_FALSE(allele_mat == orig_allele_mat);
+        ASSERT_TRUE(xt::amin(allele_mat)(0) == 0);
+
+        genie::genotype::inverse_transform_max_val(allele_mat, no_ref_flag, not_avail_flag);
+        ASSERT_TRUE(allele_mat == orig_allele_mat);
+        ASSERT_TRUE(xt::amin(allele_mat)(0) == NO_REF_VAL);
+    }
+
+    // Case 3: not_avail_flag
+    {
+        allele_mat = xt::cast<int8_t>(xt::random::randint<int16_t>({NROWS, NCOLS}, 0, MAX_VAL));
+        mask = xt::cast<bool>(xt::random::randint<uint16_t>({NROWS, NCOLS}, 0, 2));
+        xt::filter(allele_mat, mask) = NOT_AVAIL_VAL;
+
+        orig_allele_mat = allele_mat;
+
+        genie::genotype::transform_max_value(allele_mat, no_ref_flag, not_avail_flag);
+        ASSERT_FALSE(no_ref_flag);
+        ASSERT_TRUE(not_avail_flag);
+        ASSERT_FALSE(allele_mat == orig_allele_mat);
+        ASSERT_TRUE(xt::amin(allele_mat)(0) == 0);
+
+        genie::genotype::inverse_transform_max_val(allele_mat, no_ref_flag, not_avail_flag);
+        ASSERT_TRUE(allele_mat == orig_allele_mat);
+        ASSERT_TRUE(xt::amin(allele_mat)(0) == NOT_AVAIL_VAL);
+    }
+
+    // Case 3: no_ref and not_avail_flag
+    {
+        allele_mat = xt::cast<int8_t>(xt::random::randint<int16_t>({NROWS, NCOLS}, 0, MAX_VAL));
+        mask = xt::cast<bool>(xt::random::randint<uint16_t>({NROWS, NCOLS}, 0, 2));
+        xt::filter(allele_mat, mask) = NO_REF_VAL;
+        mask = xt::cast<bool>(xt::random::randint<uint16_t>({NROWS, NCOLS}, 0, 2));
+        xt::filter(allele_mat, mask) = NOT_AVAIL_VAL;
+
+        orig_allele_mat = allele_mat;
+
+        genie::genotype::transform_max_value(allele_mat, no_ref_flag, not_avail_flag);
+        ASSERT_TRUE(no_ref_flag);
+        ASSERT_TRUE(not_avail_flag);
+        ASSERT_FALSE(allele_mat == orig_allele_mat);
+        ASSERT_TRUE(xt::amin(allele_mat)(0) == 0);
+
+        genie::genotype::inverse_transform_max_val(allele_mat, no_ref_flag, not_avail_flag);
+        ASSERT_TRUE(allele_mat == orig_allele_mat);
+        ASSERT_TRUE(xt::amin(allele_mat)(0) == NOT_AVAIL_VAL);
+    }
+}
+
+// ---------------------------------------------------------------------------------------------------------------------
+
+TEST(Genotype, RoundTrip_BinarizeBitPlane) {
+    size_t NROWS = 100;
+    size_t NCOLS = 200;
+    int8_t MAX_ALLELE_VAL = 8;
+
+    genie::genotype::Int8MatDtype allele_mat;
+    std::vector<genie::genotype::BinMatDtype> bin_mats;
+    uint8_t num_bin_mats;
+
+    // Check DO_NOT_CONCAT
+    {
+        auto concat_axis_mode = genie::genotype::ConcatAxis::DO_NOT_CONCAT;
+        genie::genotype::Int8MatDtype ORIG_ALLELE_MAT = xt::cast<int8_t>(xt::random::randint<int16_t>({NROWS, NCOLS}, 0, MAX_ALLELE_VAL));
+
+        allele_mat = ORIG_ALLELE_MAT;
+
+        genie::genotype::binarize_bit_plane(
+            allele_mat,
+            concat_axis_mode,
+            bin_mats,
+            num_bin_mats
+        );
+
+        ASSERT_EQ(bin_mats.size(), 3);
+        ASSERT_EQ(num_bin_mats, 3);
+
+        genie::genotype::Int8MatDtype recon_allele_mat;
+        debinarize_bit_plane(bin_mats, num_bin_mats, concat_axis_mode, recon_allele_mat);
+
+        ASSERT_TRUE(ORIG_ALLELE_MAT == recon_allele_mat);
+    }
+
+    // Check CONCAT_ROW_DIR
+    {
+        genie::genotype::Int8MatDtype ORIG_ALLELE_MAT = xt::cast<int8_t>(xt::random::randint<int16_t>({NROWS, NCOLS}, 0, MAX_ALLELE_VAL));
+
+        allele_mat = ORIG_ALLELE_MAT;
+
+        genie::genotype::binarize_bit_plane(
+            allele_mat,
+            genie::genotype::ConcatAxis::CONCAT_ROW_DIR,
+            bin_mats,
+            num_bin_mats
+        );
+
+        ASSERT_EQ(bin_mats.size(), 1);
+        ASSERT_EQ(num_bin_mats, 3);
+    }
+
+    // Check CONCAT_COL_DIR
+    {
+        genie::genotype::Int8MatDtype ORIG_ALLELE_MAT = xt::cast<int8_t>(xt::random::randint<int16_t>({NROWS, NCOLS}, 0, MAX_ALLELE_VAL));
+
+        allele_mat = ORIG_ALLELE_MAT;
+
+        genie::genotype::binarize_bit_plane(
+            allele_mat,
+            genie::genotype::ConcatAxis::CONCAT_COL_DIR,
+            bin_mats,
+            num_bin_mats
+        );
+
+        ASSERT_EQ(bin_mats.size(), 1);
+        ASSERT_EQ(num_bin_mats, 3);
+    }
+}
+
+// ---------------------------------------------------------------------------------------------------------------------
+
+TEST(Genotype, RoundTrip_BinarizeRowBin) {
+    size_t NROWS = 100;
+    size_t NCOLS = 200;
+    int8_t MAX_ALLELE_VAL = 8;
+
+    genie::genotype::Int8MatDtype allele_mat;
+    genie::genotype::Int8MatDtype orig_allele_mat;
+    std::vector<genie::genotype::BinMatDtype> bin_mats;
+    genie::genotype::UIntVecDtype amax_vec;
+
+    {
+        allele_mat = xt::cast<int8_t>(xt::random::randint<int16_t>({NROWS, NCOLS}, 0, MAX_ALLELE_VAL));
+
+        orig_allele_mat = allele_mat;
+
+        genie::genotype::binarize_row_bin(
+            allele_mat,
+            bin_mats,
+            amax_vec
+        );
+
+        ASSERT_EQ(bin_mats.size(), 1);
+        ASSERT_EQ(amax_vec.shape(0), NROWS);
+        ASSERT_EQ(xt::sum(amax_vec)(0), bin_mats.front().shape(0));
+
+        genie::genotype::debinarize_row_bin(
+            bin_mats,
+            amax_vec,
+            allele_mat
+        );
+
+        ASSERT_TRUE(allele_mat == orig_allele_mat);
+    }
+
+}
+
+// ---------------------------------------------------------------------------------------------------------------------
+
+TEST(Genotype, RoundTrip_RandomSort) {
+    size_t NROWS = 100;
+    size_t NCOLS = 200;
+    int8_t MAX_ALLELE_VAL = 2;
+    
+    genie::genotype::BinMatDtype bin_mat;
+    genie::genotype::BinMatDtype orig_bin_mat;
+    genie::genotype::UIntVecDtype row_ids;
+    genie::genotype::UIntVecDtype col_ids;
+
+    // Sort rows
+    {
+        bin_mat = xt::cast<bool>(xt::random::randint<uint16_t>({NROWS, NCOLS}, 0, MAX_ALLELE_VAL));
+        orig_bin_mat = bin_mat;
+
+        genie::genotype::sort_bin_mat(
+            bin_mat,
+            row_ids,
+            col_ids,
+            genie::genotype::SortingAlgoID::RANDOM_SORT,
+            genie::genotype::SortingAlgoID::NO_SORTING
+        );
+
+        ASSERT_EQ(row_ids.shape(0), bin_mat.shape(0));
+        ASSERT_EQ(col_ids.shape(0), 1);
+        ASSERT_TRUE(bin_mat != orig_bin_mat);
+
+        genie::genotype::invert_sort_bin_mat(
+            bin_mat,
+            row_ids,
+            col_ids
+        );
+
+        ASSERT_TRUE(bin_mat == orig_bin_mat);
+    }
+
+    // Sort cols
+    {
+        bin_mat = xt::cast<bool>(xt::random::randint<uint16_t>({NROWS, NCOLS}, 0, 2));
+        orig_bin_mat = bin_mat;
+
+        genie::genotype::sort_bin_mat(
+            bin_mat,
+            row_ids,
+            col_ids,
+            genie::genotype::SortingAlgoID::NO_SORTING,
+            genie::genotype::SortingAlgoID::RANDOM_SORT
+        );
+
+        ASSERT_EQ(row_ids.shape(0), 1);
+        ASSERT_EQ(col_ids.shape(0), bin_mat.shape(1));
+        ASSERT_TRUE(bin_mat != orig_bin_mat);
+
+        genie::genotype::invert_sort_bin_mat(
+            bin_mat,
+            row_ids,
+            col_ids
+        );
+
+        ASSERT_TRUE(bin_mat == orig_bin_mat);
+    }
+
+    // Sort rows and cols
+    {
+        bin_mat = xt::cast<bool>(xt::random::randint<uint16_t>({NROWS, NCOLS}, 0, 2));
+        orig_bin_mat = bin_mat;
+
+        genie::genotype::sort_bin_mat(
+            bin_mat,
+            row_ids,
+            col_ids,
+            genie::genotype::SortingAlgoID::RANDOM_SORT,
+            genie::genotype::SortingAlgoID::RANDOM_SORT
+        );
+
+        ASSERT_EQ(row_ids.shape(0), bin_mat.shape(0));
+        ASSERT_EQ(col_ids.shape(0), bin_mat.shape(1));
+        ASSERT_TRUE(bin_mat != orig_bin_mat);
+
+        genie::genotype::invert_sort_bin_mat(
+            bin_mat,
+            row_ids,
+            col_ids
+        );
+
+        ASSERT_TRUE(bin_mat == orig_bin_mat);
+    }
+}
+
+// ---------------------------------------------------------------------------------------------------------------------
+
+TEST(Genotype, Serializer) {
+
+    size_t ORIG_PAYLOAD_LEN = 15;
+    uint8_t ORIG_PAYLOAD[15] = {0x7c, 0xe2, 0x38, 0x04, 0x92, 0x40, 0x04, 0xe2, 0x5c, 0x44, 0x92, 0x44, 0x38, 0xe2, 0x38};
+    size_t NCOLS = 23;
+    size_t NROWS = 5;
+
+    genie::genotype::BinMatDtype bin_mat;
+    genie::genotype::bin_mat_from_bytes(bin_mat, ORIG_PAYLOAD, ORIG_PAYLOAD_LEN, NROWS, NCOLS);
+
+    uint8_t* payload;
+    size_t payload_len;
+    genie::genotype::bin_mat_to_bytes(bin_mat, &payload, payload_len);
+
+    ASSERT_EQ(ORIG_PAYLOAD_LEN, payload_len);
+    for (size_t i = 0; i < payload_len; i++) {
+        ASSERT_EQ(*(payload + i), *(ORIG_PAYLOAD + i));
+    }
+
+//    genie::genotype::bin_mat_from_bytes(payload, payload_len, NCOLS, NROWS);
+}
+
+// ---------------------------------------------------------------------------------------------------------------------
+
+// TODO (Yeremia): Move this test to JBIG
+TEST(Genotype, RoundTrip_JBIG) {
+//    genie::genotype::BinMatDtype bin_mat;
+    size_t ORIG_PAYLOAD_LEN = 15;
+    uint8_t ORIG_PAYLOAD[15] = {0x7c, 0xe2, 0x38, 0x04, 0x92, 0x40, 0x04, 0xe2,
+                                0x5c, 0x44, 0x92, 0x44, 0x38, 0xe2, 0x38};
+    uint32_t ORIG_NCOLS = 23;
+    uint32_t ORIG_NROWS = 5;
+
+    size_t ORIG_COMPRESSED_PAYLOAD_LEN = 37;
+    uint8_t ORIG_COMPRESSED_PAYLOAD[37] = {0, 0,  1,   0,   0,   0,   0,  23,  0,   0,   0,  5,   255, 255, 255, 255, 127, 0, 0,
+                                 0, 25, 211, 149, 216, 214, 10, 197, 251, 121, 11, 254, 217, 140, 25,  128, 255, 2};
+
+    {
+        uint8_t* compressed_data;
+        size_t compressed_data_len;
+
+        unsigned long ncols;
+        unsigned long nrows;
+
+        mpegg_jbig_compress_default(
+            &compressed_data,
+            &compressed_data_len,
+            ORIG_PAYLOAD,
+            ORIG_PAYLOAD_LEN,
+            ORIG_NROWS,
+            ORIG_NCOLS
+        );
+
+        ASSERT_EQ(ORIG_COMPRESSED_PAYLOAD_LEN, compressed_data_len);
+        for (size_t i = 0; i < compressed_data_len; ++i) {
+            EXPECT_EQ(ORIG_COMPRESSED_PAYLOAD[i], compressed_data[i]);
+        }
+
+        uint8_t* payload;
+        size_t payload_len;
+
+        mpegg_jbig_decompress_default(
+            &payload,
+            &payload_len,
+            compressed_data,
+            compressed_data_len,
+            &nrows,
+            &ncols
+        );
+
+        ASSERT_EQ(nrows, ORIG_NROWS);
+        ASSERT_EQ(ncols, ORIG_NCOLS);
+
+        ASSERT_EQ(ORIG_PAYLOAD_LEN, payload_len);
+        for (size_t i = 0; i < payload_len; i++) {
+            ASSERT_EQ(*(payload + i), *(ORIG_PAYLOAD + i)) << "index:" << i;
+        }
+    }
+
+    // TODO(stefanie): Fix this encoding-decoding using stringstream process
+//    std::stringstream uncomressed_input;
+//    std::stringstream compressed_output;
+//    for (uint8_t byte : ORIG_PAYLOAD)
+//        uncomressed_input.write((char*)&byte, 1);
+//    genie::entropy::jbig::JBIGEncoder encoder;
+//    encoder.encode(uncomressed_input, compressed_output, ORIG_NCOLS, ORIG_NROWS);
+//
+//    std::vector<uint8_t> mem_data;
+//    for (auto byte : compressed_output.str()) {
+//        mem_data.push_back(static_cast<unsigned char>(byte));
+//    }
+//    for (size_t i = 0; i < compressed_data_len; ++i) {
+//        EXPECT_EQ(ORIG_COMPRESSED_PAYLOAD[i], mem_data[i]);
+//    }
+//
+//    std::stringstream uncompressed_output;
+//    uint32_t output_ncols = 0;
+//    uint32_t output_nrows = 0;
+//    encoder.decode(compressed_output, uncompressed_output, output_ncols, output_nrows);
+//
+//    std::vector<uint8_t> mem_data_source(3 * ORIG_PAYLOAD_LEN);
+//    uint8_t* payload = &mem_data_source[0];
+//    size_t payload_len;
+
+}